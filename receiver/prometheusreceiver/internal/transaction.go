--- conflicted
+++ resolved
@@ -59,7 +59,6 @@
 // will be flush to the downstream consumer, or Rollback, which means discard all the data, is called and all data
 // points are discarded.
 type transaction struct {
-<<<<<<< HEAD
 	id                    int64
 	ctx                   context.Context
 	isNew                 bool
@@ -70,7 +69,7 @@
 	useStartTimeMetric    bool
 	startTimeMetricRegex  string
 	includeResourceLabels bool
-	receiverName          string
+	receiverID            config.ComponentID
 	ms                    *metadataService
 	node                  *commonpb.Node
 	resource              *resourcepb.Resource
@@ -78,7 +77,7 @@
 	logger                *zap.Logger
 }
 
-func newTransaction(ctx context.Context, jobsMap *JobsMap, useStartTimeMetric bool, startTimeMetricRegex string, includeResourceLabels bool, receiverName string, ms *metadataService, sink consumer.Metrics, logger *zap.Logger) *transaction {
+func newTransaction(ctx context.Context, jobsMap *JobsMap, useStartTimeMetric bool, startTimeMetricRegex string, includeResourceLabels bool, receiverID config.ComponentID, ms *metadataService, sink consumer.Metrics, logger *zap.Logger) *transaction {
 	return &transaction{
 		id:                    atomic.AddInt64(&idSeq, 1),
 		ctx:                   ctx,
@@ -88,40 +87,9 @@
 		useStartTimeMetric:    useStartTimeMetric,
 		startTimeMetricRegex:  startTimeMetricRegex,
 		includeResourceLabels: includeResourceLabels,
-		receiverName:          receiverName,
+		receiverID:            receiverID,
 		ms:                    ms,
 		logger:                logger,
-=======
-	id                   int64
-	ctx                  context.Context
-	isNew                bool
-	sink                 consumer.Metrics
-	job                  string
-	instance             string
-	jobsMap              *JobsMap
-	useStartTimeMetric   bool
-	startTimeMetricRegex string
-	receiverID           config.ComponentID
-	ms                   *metadataService
-	node                 *commonpb.Node
-	resource             *resourcepb.Resource
-	metricBuilder        *metricBuilder
-	logger               *zap.Logger
-}
-
-func newTransaction(ctx context.Context, jobsMap *JobsMap, useStartTimeMetric bool, startTimeMetricRegex string, receiverID config.ComponentID, ms *metadataService, sink consumer.Metrics, logger *zap.Logger) *transaction {
-	return &transaction{
-		id:                   atomic.AddInt64(&idSeq, 1),
-		ctx:                  ctx,
-		isNew:                true,
-		sink:                 sink,
-		jobsMap:              jobsMap,
-		useStartTimeMetric:   useStartTimeMetric,
-		startTimeMetricRegex: startTimeMetricRegex,
-		receiverID:           receiverID,
-		ms:                   ms,
-		logger:               logger,
->>>>>>> fed888ce
 	}
 }
 
