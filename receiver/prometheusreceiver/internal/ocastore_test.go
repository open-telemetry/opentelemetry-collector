--- conflicted
+++ resolved
@@ -28,11 +28,7 @@
 
 func TestOcaStore(t *testing.T) {
 
-<<<<<<< HEAD
-	o := NewOcaStore(context.Background(), nil, nil, nil, false, "", false, "prometheus")
-=======
-	o := NewOcaStore(context.Background(), nil, nil, nil, false, "", config.NewID("prometheus"))
->>>>>>> fed888ce
+	o := NewOcaStore(context.Background(), nil, nil, nil, false, "", false, config.NewID("prometheus"))
 	o.SetScrapeManager(&scrape.Manager{})
 
 	app := o.Appender(context.Background())
