--- conflicted
+++ resolved
@@ -62,26 +62,16 @@
 	rn := "prometheus"
 
 	t.Run("Commit Without Adding", func(t *testing.T) {
-<<<<<<< HEAD
-		nomc := consumertest.NewMetricsNop()
+		nomc := consumertest.NewNop()
 		tr := newTransaction(context.Background(), nil, true, "", false, rn, ms, nomc, testLogger)
-=======
-		nomc := consumertest.NewNop()
-		tr := newTransaction(context.Background(), nil, true, "", rn, ms, nomc, testLogger)
->>>>>>> 0f0144fa
 		if got := tr.Commit(); got != nil {
 			t.Errorf("expecting nil from Commit() but got err %v", got)
 		}
 	})
 
 	t.Run("Rollback dose nothing", func(t *testing.T) {
-<<<<<<< HEAD
-		nomc := consumertest.NewMetricsNop()
+		nomc := consumertest.NewNop()
 		tr := newTransaction(context.Background(), nil, true, "", false, rn, ms, nomc, testLogger)
-=======
-		nomc := consumertest.NewNop()
-		tr := newTransaction(context.Background(), nil, true, "", rn, ms, nomc, testLogger)
->>>>>>> 0f0144fa
 		if got := tr.Rollback(); got != nil {
 			t.Errorf("expecting nil from Rollback() but got err %v", got)
 		}
@@ -89,13 +79,8 @@
 
 	badLabels := labels.Labels([]labels.Label{{Name: "foo", Value: "bar"}})
 	t.Run("Add One No Target", func(t *testing.T) {
-<<<<<<< HEAD
-		nomc := consumertest.NewMetricsNop()
+		nomc := consumertest.NewNop()
 		tr := newTransaction(context.Background(), nil, true, "", false, rn, ms, nomc, testLogger)
-=======
-		nomc := consumertest.NewNop()
-		tr := newTransaction(context.Background(), nil, true, "", rn, ms, nomc, testLogger)
->>>>>>> 0f0144fa
 		if _, got := tr.Add(badLabels, time.Now().Unix()*1000, 1.0); got == nil {
 			t.Errorf("expecting error from Add() but got nil")
 		}
@@ -106,13 +91,8 @@
 		{Name: "job", Value: "test2"},
 		{Name: "foo", Value: "bar"}})
 	t.Run("Add One Job not found", func(t *testing.T) {
-<<<<<<< HEAD
-		nomc := consumertest.NewMetricsNop()
+		nomc := consumertest.NewNop()
 		tr := newTransaction(context.Background(), nil, true, "", false, rn, ms, nomc, testLogger)
-=======
-		nomc := consumertest.NewNop()
-		tr := newTransaction(context.Background(), nil, true, "", rn, ms, nomc, testLogger)
->>>>>>> 0f0144fa
 		if _, got := tr.Add(jobNotFoundLb, time.Now().Unix()*1000, 1.0); got == nil {
 			t.Errorf("expecting error from Add() but got nil")
 		}
