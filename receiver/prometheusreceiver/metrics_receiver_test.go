--- conflicted
+++ resolved
@@ -384,29 +384,9 @@
 			},
 		},
 	}
-<<<<<<< HEAD
 
 	doCompare("scrape1", t, want1, &m1)
 
-=======
-	gotG1 := m1.Metrics[0]
-	// relying on the timestamps from gagues as startTimestamps
-	ts1 := gotG1.Timeseries[0].Points[0].Timestamp
-	// set this timestamp to wantG1
-	wantG1.Timeseries[0].Points[0].Timestamp = ts1
-	doCompare("scrape1", t,
-		&internaldata.MetricsData{
-			Node:     td.node,
-			Resource: td.resource,
-			Metrics:  []*metricspb.Metric{wantG1},
-		},
-		&internaldata.MetricsData{
-			Node:     td.node,
-			Resource: td.resource,
-			Metrics:  []*metricspb.Metric{gotG1},
-		},
-	)
->>>>>>> c1e3d479
 	// verify the 2nd metricData
 	m2 := mds[1]
 	ts2 := m2.Metrics[0].Timeseries[0].Points[0].Timestamp
@@ -662,28 +642,9 @@
 			},
 		},
 	}
-<<<<<<< HEAD
 
 	doCompare("scrape1", t, want1, &m1)
 
-=======
-	gotG1 := m1.Metrics[0]
-	ts1 := gotG1.Timeseries[0].Points[0].Timestamp
-	// set this timestamp to wantG1
-	wantG1.Timeseries[0].Points[0].Timestamp = ts1
-	doCompare("scrape1", t,
-		&internaldata.MetricsData{
-			Node:     td.node,
-			Resource: td.resource,
-			Metrics:  []*metricspb.Metric{wantG1},
-		},
-		&internaldata.MetricsData{
-			Node:     td.node,
-			Resource: td.resource,
-			Metrics:  []*metricspb.Metric{gotG1},
-		},
-	)
->>>>>>> c1e3d479
 	// verify the 2nd metricData
 	m2 := mds[1]
 	ts2 := m2.Metrics[0].Timeseries[0].Points[0].Timestamp
@@ -1156,28 +1117,9 @@
 			},
 		},
 	}
-<<<<<<< HEAD
 
 	doCompare("scrape1", t, want1, &m1)
 
-=======
-	gotG1 := m1.Metrics[0]
-	ts1 := gotG1.Timeseries[0].Points[0].Timestamp
-	// set this timestamp to wantG1
-	wantG1.Timeseries[0].Points[0].Timestamp = ts1
-	doCompare("scrape1", t,
-		&internaldata.MetricsData{
-			Node:     td.node,
-			Resource: td.resource,
-			Metrics:  []*metricspb.Metric{wantG1},
-		},
-		&internaldata.MetricsData{
-			Node:     td.node,
-			Resource: td.resource,
-			Metrics:  []*metricspb.Metric{gotG1},
-		},
-	)
->>>>>>> c1e3d479
 	// verify the 2nd metricData
 	m2 := mds[1]
 	ts2 := m2.Metrics[0].Timeseries[0].Points[0].Timestamp
