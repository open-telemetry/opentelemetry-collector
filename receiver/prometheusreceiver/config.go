// Copyright The OpenTelemetry Authors
//
// Licensed under the Apache License, Version 2.0 (the "License");
// you may not use this file except in compliance with the License.
// You may obtain a copy of the License at
//
//       http://www.apache.org/licenses/LICENSE-2.0
//
// Unless required by applicable law or agreed to in writing, software
// distributed under the License is distributed on an "AS IS" BASIS,
// WITHOUT WARRANTIES OR CONDITIONS OF ANY KIND, either express or implied.
// See the License for the specific language governing permissions and
// limitations under the License.

package prometheusreceiver

import (
	"fmt"
	"time"

	promconfig "github.com/prometheus/prometheus/config"
	"github.com/spf13/cast"
	"gopkg.in/yaml.v2"

	"go.opentelemetry.io/collector/config"
)

const (
	// The key for Prometheus scraping configs.
	prometheusConfigKey = "config"
)

// Config defines configuration for Prometheus receiver.
type Config struct {
<<<<<<< HEAD
	configmodels.ReceiverSettings `mapstructure:",squash"`
	PrometheusConfig              *config.Config `mapstructure:"-"`
	BufferPeriod                  time.Duration  `mapstructure:"buffer_period"`
	BufferCount                   int            `mapstructure:"buffer_count"`
	UseStartTimeMetric            bool           `mapstructure:"use_start_time_metric"`
	StartTimeMetricRegex          string         `mapstructure:"start_time_metric_regex"`
	IncludeResourceLabels         bool           `mapstructure:"include_resource_labels"`
=======
	config.ReceiverSettings `mapstructure:",squash"`
	PrometheusConfig        *promconfig.Config `mapstructure:"-"`
	BufferPeriod            time.Duration      `mapstructure:"buffer_period"`
	BufferCount             int                `mapstructure:"buffer_count"`
	UseStartTimeMetric      bool               `mapstructure:"use_start_time_metric"`
	StartTimeMetricRegex    string             `mapstructure:"start_time_metric_regex"`
>>>>>>> 0f0144fa

	// ConfigPlaceholder is just an entry to make the configuration pass a check
	// that requires that all keys present in the config actually exist on the
	// structure, ie.: it will error if an unknown key is present.
	ConfigPlaceholder interface{} `mapstructure:"config"`
}

var _ config.Receiver = (*Config)(nil)
var _ config.CustomUnmarshable = (*Config)(nil)

// Validate checks the receiver configuration is valid
func (cfg *Config) Validate() error {
	if cfg.PrometheusConfig != nil && len(cfg.PrometheusConfig.ScrapeConfigs) == 0 {
		return errNilScrapeConfig
	}
	return nil
}

// Unmarshal a config.Parser into the config struct.
func (cfg *Config) Unmarshal(componentParser *config.Parser) error {
	if componentParser == nil {
		return nil
	}
	// We need custom unmarshaling because prometheus "config" subkey defines its own
	// YAML unmarshaling routines so we need to do it explicitly.

	err := componentParser.UnmarshalExact(cfg)
	if err != nil {
		return fmt.Errorf("prometheus receiver failed to parse config: %s", err)
	}

	// Unmarshal prometheus's config values. Since prometheus uses `yaml` tags, so use `yaml`.
	promCfgMap := cast.ToStringMap(componentParser.Get(prometheusConfigKey))
	if len(promCfgMap) == 0 {
		return nil
	}
	out, err := yaml.Marshal(promCfgMap)
	if err != nil {
		return fmt.Errorf("prometheus receiver failed to marshal config to yaml: %s", err)
	}

	err = yaml.UnmarshalStrict(out, &cfg.PrometheusConfig)
	if err != nil {
		return fmt.Errorf("prometheus receiver failed to unmarshal yaml to prometheus config: %s", err)
	}
	return nil
}<|MERGE_RESOLUTION|>--- conflicted
+++ resolved
@@ -32,22 +32,13 @@
 
 // Config defines configuration for Prometheus receiver.
 type Config struct {
-<<<<<<< HEAD
-	configmodels.ReceiverSettings `mapstructure:",squash"`
-	PrometheusConfig              *config.Config `mapstructure:"-"`
-	BufferPeriod                  time.Duration  `mapstructure:"buffer_period"`
-	BufferCount                   int            `mapstructure:"buffer_count"`
-	UseStartTimeMetric            bool           `mapstructure:"use_start_time_metric"`
-	StartTimeMetricRegex          string         `mapstructure:"start_time_metric_regex"`
-	IncludeResourceLabels         bool           `mapstructure:"include_resource_labels"`
-=======
 	config.ReceiverSettings `mapstructure:",squash"`
 	PrometheusConfig        *promconfig.Config `mapstructure:"-"`
 	BufferPeriod            time.Duration      `mapstructure:"buffer_period"`
 	BufferCount             int                `mapstructure:"buffer_count"`
 	UseStartTimeMetric      bool               `mapstructure:"use_start_time_metric"`
 	StartTimeMetricRegex    string             `mapstructure:"start_time_metric_regex"`
->>>>>>> 0f0144fa
+	IncludeResourceLabels   bool               `mapstructure:"include_resource_labels"`
 
 	// ConfigPlaceholder is just an entry to make the configuration pass a check
 	// that requires that all keys present in the config actually exist on the
