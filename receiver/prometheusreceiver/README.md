--- conflicted
+++ resolved
@@ -22,12 +22,8 @@
 Prometheus itself can also used as an exporter, that it can expose the metrics it scrape from other system with its own 
 metrics endpoint, so is OpenTelemetry service. We shall be able to retain parity from the following two setups: 
 
-<<<<<<< HEAD
 1. app -> prometheus -> metric-endpoint 
-=======
-1. app -> promethues -> metric-endpoint 
->>>>>>> 437c6809
-2. app -> otelsvc-with-prometheus-receiver -> otelsvc-promethues-exporter-metrics-endpoint
+2. app -> otelsvc-with-prometheus-receiver -> otelsvc-prometheus-exporter-metrics-endpoint
 
 
 ## Prometheus Text Format Overview
@@ -527,12 +523,4 @@
 
 ### Others
 
-<<<<<<< HEAD
-<<<<<<< HEAD
-For any other Prometheus metrics types, they will make to the [Gauge](#gague) type of Ocagent
-=======
-For any other Prometheus metrics types, they will be transformed into the OpenTelemetry [Guage](#gague) type
->>>>>>> Update README to address reviewer comments.
-=======
-For any other Prometheus metrics types, they will be transformed into the OpenTelemetry [Guage](#gague) type
->>>>>>> 437c6809
+For any other Prometheus metrics types, they will be transformed into the OpenTelemetry [Gauge](#gague) type