--- conflicted
+++ resolved
@@ -14,11 +14,7 @@
 
 // Profiles receiver receives profiles.
 // Its purpose is to translate data from any format to the collector's internal profile format.
-<<<<<<< HEAD
-// ProfilesReceiver feeds a consumerprofiles.Profiles with data.
-=======
 // Profiles receiver feeds a consumerprofiles.Profiles with data.
->>>>>>> 5ac16071
 //
 // For example, it could be a pprof data source which translates pprof profiles into pprofile.Profiles.
 type Profiles interface {
