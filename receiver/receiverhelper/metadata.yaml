type: receiverhelper
github_project: open-telemetry/opentelemetry-collector
status:
  disable_codecov_badge: true
<<<<<<< HEAD
  class: pkg  
=======
  class: pkg
>>>>>>> a867641d
  stability:
    stable: [metrics, traces, logs]
telemetry:
  metrics:
    otelcol_receiver_requests:
      enabled: true
      description: The number of requests received by the receiver.
      unit: "{requests}"
      sum:
        value_type: int
        monotonic: true
        aggregation_temporality: cumulative
      attributes: [outcome]
    receiver_accepted_spans:
      enabled: true
      description: The number of spans successfully accepted by the receiver.
      unit: "{spans}"
      sum:
        value_type: int
        monotonic: true
        aggregation_temporality: cumulative
    receiver_refused_spans:
      enabled: true
      description: The number of spans refused by the receiver.
      unit: "{spans}"
      sum:
        value_type: int
        monotonic: true
        aggregation_temporality: cumulative
    receiver_internal_errors_spans:
      enabled: true
      description: The number of spans that failed to be processed by the receiver due to internal errors.
      unit: "{spans}"
      sum:
        value_type: int
        monotonic: true
        aggregation_temporality: cumulative
    receiver_accepted_metric_points:
      enabled: true
      description: The number of metric points successfully accepted by the receiver.
      unit: "{points}"
      sum:
        value_type: int
        monotonic: true
        aggregation_temporality: cumulative
    receiver_refused_metric_points:
      enabled: true
      description: The number of metric points refused by the receiver.
      unit: "{points}"
      sum:
        value_type: int
        monotonic: true
        aggregation_temporality: cumulative
    receiver_internal_errors_metric_points:
      enabled: true
      description: The number of metric points that failed to be processed by the receiver due to internal errors.
      unit: "{points}"
      sum:
        value_type: int
        monotonic: true
        aggregation_temporality: cumulative
    receiver_accepted_log_records:
      enabled: true
      description: The number of log records successfully accepted by the receiver.
      unit: "{records}"
      sum:
        value_type: int
        monotonic: true
        aggregation_temporality: cumulative
    receiver_refused_log_records:
      enabled: true
      description: The number of log records refused by the receiver.
      unit: "{records}"
      sum:
        value_type: int
        monotonic: true
        aggregation_temporality: cumulative
    receiver_internal_errors_log_records:
      enabled: true
      description: The number of log records that failed to be processed by the receiver due to internal errors.
      unit: "{records}"
      sum:
        value_type: int
        monotonic: true
        aggregation_temporality: cumulative
attributes:
  outcome:
    description: The outcome of the request (success when error is nil, refused when error is from downstream, failure for other errors).
    type: string
    enum: [success, refused, failure]<|MERGE_RESOLUTION|>--- conflicted
+++ resolved
@@ -2,11 +2,7 @@
 github_project: open-telemetry/opentelemetry-collector
 status:
   disable_codecov_badge: true
-<<<<<<< HEAD
-  class: pkg  
-=======
   class: pkg
->>>>>>> a867641d
   stability:
     stable: [metrics, traces, logs]
 telemetry:
