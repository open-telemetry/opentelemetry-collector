type: receiverhelper
github_project: open-telemetry/opentelemetry-collector
status:
  disable_codecov_badge: true
  class: pkg
  stability:
    beta: [metrics, traces, logs]
telemetry:
  metrics:
    receiver_accepted_spans:
      enabled: true
      stability:
        level: alpha
      description: Number of spans successfully pushed into the pipeline.
      unit: "{spans}"
      sum:
        value_type: int
        monotonic: true
    receiver_refused_spans:
      enabled: true
      stability:
        level: alpha
      description: Number of spans that could not be pushed into the pipeline.
      unit: "{spans}"
      sum:
        value_type: int
        monotonic: true
    receiver_failed_spans:
      enabled: true
      stability:
        level: alpha
      description: The number of spans that failed to be processed by the receiver due to internal errors.
      unit: "{spans}"
      sum:
        value_type: int
        monotonic: true
    receiver_accepted_metric_points:
      stability:
        level: alpha
      enabled: true
      description: Number of metric points successfully pushed into the pipeline.
      unit: "{datapoints}"
      sum:
        value_type: int
        monotonic: true
    receiver_refused_metric_points:
      enabled: true
      stability:
        level: alpha
      description: Number of metric points that could not be pushed into the pipeline.
      unit: "{datapoints}"
      sum:
        value_type: int
        monotonic: true
    receiver_failed_metric_points:
      enabled: true
      stability:
        level: alpha
      description: The number of metric points that failed to be processed by the receiver due to internal errors.
      unit: "{datapoints}"
      sum:
        value_type: int
        monotonic: true
    receiver_accepted_log_records:
      enabled: true
      stability:
        level: alpha
      description: Number of log records successfully pushed into the pipeline.
      unit: "{records}"
      sum:
        value_type: int
        monotonic: true
    receiver_refused_log_records:
      enabled: true
      stability:
        level: alpha
      description: Number of log records that could not be pushed into the pipeline.
      unit: "{records}"
      sum:
        value_type: int
        monotonic: true
<<<<<<< HEAD

    receiver_duration:
      enabled: true
      stability:
        level: alpha
      description: Duration of time taken to process a batch of telemetry data through the receiver.
      unit: s
      histogram:
        async: false
        value_type: double
=======
    receiver_failed_log_records:
      enabled: true
      stability:
        level: alpha
      description: The number of log records that failed to be processed by the receiver due to internal errors.
      unit: "{records}"
      sum:
        value_type: int
        monotonic: true
    receiver_requests:
      enabled: true
      stability:
        level: alpha
      description: The number of requests performed.
      unit: "{requests}"
      sum:
        value_type: int
        monotonic: true
      attributes:
        - outcome
attributes:
  outcome:
    description: The outcome of receiver requests
    type: string
    enum:
      - success
      - refused
      - failure
>>>>>>> a52db91e
<|MERGE_RESOLUTION|>--- conflicted
+++ resolved
@@ -79,8 +79,15 @@
       sum:
         value_type: int
         monotonic: true
-<<<<<<< HEAD
-
+    receiver_failed_log_records:
+      enabled: true
+      stability:
+        level: alpha
+      description: The number of log records that failed to be processed by the receiver due to internal errors.
+      unit: "{records}"
+      sum:
+        value_type: int
+        monotonic: true
     receiver_duration:
       enabled: true
       stability:
@@ -90,16 +97,6 @@
       histogram:
         async: false
         value_type: double
-=======
-    receiver_failed_log_records:
-      enabled: true
-      stability:
-        level: alpha
-      description: The number of log records that failed to be processed by the receiver due to internal errors.
-      unit: "{records}"
-      sum:
-        value_type: int
-        monotonic: true
     receiver_requests:
       enabled: true
       stability:
@@ -118,5 +115,4 @@
     enum:
       - success
       - refused
-      - failure
->>>>>>> a52db91e
+      - failure