--- conflicted
+++ resolved
@@ -41,83 +41,9 @@
 }
 
 func TestReceiveTraceDataOp(t *testing.T) {
-<<<<<<< HEAD
-	testTelemetry(t, func(t *testing.T, tt *componenttest.Telemetry) {
-		parentCtx, parentSpan := tt.NewTelemetrySettings().TracerProvider.Tracer("test").Start(context.Background(), t.Name())
-		defer parentSpan.End()
-
-		params := []testParams{
-			{items: 13, err: errFake},
-			{items: 42, err: nil},
-		}
-		for i, param := range params {
-			rec, err := newReceiver(ObsReportSettings{
-				ReceiverID:             receiverID,
-				Transport:              transport,
-				ReceiverCreateSettings: receiver.Settings{ID: receiverID, TelemetrySettings: tt.NewTelemetrySettings(), BuildInfo: component.NewDefaultBuildInfo()},
-			})
-			require.NoError(t, err)
-			ctx := rec.StartTracesOp(parentCtx)
-			assert.NotNil(t, ctx)
-			rec.EndTracesOp(ctx, format, params[i].items, param.err)
-		}
-
-		spans := tt.SpanRecorder.Ended()
-		require.Len(t, spans, len(params))
-
-		var acceptedSpans, refusedSpans int
-		for i, span := range spans {
-			assert.Equal(t, "receiver/"+receiverID.String()+"/TraceDataReceived", span.Name())
-			switch {
-			case params[i].err == nil:
-				acceptedSpans += params[i].items
-				require.Contains(t, span.Attributes(), attribute.KeyValue{Key: internal.AcceptedSpansKey, Value: attribute.Int64Value(int64(params[i].items))})
-				require.Contains(t, span.Attributes(), attribute.KeyValue{Key: internal.RefusedSpansKey, Value: attribute.Int64Value(0)})
-				assert.Equal(t, codes.Unset, span.Status().Code)
-			case errors.Is(params[i].err, errFake):
-				refusedSpans += params[i].items
-				require.Contains(t, span.Attributes(), attribute.KeyValue{Key: internal.AcceptedSpansKey, Value: attribute.Int64Value(0)})
-				require.Contains(t, span.Attributes(), attribute.KeyValue{Key: internal.RefusedSpansKey, Value: attribute.Int64Value(int64(params[i].items))})
-				assert.Equal(t, codes.Error, span.Status().Code)
-				assert.Equal(t, params[i].err.Error(), span.Status().Description)
-			default:
-				t.Fatalf("unexpected param: %v", params[i])
-			}
-		}
-
-		metadatatest.AssertEqualReceiverAcceptedSpans(t, tt,
-			[]metricdata.DataPoint[int64]{
-				{
-					Attributes: attribute.NewSet(
-						attribute.String(internal.ReceiverKey, receiverID.String()),
-						attribute.String(internal.TransportKey, transport)),
-					Value: int64(acceptedSpans),
-				},
-			}, metricdatatest.IgnoreTimestamp(), metricdatatest.IgnoreExemplars())
-		metadatatest.AssertEqualReceiverRefusedSpans(t, tt,
-			[]metricdata.DataPoint[int64]{
-				{
-					Attributes: attribute.NewSet(
-						attribute.String(internal.ReceiverKey, receiverID.String()),
-						attribute.String(internal.TransportKey, transport)),
-					Value: int64(refusedSpans),
-				},
-			}, metricdatatest.IgnoreTimestamp(), metricdatatest.IgnoreExemplars())
-
-		metadatatest.AssertEqualReceiverDuration(t, tt,
-			[]metricdata.HistogramDataPoint[float64]{
-				{
-					Attributes: attribute.NewSet(
-						attribute.String(internal.ReceiverKey, receiverID.String()),
-						attribute.String(internal.TransportKey, transport)),
-					Count: 2, // Duration will be recorded for each of the 2 operations
-				},
-			}, metricdatatest.IgnoreTimestamp(), metricdatatest.IgnoreExemplars(), metricdatatest.IgnoreValue())
-=======
 	originalState := NewReceiverMetricsGate.IsEnabled()
 	t.Cleanup(func() {
 		require.NoError(t, featuregate.GlobalRegistry().Set(NewReceiverMetricsGate.ID(), originalState))
->>>>>>> a52db91e
 	})
 
 	for _, tc := range []struct {
@@ -232,89 +158,26 @@
 					}
 					metadatatest.AssertEqualReceiverRequests(t, tt, expectedRequests, metricdatatest.IgnoreTimestamp(), metricdatatest.IgnoreExemplars())
 				}
+
+				// Assert duration metrics are recorded
+				metadatatest.AssertEqualReceiverDuration(t, tt,
+					[]metricdata.HistogramDataPoint[float64]{
+						{
+							Attributes: attribute.NewSet(
+								attribute.String(internal.ReceiverKey, receiverID.String()),
+								attribute.String(internal.TransportKey, transport)),
+							Count: 3, // Duration will be recorded for each of the 3 operations
+						},
+					}, metricdatatest.IgnoreTimestamp(), metricdatatest.IgnoreExemplars(), metricdatatest.IgnoreValue())
 			})
 		})
 	}
 }
 
 func TestReceiveLogsOp(t *testing.T) {
-<<<<<<< HEAD
-	testTelemetry(t, func(t *testing.T, tt *componenttest.Telemetry) {
-		parentCtx, parentSpan := tt.NewTelemetrySettings().TracerProvider.Tracer("test").Start(context.Background(), t.Name())
-		defer parentSpan.End()
-
-		params := []testParams{
-			{items: 13, err: errFake},
-			{items: 42, err: nil},
-		}
-		for i, param := range params {
-			rec, err := newReceiver(ObsReportSettings{
-				ReceiverID:             receiverID,
-				Transport:              transport,
-				ReceiverCreateSettings: receiver.Settings{ID: receiverID, TelemetrySettings: tt.NewTelemetrySettings(), BuildInfo: component.NewDefaultBuildInfo()},
-			})
-			require.NoError(t, err)
-
-			ctx := rec.StartLogsOp(parentCtx)
-			assert.NotNil(t, ctx)
-			rec.EndLogsOp(ctx, format, params[i].items, param.err)
-		}
-
-		spans := tt.SpanRecorder.Ended()
-		require.Len(t, spans, len(params))
-
-		var acceptedLogRecords, refusedLogRecords int
-		for i, span := range spans {
-			assert.Equal(t, "receiver/"+receiverID.String()+"/LogsReceived", span.Name())
-			switch {
-			case params[i].err == nil:
-				acceptedLogRecords += params[i].items
-				require.Contains(t, span.Attributes(), attribute.KeyValue{Key: internal.AcceptedLogRecordsKey, Value: attribute.Int64Value(int64(params[i].items))})
-				require.Contains(t, span.Attributes(), attribute.KeyValue{Key: internal.RefusedLogRecordsKey, Value: attribute.Int64Value(0)})
-				assert.Equal(t, codes.Unset, span.Status().Code)
-			case errors.Is(params[i].err, errFake):
-				refusedLogRecords += params[i].items
-				require.Contains(t, span.Attributes(), attribute.KeyValue{Key: internal.AcceptedLogRecordsKey, Value: attribute.Int64Value(0)})
-				require.Contains(t, span.Attributes(), attribute.KeyValue{Key: internal.RefusedLogRecordsKey, Value: attribute.Int64Value(int64(params[i].items))})
-				assert.Equal(t, codes.Error, span.Status().Code)
-				assert.Equal(t, params[i].err.Error(), span.Status().Description)
-			default:
-				t.Fatalf("unexpected param: %v", params[i])
-			}
-		}
-		metadatatest.AssertEqualReceiverAcceptedLogRecords(t, tt,
-			[]metricdata.DataPoint[int64]{
-				{
-					Attributes: attribute.NewSet(
-						attribute.String(internal.ReceiverKey, receiverID.String()),
-						attribute.String(internal.TransportKey, transport)),
-					Value: int64(acceptedLogRecords),
-				},
-			}, metricdatatest.IgnoreTimestamp(), metricdatatest.IgnoreExemplars())
-		metadatatest.AssertEqualReceiverRefusedLogRecords(t, tt,
-			[]metricdata.DataPoint[int64]{
-				{
-					Attributes: attribute.NewSet(
-						attribute.String(internal.ReceiverKey, receiverID.String()),
-						attribute.String(internal.TransportKey, transport)),
-					Value: int64(refusedLogRecords),
-				},
-			}, metricdatatest.IgnoreTimestamp(), metricdatatest.IgnoreExemplars())
-
-		metadatatest.AssertEqualReceiverDuration(t, tt,
-			[]metricdata.HistogramDataPoint[float64]{
-				{
-					Attributes: attribute.NewSet(
-						attribute.String(internal.ReceiverKey, receiverID.String()),
-						attribute.String(internal.TransportKey, transport)),
-					Count: 2, // Duration will be recorded for each of the 2 operations
-				},
-			}, metricdatatest.IgnoreTimestamp(), metricdatatest.IgnoreExemplars(), metricdatatest.IgnoreValue())
-=======
 	originalState := NewReceiverMetricsGate.IsEnabled()
 	t.Cleanup(func() {
 		require.NoError(t, featuregate.GlobalRegistry().Set(NewReceiverMetricsGate.ID(), originalState))
->>>>>>> a52db91e
 	})
 
 	for _, tc := range []struct {
@@ -434,84 +297,9 @@
 }
 
 func TestReceiveMetricsOp(t *testing.T) {
-<<<<<<< HEAD
-	testTelemetry(t, func(t *testing.T, tt *componenttest.Telemetry) {
-		parentCtx, parentSpan := tt.NewTelemetrySettings().TracerProvider.Tracer("test").Start(context.Background(), t.Name())
-		defer parentSpan.End()
-
-		params := []testParams{
-			{items: 23, err: errFake},
-			{items: 29, err: nil},
-		}
-		for i, param := range params {
-			rec, err := newReceiver(ObsReportSettings{
-				ReceiverID:             receiverID,
-				Transport:              transport,
-				ReceiverCreateSettings: receiver.Settings{ID: receiverID, TelemetrySettings: tt.NewTelemetrySettings(), BuildInfo: component.NewDefaultBuildInfo()},
-			})
-			require.NoError(t, err)
-
-			ctx := rec.StartMetricsOp(parentCtx)
-			assert.NotNil(t, ctx)
-			rec.EndMetricsOp(ctx, format, params[i].items, param.err)
-		}
-
-		spans := tt.SpanRecorder.Ended()
-		require.Len(t, spans, len(params))
-
-		var acceptedMetricPoints, refusedMetricPoints int
-		for i, span := range spans {
-			assert.Equal(t, "receiver/"+receiverID.String()+"/MetricsReceived", span.Name())
-			switch {
-			case params[i].err == nil:
-				acceptedMetricPoints += params[i].items
-				require.Contains(t, span.Attributes(), attribute.KeyValue{Key: internal.AcceptedMetricPointsKey, Value: attribute.Int64Value(int64(params[i].items))})
-				require.Contains(t, span.Attributes(), attribute.KeyValue{Key: internal.RefusedMetricPointsKey, Value: attribute.Int64Value(0)})
-				assert.Equal(t, codes.Unset, span.Status().Code)
-			case errors.Is(params[i].err, errFake):
-				refusedMetricPoints += params[i].items
-				require.Contains(t, span.Attributes(), attribute.KeyValue{Key: internal.AcceptedMetricPointsKey, Value: attribute.Int64Value(0)})
-				require.Contains(t, span.Attributes(), attribute.KeyValue{Key: internal.RefusedMetricPointsKey, Value: attribute.Int64Value(int64(params[i].items))})
-				assert.Equal(t, codes.Error, span.Status().Code)
-				assert.Equal(t, params[i].err.Error(), span.Status().Description)
-			default:
-				t.Fatalf("unexpected param: %v", params[i])
-			}
-		}
-
-		metadatatest.AssertEqualReceiverAcceptedMetricPoints(t, tt,
-			[]metricdata.DataPoint[int64]{
-				{
-					Attributes: attribute.NewSet(
-						attribute.String(internal.ReceiverKey, receiverID.String()),
-						attribute.String(internal.TransportKey, transport)),
-					Value: int64(acceptedMetricPoints),
-				},
-			}, metricdatatest.IgnoreTimestamp(), metricdatatest.IgnoreExemplars())
-		metadatatest.AssertEqualReceiverRefusedMetricPoints(t, tt,
-			[]metricdata.DataPoint[int64]{
-				{
-					Attributes: attribute.NewSet(
-						attribute.String(internal.ReceiverKey, receiverID.String()),
-						attribute.String(internal.TransportKey, transport)),
-					Value: int64(refusedMetricPoints),
-				},
-			}, metricdatatest.IgnoreTimestamp(), metricdatatest.IgnoreExemplars())
-
-		metadatatest.AssertEqualReceiverDuration(t, tt,
-			[]metricdata.HistogramDataPoint[float64]{
-				{
-					Attributes: attribute.NewSet(
-						attribute.String(internal.ReceiverKey, receiverID.String()),
-						attribute.String(internal.TransportKey, transport)),
-					Count: 2, // Duration will be recorded for each of the 2 operations
-				},
-			}, metricdatatest.IgnoreTimestamp(), metricdatatest.IgnoreExemplars(), metricdatatest.IgnoreValue())
-=======
 	originalState := NewReceiverMetricsGate.IsEnabled()
 	t.Cleanup(func() {
 		require.NoError(t, featuregate.GlobalRegistry().Set(NewReceiverMetricsGate.ID(), originalState))
->>>>>>> a52db91e
 	})
 
 	for _, tc := range []struct {
