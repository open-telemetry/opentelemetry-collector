--- conflicted
+++ resolved
@@ -187,10 +187,6 @@
 				HTTP: configoptional.Some(HTTPConfig{
 					ServerConfig: confighttp.ServerConfig{
 						Endpoint:        "/tmp/http_otlp.sock",
-<<<<<<< HEAD
-=======
-						CORS:            ptr(confighttp.NewDefaultCORSConfig()),
->>>>>>> 4ddf2cc7
 						ResponseHeaders: map[string]configopaque.String{},
 					},
 					TracesURLPath:  defaultTracesURLPath,
