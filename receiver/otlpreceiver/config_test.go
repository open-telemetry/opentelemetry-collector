// Copyright The OpenTelemetry Authors
// SPDX-License-Identifier: Apache-2.0

package otlpreceiver

import (
	"path/filepath"
	"testing"
	"time"

	"github.com/stretchr/testify/assert"
	"github.com/stretchr/testify/require"

	"go.opentelemetry.io/collector/component"
	"go.opentelemetry.io/collector/config/configauth"
	"go.opentelemetry.io/collector/config/configgrpc"
	"go.opentelemetry.io/collector/config/confighttp"
	"go.opentelemetry.io/collector/config/confignet"
	"go.opentelemetry.io/collector/config/configoptional"
	"go.opentelemetry.io/collector/config/configtls"
	"go.opentelemetry.io/collector/confmap"
	"go.opentelemetry.io/collector/confmap/confmaptest"
	"go.opentelemetry.io/collector/confmap/xconfmap"
)

func TestUnmarshalDefaultConfig(t *testing.T) {
	cm, err := confmaptest.LoadConf(filepath.Join("testdata", "default.yaml"))
	require.NoError(t, err)
	factory := NewFactory()
	cfg := factory.CreateDefaultConfig()
	require.NoError(t, cm.Unmarshal(&cfg))
	expectedCfg := factory.CreateDefaultConfig().(*Config)
	expectedCfg.GRPC.GetOrInsertDefault()
	expectedCfg.HTTP.GetOrInsertDefault()
	assert.Equal(t, expectedCfg, cfg)
}

func TestUnmarshalConfigOnlyGRPC(t *testing.T) {
	cm, err := confmaptest.LoadConf(filepath.Join("testdata", "only_grpc.yaml"))
	require.NoError(t, err)
	factory := NewFactory()
	cfg := factory.CreateDefaultConfig()
	require.NoError(t, cm.Unmarshal(&cfg))

	defaultOnlyGRPC := factory.CreateDefaultConfig().(*Config)
	defaultOnlyGRPC.GRPC.GetOrInsertDefault()
	assert.Equal(t, defaultOnlyGRPC, cfg)
}

func TestUnmarshalConfigOnlyHTTP(t *testing.T) {
	cm, err := confmaptest.LoadConf(filepath.Join("testdata", "only_http.yaml"))
	require.NoError(t, err)
	factory := NewFactory()
	cfg := factory.CreateDefaultConfig()
	require.NoError(t, cm.Unmarshal(&cfg))

	defaultOnlyHTTP := factory.CreateDefaultConfig().(*Config)
	defaultOnlyHTTP.HTTP.GetOrInsertDefault()
	assert.Equal(t, defaultOnlyHTTP, cfg)
}

func TestUnmarshalConfigOnlyHTTPNull(t *testing.T) {
	cm, err := confmaptest.LoadConf(filepath.Join("testdata", "only_http_null.yaml"))
	require.NoError(t, err)
	factory := NewFactory()
	cfg := factory.CreateDefaultConfig()
	require.NoError(t, cm.Unmarshal(&cfg))

	defaultOnlyHTTP := factory.CreateDefaultConfig().(*Config)
	defaultOnlyHTTP.HTTP.GetOrInsertDefault()
	assert.Equal(t, defaultOnlyHTTP, cfg)
}

func TestUnmarshalConfigOnlyHTTPEmptyMap(t *testing.T) {
	cm, err := confmaptest.LoadConf(filepath.Join("testdata", "only_http_empty_map.yaml"))
	require.NoError(t, err)
	factory := NewFactory()
	cfg := factory.CreateDefaultConfig()
	require.NoError(t, cm.Unmarshal(&cfg))

	defaultOnlyHTTP := factory.CreateDefaultConfig().(*Config)
	defaultOnlyHTTP.HTTP.GetOrInsertDefault()
	assert.Equal(t, defaultOnlyHTTP, cfg)
}

func TestUnmarshalConfig(t *testing.T) {
	cm, err := confmaptest.LoadConf(filepath.Join("testdata", "config.yaml"))
	require.NoError(t, err)
	factory := NewFactory()
	cfg := factory.CreateDefaultConfig()
	require.NoError(t, cm.Unmarshal(&cfg))
	assert.Equal(t,
		&Config{
			Protocols: Protocols{
				GRPC: configoptional.Some(configgrpc.ServerConfig{
					NetAddr: confignet.AddrConfig{
						Endpoint:  "localhost:4317",
						Transport: confignet.TransportTypeTCP,
					},
					TLS: configoptional.Some(configtls.ServerConfig{
						Config: configtls.Config{
							CertFile: "test.crt",
							KeyFile:  "test.key",
						},
					}),
					MaxRecvMsgSizeMiB:    32,
					MaxConcurrentStreams: 16,
					ReadBufferSize:       1024,
					WriteBufferSize:      1024,
					Keepalive: configoptional.Some(configgrpc.KeepaliveServerConfig{
						ServerParameters: configoptional.Some(configgrpc.KeepaliveServerParameters{
							MaxConnectionIdle:     11 * time.Second,
							MaxConnectionAge:      12 * time.Second,
							MaxConnectionAgeGrace: 13 * time.Second,
							Time:                  30 * time.Second,
							Timeout:               5 * time.Second,
						}),
						EnforcementPolicy: configoptional.Some(configgrpc.KeepaliveEnforcementPolicy{
							MinTime:             10 * time.Second,
							PermitWithoutStream: true,
						}),
					}),
				}),
				HTTP: configoptional.Some(HTTPConfig{
					ServerConfig: confighttp.ServerConfig{
						Auth: configoptional.Some(confighttp.AuthConfig{
							Config: configauth.Config{
								AuthenticatorID: component.MustNewID("test"),
							},
						}),
						Endpoint: "localhost:4318",
						TLS: configoptional.Some(configtls.ServerConfig{
							Config: configtls.Config{
								CertFile: "test.crt",
								KeyFile:  "test.key",
							},
						}),
						CORS: configoptional.Some(confighttp.CORSConfig{
							AllowedOrigins: []string{"https://*.test.com", "https://test.com"},
							MaxAge:         7200,
						}),
<<<<<<< HEAD
=======
						ResponseHeaders:   map[string]configopaque.String{},
						KeepAlivesEnabled: true,
>>>>>>> 47f63a8a
					},
					TracesURLPath:  "/traces",
					MetricsURLPath: "/v2/metrics",
					LogsURLPath:    "/log/ingest",
				}),
			},
		}, cfg)
}

func TestUnmarshalConfigUnix(t *testing.T) {
	cm, err := confmaptest.LoadConf(filepath.Join("testdata", "uds.yaml"))
	require.NoError(t, err)
	factory := NewFactory()
	cfg := factory.CreateDefaultConfig()
	require.NoError(t, cm.Unmarshal(&cfg))
	assert.Equal(t,
		&Config{
			Protocols: Protocols{
				GRPC: configoptional.Some(configgrpc.ServerConfig{
					NetAddr: confignet.AddrConfig{
						Endpoint:  "/tmp/grpc_otlp.sock",
						Transport: confignet.TransportTypeUnix,
					},
					ReadBufferSize: 512 * 1024,
					Keepalive:      configoptional.Some(configgrpc.NewDefaultKeepaliveServerConfig()),
				}),
				HTTP: configoptional.Some(HTTPConfig{
					ServerConfig: confighttp.ServerConfig{
<<<<<<< HEAD
						Endpoint: "/tmp/http_otlp.sock",
=======
						Endpoint:          "/tmp/http_otlp.sock",
						ResponseHeaders:   map[string]configopaque.String{},
						KeepAlivesEnabled: true,
>>>>>>> 47f63a8a
					},
					TracesURLPath:  defaultTracesURLPath,
					MetricsURLPath: defaultMetricsURLPath,
					LogsURLPath:    defaultLogsURLPath,
				}),
			},
		}, cfg)
}

// cspell:ignore htttp
func TestUnmarshalConfigTypoDefaultProtocol(t *testing.T) {
	cm, err := confmaptest.LoadConf(filepath.Join("testdata", "typo_default_proto_config.yaml"))
	require.NoError(t, err)
	factory := NewFactory()
	cfg := factory.CreateDefaultConfig()
	assert.ErrorContains(t, cm.Unmarshal(&cfg), "'protocols' has invalid keys: htttp")
}

func TestUnmarshalConfigInvalidProtocol(t *testing.T) {
	cm, err := confmaptest.LoadConf(filepath.Join("testdata", "bad_proto_config.yaml"))
	require.NoError(t, err)
	factory := NewFactory()
	cfg := factory.CreateDefaultConfig()
	assert.ErrorContains(t, cm.Unmarshal(&cfg), "'protocols' has invalid keys: thrift")
}

func TestUnmarshalConfigEmptyProtocols(t *testing.T) {
	cm, err := confmaptest.LoadConf(filepath.Join("testdata", "bad_no_proto_config.yaml"))
	require.NoError(t, err)
	factory := NewFactory()
	cfg := factory.CreateDefaultConfig()
	require.NoError(t, cm.Unmarshal(&cfg))
	assert.EqualError(t, xconfmap.Validate(cfg), "must specify at least one protocol when using the OTLP receiver")
}

func TestUnmarshalConfigInvalidSignalPath(t *testing.T) {
	tests := []struct {
		name       string
		testDataFn string
	}{
		{
			name:       "Invalid traces URL path",
			testDataFn: "invalid_traces_path.yaml",
		},
		{
			name:       "Invalid metrics URL path",
			testDataFn: "invalid_metrics_path.yaml",
		},
		{
			name:       "Invalid logs URL path",
			testDataFn: "invalid_logs_path.yaml",
		},
	}

	for _, tt := range tests {
		t.Run(tt.name, func(t *testing.T) {
			cm, err := confmaptest.LoadConf(filepath.Join("testdata", tt.testDataFn))
			require.NoError(t, err)
			factory := NewFactory()
			cfg := factory.CreateDefaultConfig()
			assert.ErrorContains(t, cm.Unmarshal(&cfg), "invalid HTTP URL path set for signal: parse \":invalid\": missing protocol scheme")
		})
	}
}

func TestUnmarshalConfigEmpty(t *testing.T) {
	factory := NewFactory()
	cfg := factory.CreateDefaultConfig()
	require.NoError(t, confmap.New().Unmarshal(&cfg))
	assert.EqualError(t, xconfmap.Validate(cfg), "must specify at least one protocol when using the OTLP receiver")
}<|MERGE_RESOLUTION|>--- conflicted
+++ resolved
@@ -139,11 +139,7 @@
 							AllowedOrigins: []string{"https://*.test.com", "https://test.com"},
 							MaxAge:         7200,
 						}),
-<<<<<<< HEAD
-=======
-						ResponseHeaders:   map[string]configopaque.String{},
 						KeepAlivesEnabled: true,
->>>>>>> 47f63a8a
 					},
 					TracesURLPath:  "/traces",
 					MetricsURLPath: "/v2/metrics",
@@ -172,13 +168,8 @@
 				}),
 				HTTP: configoptional.Some(HTTPConfig{
 					ServerConfig: confighttp.ServerConfig{
-<<<<<<< HEAD
-						Endpoint: "/tmp/http_otlp.sock",
-=======
 						Endpoint:          "/tmp/http_otlp.sock",
-						ResponseHeaders:   map[string]configopaque.String{},
 						KeepAlivesEnabled: true,
->>>>>>> 47f63a8a
 					},
 					TracesURLPath:  defaultTracesURLPath,
 					MetricsURLPath: defaultMetricsURLPath,
