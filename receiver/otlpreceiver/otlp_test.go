// Copyright The OpenTelemetry Authors
// SPDX-License-Identifier: Apache-2.0

package otlpreceiver

import (
	"bytes"
	"compress/gzip"
	"context"
	"encoding/json"
	"errors"
	"fmt"
	"io"
	"net"
	"net/http"
	"strings"
	"sync"
	"testing"
	"time"

	"github.com/klauspost/compress/zstd"
	"github.com/stretchr/testify/assert"
	"github.com/stretchr/testify/require"
	"go.opentelemetry.io/otel/attribute"
	"go.opentelemetry.io/otel/sdk/metric/metricdata"
	"go.opentelemetry.io/otel/sdk/metric/metricdata/metricdatatest"
	spb "google.golang.org/genproto/googleapis/rpc/status"
	"google.golang.org/grpc"
	"google.golang.org/grpc/codes"
	"google.golang.org/grpc/credentials/insecure"
	"google.golang.org/grpc/status"
	"google.golang.org/protobuf/proto"

	"go.opentelemetry.io/collector/component"
	"go.opentelemetry.io/collector/component/componenttest"
	"go.opentelemetry.io/collector/config/configgrpc"
	"go.opentelemetry.io/collector/config/confighttp"
	"go.opentelemetry.io/collector/config/confignet"
	"go.opentelemetry.io/collector/config/configoptional"
	"go.opentelemetry.io/collector/config/configtls"
	"go.opentelemetry.io/collector/consumer"
	"go.opentelemetry.io/collector/consumer/consumererror"
	"go.opentelemetry.io/collector/consumer/consumertest"
	"go.opentelemetry.io/collector/internal/testutil"
	"go.opentelemetry.io/collector/pdata/plog"
	"go.opentelemetry.io/collector/pdata/pmetric"
	"go.opentelemetry.io/collector/pdata/pprofile"
	"go.opentelemetry.io/collector/pdata/ptrace"
	"go.opentelemetry.io/collector/pdata/ptrace/ptraceotlp"
	"go.opentelemetry.io/collector/pdata/testdata"
	"go.opentelemetry.io/collector/receiver/otlpreceiver/internal/metadata"
	"go.opentelemetry.io/collector/receiver/receivertest"
)

const otlpReceiverName = "receiver_test"

var otlpReceiverID = component.MustNewIDWithName("otlp", otlpReceiverName)

func TestJsonHttp(t *testing.T) {
	tests := []struct {
		name               string
		encoding           string
		contentType        string
		err                error
		expectedStatus     *spb.Status
		expectedStatusCode int
	}{
		{
			name:        "JSONUncompressed",
			encoding:    "",
			contentType: "application/json",
		},
		{
			name:        "JSONUncompressedUTF8",
			encoding:    "",
			contentType: "application/json; charset=utf-8",
		},
		{
			name:        "JSONUncompressedUppercase",
			encoding:    "",
			contentType: "APPLICATION/JSON",
		},
		{
			name:        "JSONGzipCompressed",
			encoding:    "gzip",
			contentType: "application/json",
		},
		{
			name:        "JSONZstdCompressed",
			encoding:    "zstd",
			contentType: "application/json",
		},
		{
			name:               "Permanent NotGRPCError",
			encoding:           "",
			contentType:        "application/json",
			err:                consumererror.NewPermanent(errors.New("my error")),
			expectedStatus:     &spb.Status{Code: int32(codes.Internal), Message: "Permanent error: my error"},
			expectedStatusCode: http.StatusInternalServerError,
		},
		{
			name:               "Retryable NotGRPCError",
			encoding:           "",
			contentType:        "application/json",
			err:                errors.New("my error"),
			expectedStatus:     &spb.Status{Code: int32(codes.Unavailable), Message: "my error"},
			expectedStatusCode: http.StatusServiceUnavailable,
		},
		{
			name:               "Permanent GRPCError",
			encoding:           "",
			contentType:        "application/json",
			err:                status.New(codes.Internal, "").Err(),
			expectedStatus:     &spb.Status{Code: int32(codes.Internal), Message: ""},
			expectedStatusCode: http.StatusInternalServerError,
		},
		{
			name:               "Retryable GRPCError",
			encoding:           "",
			contentType:        "application/json",
			err:                status.New(codes.Unavailable, "").Err(),
			expectedStatus:     &spb.Status{Code: int32(codes.Unavailable), Message: ""},
			expectedStatusCode: http.StatusServiceUnavailable,
		},
	}
	addr := testutil.GetAvailableLocalAddress(t)
	sink := newErrOrSinkConsumer()
	recv := newHTTPReceiver(t, componenttest.NewNopTelemetrySettings(), addr, sink)
	require.NoError(t, recv.Start(context.Background(), componenttest.NewNopHost()), "Failed to start trace receiver")
	t.Cleanup(func() { require.NoError(t, recv.Shutdown(context.Background())) })

	for _, tt := range tests {
		t.Run(tt.name, func(t *testing.T) {
			sink.Reset()
			sink.SetConsumeError(tt.err)

			for _, dr := range generateDataRequests(t) {
				url := "http://" + addr + dr.path
				respBytes := doHTTPRequest(t, url, tt.encoding, tt.contentType, dr.jsonBytes, tt.expectedStatusCode)
				if tt.err == nil {
					tr := ptraceotlp.NewExportResponse()
					require.NoError(t, tr.UnmarshalJSON(respBytes), "Unable to unmarshal response to Response")
					sink.checkData(t, dr.data, 1)
				} else {
					errStatus := &spb.Status{}
					require.NoError(t, json.Unmarshal(respBytes, errStatus))
					if s, ok := status.FromError(tt.err); ok {
						assert.True(t, proto.Equal(errStatus, s.Proto()))
					} else {
						fmt.Println(errStatus)
						assert.True(t, proto.Equal(errStatus, tt.expectedStatus))
					}
					sink.checkData(t, dr.data, 0)
				}
			}
		})
	}
}

func TestHandleInvalidRequests(t *testing.T) {
	addr := testutil.GetAvailableLocalAddress(t)
	sink := newErrOrSinkConsumer()
	recv := newHTTPReceiver(t, componenttest.NewNopTelemetrySettings(), addr, sink)
	require.NoError(t, recv.Start(context.Background(), componenttest.NewNopHost()), "Failed to start trace receiver")
	t.Cleanup(func() { require.NoError(t, recv.Shutdown(context.Background())) })

	tests := []struct {
		name        string
		uri         string
		method      string
		contentType string

		expectedStatus       int
		expectedResponseBody string
	}{
		{
			name:        "no content type",
			uri:         defaultTracesURLPath,
			method:      http.MethodPost,
			contentType: "",

			expectedStatus:       http.StatusUnsupportedMediaType,
			expectedResponseBody: "415 unsupported media type, supported: [application/json, application/x-protobuf]",
		},
		{
			name:        "invalid content type",
			uri:         defaultTracesURLPath,
			method:      http.MethodPost,
			contentType: "invalid",

			expectedStatus:       http.StatusUnsupportedMediaType,
			expectedResponseBody: "415 unsupported media type, supported: [application/json, application/x-protobuf]",
		},
		{
			name:        "invalid request",
			uri:         defaultTracesURLPath,
			method:      http.MethodPost,
			contentType: "application/json",

			expectedStatus: http.StatusBadRequest,
		},
		{
			uri:         defaultTracesURLPath,
			method:      http.MethodPatch,
			contentType: "application/json",

			expectedStatus:       http.StatusMethodNotAllowed,
			expectedResponseBody: "405 method not allowed, supported: [POST]",
		},
		{
			uri:         defaultTracesURLPath,
			method:      http.MethodGet,
			contentType: "application/json",

			expectedStatus:       http.StatusMethodNotAllowed,
			expectedResponseBody: "405 method not allowed, supported: [POST]",
		},
		{
			name:        "no content type",
			uri:         defaultMetricsURLPath,
			method:      http.MethodPost,
			contentType: "",

			expectedStatus:       http.StatusUnsupportedMediaType,
			expectedResponseBody: "415 unsupported media type, supported: [application/json, application/x-protobuf]",
		},
		{
			name:        "invalid content type",
			uri:         defaultMetricsURLPath,
			method:      http.MethodPost,
			contentType: "invalid",

			expectedStatus:       http.StatusUnsupportedMediaType,
			expectedResponseBody: "415 unsupported media type, supported: [application/json, application/x-protobuf]",
		},
		{
			name:        "invalid request",
			uri:         defaultMetricsURLPath,
			method:      http.MethodPost,
			contentType: "application/json",

			expectedStatus: http.StatusBadRequest,
		},
		{
			uri:         defaultMetricsURLPath,
			method:      http.MethodPatch,
			contentType: "application/json",

			expectedStatus:       http.StatusMethodNotAllowed,
			expectedResponseBody: "405 method not allowed, supported: [POST]",
		},
		{
			uri:         defaultMetricsURLPath,
			method:      http.MethodGet,
			contentType: "application/json",

			expectedStatus:       http.StatusMethodNotAllowed,
			expectedResponseBody: "405 method not allowed, supported: [POST]",
		},
		{
			name:        "no content type",
			uri:         defaultLogsURLPath,
			method:      http.MethodPost,
			contentType: "",

			expectedStatus:       http.StatusUnsupportedMediaType,
			expectedResponseBody: "415 unsupported media type, supported: [application/json, application/x-protobuf]",
		},
		{
			name:        "invalid content type",
			uri:         defaultLogsURLPath,
			method:      http.MethodPost,
			contentType: "invalid",

			expectedStatus:       http.StatusUnsupportedMediaType,
			expectedResponseBody: "415 unsupported media type, supported: [application/json, application/x-protobuf]",
		},
		{
			name:        "invalid request",
			uri:         defaultLogsURLPath,
			method:      http.MethodPost,
			contentType: "application/json",

			expectedStatus: http.StatusBadRequest,
		},
		{
			uri:         defaultLogsURLPath,
			method:      http.MethodPatch,
			contentType: "application/json",

			expectedStatus:       http.StatusMethodNotAllowed,
			expectedResponseBody: "405 method not allowed, supported: [POST]",
		},
		{
			uri:         defaultLogsURLPath,
			method:      http.MethodGet,
			contentType: "application/json",

			expectedStatus:       http.StatusMethodNotAllowed,
			expectedResponseBody: "405 method not allowed, supported: [POST]",
		},
	}

	for _, tt := range tests {
		t.Run(tt.method+" "+tt.uri+" "+tt.name, func(t *testing.T) {
			url := "http://" + addr + tt.uri
			req, err := http.NewRequest(tt.method, url, bytes.NewReader([]byte(`1234`)))
			require.NoError(t, err)
			req.Header.Set("Content-Type", tt.contentType)

			resp, err := http.DefaultClient.Do(req)
			require.NoError(t, err)

			body, err := io.ReadAll(resp.Body)
			require.NoError(t, err)

			if tt.name == "invalid request" {
				assert.Equal(t, "application/json", resp.Header.Get("Content-Type"))
				assert.Equal(t, tt.expectedStatus, resp.StatusCode)
				return
			}
			assert.Equal(t, "text/plain", resp.Header.Get("Content-Type"))
			assert.Equal(t, tt.expectedStatus, resp.StatusCode)
			assert.Equal(t, tt.expectedResponseBody, string(body))
		})
	}

	require.NoError(t, recv.Shutdown(context.Background()))
}

func TestProtoHttp(t *testing.T) {
	tests := []struct {
		name               string
		encoding           string
		err                error
		expectedStatus     *spb.Status
		expectedStatusCode int
	}{
		{
			name:     "ProtoUncompressed",
			encoding: "",
		},
		{
			name:     "ProtoGzipCompressed",
			encoding: "gzip",
		},
		{
			name:     "ProtoZstdCompressed",
			encoding: "zstd",
		},
		{
			name:               "Permanent NotGRPCError",
			encoding:           "",
			err:                consumererror.NewPermanent(errors.New("my error")),
			expectedStatus:     &spb.Status{Code: int32(codes.Internal), Message: "Permanent error: my error"},
			expectedStatusCode: http.StatusInternalServerError,
		},
		{
			name:               "Retryable NotGRPCError",
			encoding:           "",
			err:                errors.New("my error"),
			expectedStatus:     &spb.Status{Code: int32(codes.Unavailable), Message: "my error"},
			expectedStatusCode: http.StatusServiceUnavailable,
		},
		{
			name:               "Permanent GRPCError",
			encoding:           "",
			err:                status.New(codes.InvalidArgument, "").Err(),
			expectedStatus:     &spb.Status{Code: int32(codes.InvalidArgument), Message: ""},
			expectedStatusCode: http.StatusBadRequest,
		},
		{
			name:               "Retryable GRPCError",
			encoding:           "",
			err:                status.New(codes.Unavailable, "").Err(),
			expectedStatus:     &spb.Status{Code: int32(codes.Unavailable), Message: ""},
			expectedStatusCode: http.StatusServiceUnavailable,
		},
	}
	addr := testutil.GetAvailableLocalAddress(t)

	// Set the buffer count to 1 to make it flush the test span immediately.
	sink := newErrOrSinkConsumer()
	recv := newHTTPReceiver(t, componenttest.NewNopTelemetrySettings(), addr, sink)

	require.NoError(t, recv.Start(context.Background(), componenttest.NewNopHost()), "Failed to start trace receiver")
	t.Cleanup(func() { require.NoError(t, recv.Shutdown(context.Background())) })

	for _, tt := range tests {
		t.Run(tt.name, func(t *testing.T) {
			sink.Reset()
			sink.SetConsumeError(tt.err)

			for _, dr := range generateDataRequests(t) {
				url := "http://" + addr + dr.path
				respBytes := doHTTPRequest(t, url, tt.encoding, "application/x-protobuf", dr.protoBytes, tt.expectedStatusCode)
				if tt.err == nil {
					tr := ptraceotlp.NewExportResponse()
					require.NoError(t, tr.UnmarshalProto(respBytes))
					sink.checkData(t, dr.data, 1)
				} else {
					errStatus := &spb.Status{}
					require.NoError(t, proto.Unmarshal(respBytes, errStatus))
					if s, ok := status.FromError(tt.err); ok {
						assert.True(t, proto.Equal(errStatus, s.Proto()))
					} else {
						assert.True(t, proto.Equal(errStatus, tt.expectedStatus))
					}
					sink.checkData(t, dr.data, 0)
				}
			}
		})
	}
}

func TestOTLPReceiverInvalidContentEncoding(t *testing.T) {
	tests := []struct {
		name        string
		content     string
		encoding    string
		reqBodyFunc func() (*bytes.Buffer, error)
		resBodyFunc func() ([]byte, error)
		status      int
	}{
		{
			name:     "JsonGzipUncompressed",
			content:  "application/json",
			encoding: "gzip",
			reqBodyFunc: func() (*bytes.Buffer, error) {
				return bytes.NewBuffer([]byte(`{"key": "value"}`)), nil
			},
			resBodyFunc: func() ([]byte, error) {
				return json.Marshal(status.New(codes.InvalidArgument, "gzip: invalid header").Proto())
			},
			status: 400,
		},
		{
			name:     "ProtoGzipUncompressed",
			content:  "application/x-protobuf",
			encoding: "gzip",
			reqBodyFunc: func() (*bytes.Buffer, error) {
				return bytes.NewBuffer([]byte(`{"key": "value"}`)), nil
			},
			resBodyFunc: func() ([]byte, error) {
				return proto.Marshal(status.New(codes.InvalidArgument, "gzip: invalid header").Proto())
			},
			status: 400,
		},
		{
			name:     "ProtoZstdUncompressed",
			content:  "application/x-protobuf",
			encoding: "zstd",
			reqBodyFunc: func() (*bytes.Buffer, error) {
				return bytes.NewBuffer([]byte(`{"key": "value"}`)), nil
			},
			resBodyFunc: func() ([]byte, error) {
				return proto.Marshal(status.New(codes.InvalidArgument, "invalid input: magic number mismatch").Proto())
			},
			status: 400,
		},
	}
	addr := testutil.GetAvailableLocalAddress(t)

	// Set the buffer count to 1 to make it flush the test span immediately.
	recv := newHTTPReceiver(t, componenttest.NewNopTelemetrySettings(), addr, consumertest.NewNop())

	require.NoError(t, recv.Start(context.Background(), componenttest.NewNopHost()), "Failed to start trace receiver")
	t.Cleanup(func() { require.NoError(t, recv.Shutdown(context.Background())) })

	url := fmt.Sprintf("http://%s%s", addr, defaultTracesURLPath)

	for _, test := range tests {
		t.Run(test.name, func(t *testing.T) {
			body, err := test.reqBodyFunc()
			require.NoError(t, err, "Error creating request body: %v", err)

			req, err := http.NewRequest(http.MethodPost, url, body)
			require.NoError(t, err, "Error creating trace POST request: %v", err)
			req.Header.Set("Content-Type", test.content)
			req.Header.Set("Content-Encoding", test.encoding)

			resp, err := http.DefaultClient.Do(req)
			require.NoError(t, err, "Error posting trace to grpc-gateway server: %v", err)

			respBytes, err := io.ReadAll(resp.Body)
			require.NoError(t, err, "Error reading response from trace grpc-gateway")
			exRespBytes, err := test.resBodyFunc()
			require.NoError(t, err, "Error creating expecting response body")
			require.NoError(t, resp.Body.Close(), "Error closing response body")

			require.Equal(t, test.status, resp.StatusCode, "Unexpected return status")
			require.Equal(t, test.content, resp.Header.Get("Content-Type"), "Unexpected response Content-Type")
			require.Equal(t, exRespBytes, respBytes, "Unexpected response content")
		})
	}
}

func TestGRPCNewPortAlreadyUsed(t *testing.T) {
	addr := testutil.GetAvailableLocalAddress(t)
	ln, err := net.Listen("tcp", addr)
	require.NoError(t, err, "failed to listen on %q: %v", addr, err)
	t.Cleanup(func() {
		assert.NoError(t, ln.Close())
	})

	r := newGRPCReceiver(t, componenttest.NewNopTelemetrySettings(), addr, consumertest.NewNop())
	require.NotNil(t, r)

	require.Error(t, r.Start(context.Background(), componenttest.NewNopHost()))
}

func TestHTTPNewPortAlreadyUsed(t *testing.T) {
	addr := testutil.GetAvailableLocalAddress(t)
	ln, err := net.Listen("tcp", addr)
	require.NoError(t, err, "failed to listen on %q: %v", addr, err)
	t.Cleanup(func() {
		assert.NoError(t, ln.Close())
	})

	r := newHTTPReceiver(t, componenttest.NewNopTelemetrySettings(), addr, consumertest.NewNop())
	require.NotNil(t, r)

	require.Error(t, r.Start(context.Background(), componenttest.NewNopHost()))
}

// TestOTLPReceiverGRPCTracesIngestTest checks that the gRPC trace receiver
// is returning the proper response (return and metrics) when the next consumer
// in the pipeline reports error. The test changes the responses returned by the
// next trace consumer, checks if data was passed down the pipeline and if
// proper metrics were recorded. It also uses all endpoints supported by the
// trace receiver.
func TestOTLPReceiverGRPCTracesIngestTest(t *testing.T) {
	type ingestionStateTest struct {
		okToIngest   bool
		permanent    bool
		expectedCode codes.Code
	}

	expectedReceivedBatches := 2
	expectedIngestionBlockedRPCs := 2
	ingestionStates := []ingestionStateTest{
		{
			okToIngest:   true,
			expectedCode: codes.OK,
		},
		{
			okToIngest:   false,
			expectedCode: codes.Unavailable,
		},
		{
			okToIngest:   false,
			expectedCode: codes.Internal,
			permanent:    true,
		},
		{
			okToIngest:   true,
			expectedCode: codes.OK,
		},
	}

	addr := testutil.GetAvailableLocalAddress(t)
	td := testdata.GenerateTraces(1)

	tt := componenttest.NewTelemetry()
	t.Cleanup(func() { require.NoError(t, tt.Shutdown(context.Background())) })

	sink := &errOrSinkConsumer{TracesSink: new(consumertest.TracesSink)}

	recv := newGRPCReceiver(t, tt.NewTelemetrySettings(), addr, sink)
	require.NotNil(t, recv)
	require.NoError(t, recv.Start(context.Background(), componenttest.NewNopHost()))
	t.Cleanup(func() { require.NoError(t, recv.Shutdown(context.Background())) })

	cc, err := grpc.NewClient(addr, grpc.WithTransportCredentials(insecure.NewCredentials()))
	require.NoError(t, err)
	defer func() {
		assert.NoError(t, cc.Close())
	}()

	for _, ingestionState := range ingestionStates {
		if ingestionState.okToIngest {
			sink.SetConsumeError(nil)
		} else {
			if ingestionState.permanent {
				sink.SetConsumeError(consumererror.NewPermanent(errors.New("consumer error")))
			} else {
				sink.SetConsumeError(errors.New("consumer error"))
			}
		}

		_, err = ptraceotlp.NewGRPCClient(cc).Export(context.Background(), ptraceotlp.NewExportRequestFromTraces(td))
		errStatus, ok := status.FromError(err)
		require.True(t, ok)
		assert.Equal(t, ingestionState.expectedCode, errStatus.Code())
	}

	require.Len(t, sink.AllTraces(), expectedReceivedBatches)

	assertReceiverTraces(t, tt, otlpReceiverID, "grpc", int64(expectedReceivedBatches), int64(expectedIngestionBlockedRPCs))
}

// TestOTLPReceiverHTTPTracesIngestTest checks that the HTTP trace receiver
// is returning the proper response (return and metrics) when the next consumer
// in the pipeline reports error. The test changes the responses returned by the
// next trace consumer, checks if data was passed down the pipeline and if
// proper metrics were recorded. It also uses all endpoints supported by the
// trace receiver.
func TestOTLPReceiverHTTPTracesIngestTest(t *testing.T) {
	type ingestionStateTest struct {
		okToIngest         bool
		err                error
		expectedCode       codes.Code
		expectedStatusCode int
	}

	expectedReceivedBatches := 2
	expectedIngestionBlockedRPCs := 2
	ingestionStates := []ingestionStateTest{
		{
			okToIngest:   true,
			expectedCode: codes.OK,
		},
		{
			okToIngest:         false,
			err:                consumererror.NewPermanent(errors.New("consumer error")),
			expectedCode:       codes.Internal,
			expectedStatusCode: http.StatusInternalServerError,
		},
		{
			okToIngest:         false,
			err:                errors.New("consumer error"),
			expectedCode:       codes.Unavailable,
			expectedStatusCode: http.StatusServiceUnavailable,
		},
		{
			okToIngest:   true,
			expectedCode: codes.OK,
		},
	}

	addr := testutil.GetAvailableLocalAddress(t)
	td := testdata.GenerateTraces(1)

	tt := componenttest.NewTelemetry()
	t.Cleanup(func() { require.NoError(t, tt.Shutdown(context.Background())) })

	sink := &errOrSinkConsumer{TracesSink: new(consumertest.TracesSink)}

	recv := newHTTPReceiver(t, tt.NewTelemetrySettings(), addr, sink)
	require.NotNil(t, recv)
	require.NoError(t, recv.Start(context.Background(), componenttest.NewNopHost()))
	t.Cleanup(func() { require.NoError(t, recv.Shutdown(context.Background())) })

	for _, ingestionState := range ingestionStates {
		if ingestionState.okToIngest {
			sink.SetConsumeError(nil)
		} else {
			sink.SetConsumeError(ingestionState.err)
		}

		pbMarshaler := ptrace.ProtoMarshaler{}
		pbBytes, err := pbMarshaler.MarshalTraces(td)
		require.NoError(t, err)
		req, err := http.NewRequest(http.MethodPost, "http://"+addr+defaultTracesURLPath, bytes.NewReader(pbBytes))
		require.NoError(t, err)
		req.Header.Set("Content-Type", pbContentType)
		resp, err := http.DefaultClient.Do(req)
		require.NoError(t, err)
		respBytes, err := io.ReadAll(resp.Body)
		require.NoError(t, err)

		if ingestionState.expectedCode == codes.OK {
			require.Equal(t, 200, resp.StatusCode)
			tr := ptraceotlp.NewExportResponse()
			require.NoError(t, tr.UnmarshalProto(respBytes))
		} else {
			errStatus := &spb.Status{}
			require.NoError(t, proto.Unmarshal(respBytes, errStatus))
			assert.Equal(t, ingestionState.expectedStatusCode, resp.StatusCode)
			assert.EqualValues(t, ingestionState.expectedCode, errStatus.Code)
		}
	}

	require.Len(t, sink.AllTraces(), expectedReceivedBatches)

	assertReceiverTraces(t, tt, otlpReceiverID, "http", int64(expectedReceivedBatches), int64(expectedIngestionBlockedRPCs))
}

func TestGRPCInvalidTLSCredentials(t *testing.T) {
	cfg := &Config{
		Protocols: Protocols{
			GRPC: configoptional.Some(configgrpc.ServerConfig{
				NetAddr: confignet.AddrConfig{
					Endpoint:  testutil.GetAvailableLocalAddress(t),
					Transport: confignet.TransportTypeTCP,
				},
				TLS: &configtls.ServerConfig{
					Config: configtls.Config{
						CertFile: "willfail",
					},
				},
			}),
		},
	}

	r, err := NewFactory().CreateTraces(
		context.Background(),
		receivertest.NewNopSettings(metadata.Type),
		cfg,
		consumertest.NewNop())
	require.NoError(t, err)
	assert.NotNil(t, r)

	assert.EqualError(t,
		r.Start(context.Background(), componenttest.NewNopHost()),
		`failed to load TLS config: failed to load TLS cert and key: for auth via TLS, provide both certificate and key, or neither`)
}

func TestGRPCMaxRecvSize(t *testing.T) {
	addr := testutil.GetAvailableLocalAddress(t)
	sink := newErrOrSinkConsumer()

	cfg := createDefaultConfig().(*Config)
	GetOrInsertDefault(t, &cfg.GRPC).NetAddr.Endpoint = addr
	recv := newReceiver(t, componenttest.NewNopTelemetrySettings(), cfg, otlpReceiverID, sink)
	require.NoError(t, recv.Start(context.Background(), componenttest.NewNopHost()))

	cc, err := grpc.NewClient(addr, grpc.WithTransportCredentials(insecure.NewCredentials()))
	require.NoError(t, err)

	td := testdata.GenerateTraces(50000)
	err = exportTraces(cc, td)
	require.Error(t, err)
	assert.NoError(t, cc.Close())
	require.NoError(t, recv.Shutdown(context.Background()))

	cfg.GRPC.Get().MaxRecvMsgSizeMiB = 100
	recv = newReceiver(t, componenttest.NewNopTelemetrySettings(), cfg, otlpReceiverID, sink)
	require.NoError(t, recv.Start(context.Background(), componenttest.NewNopHost()))
	t.Cleanup(func() { require.NoError(t, recv.Shutdown(context.Background())) })

	cc, err = grpc.NewClient(addr, grpc.WithTransportCredentials(insecure.NewCredentials()))
	require.NoError(t, err)
	defer func() {
		assert.NoError(t, cc.Close())
	}()

	td = testdata.GenerateTraces(50000)
	require.NoError(t, exportTraces(cc, td))
	require.Len(t, sink.AllTraces(), 1)
	assert.Equal(t, td, sink.AllTraces()[0])
}

func TestHTTPInvalidTLSCredentials(t *testing.T) {
	cfg := &Config{
		Protocols: Protocols{
			HTTP: configoptional.Some(HTTPConfig{
				ServerConfig: confighttp.ServerConfig{
					Endpoint: testutil.GetAvailableLocalAddress(t),
<<<<<<< HEAD
					TLS: configoptional.Some(configtls.ServerConfig{
=======
					TLS: &configtls.ServerConfig{
>>>>>>> c9aaed83
						Config: configtls.Config{
							CertFile: "willfail",
						},
					}),
				},
				TracesURLPath:  defaultTracesURLPath,
				MetricsURLPath: defaultMetricsURLPath,
				LogsURLPath:    defaultLogsURLPath,
			}),
		},
	}

	// TLS is resolved during Start for HTTP.
	r, err := NewFactory().CreateTraces(
		context.Background(),
		receivertest.NewNopSettings(metadata.Type),
		cfg,
		consumertest.NewNop())
	require.NoError(t, err)
	assert.NotNil(t, r)
	assert.EqualError(t, r.Start(context.Background(), componenttest.NewNopHost()),
		`failed to load TLS config: failed to load TLS cert and key: for auth via TLS, provide both certificate and key, or neither`)
}

func testHTTPMaxRequestBodySize(t *testing.T, path string, contentType string, payload []byte, size int, expectedStatusCode int) {
	addr := testutil.GetAvailableLocalAddress(t)
	url := "http://" + addr + path
	cfg := &Config{
		Protocols: Protocols{
			HTTP: configoptional.Some(HTTPConfig{
				ServerConfig: confighttp.ServerConfig{
					Endpoint:           addr,
					MaxRequestBodySize: int64(size),
				},
				TracesURLPath:  defaultTracesURLPath,
				MetricsURLPath: defaultMetricsURLPath,
				LogsURLPath:    defaultLogsURLPath,
			}),
		},
	}

	recv := newReceiver(t, componenttest.NewNopTelemetrySettings(), cfg, otlpReceiverID, consumertest.NewNop())
	require.NoError(t, recv.Start(context.Background(), componenttest.NewNopHost()))

	req := createHTTPRequest(t, url, "", contentType, payload)
	resp, err := http.DefaultClient.Do(req)
	require.NoError(t, err)
	_, err = io.ReadAll(resp.Body)
	require.NoError(t, err)
	require.Equal(t, expectedStatusCode, resp.StatusCode)

	require.NoError(t, recv.Shutdown(context.Background()))
}

func TestHTTPMaxRequestBodySize(t *testing.T) {
	dataReqs := generateDataRequests(t)

	for _, dr := range dataReqs {
		testHTTPMaxRequestBodySize(t, dr.path, "application/json", dr.jsonBytes, len(dr.jsonBytes), 200)
		testHTTPMaxRequestBodySize(t, dr.path, "application/json", dr.jsonBytes, len(dr.jsonBytes)-1, 400)

		testHTTPMaxRequestBodySize(t, dr.path, "application/x-protobuf", dr.protoBytes, len(dr.protoBytes), 200)
		testHTTPMaxRequestBodySize(t, dr.path, "application/x-protobuf", dr.protoBytes, len(dr.protoBytes)-1, 400)
	}
}

func newGRPCReceiver(t *testing.T, settings component.TelemetrySettings, endpoint string, c consumertest.Consumer) component.Component {
	cfg := createDefaultConfig().(*Config)
	GetOrInsertDefault(t, &cfg.GRPC).NetAddr.Endpoint = endpoint
	return newReceiver(t, settings, cfg, otlpReceiverID, c)
}

func newHTTPReceiver(t *testing.T, settings component.TelemetrySettings, endpoint string, c consumertest.Consumer) component.Component {
	cfg := createDefaultConfig().(*Config)
	GetOrInsertDefault(t, &cfg.HTTP).ServerConfig.Endpoint = endpoint
	return newReceiver(t, settings, cfg, otlpReceiverID, c)
}

func newReceiver(t *testing.T, settings component.TelemetrySettings, cfg *Config, id component.ID, c consumertest.Consumer) component.Component {
	set := receivertest.NewNopSettings(metadata.Type)
	set.TelemetrySettings = settings
	set.ID = id
	r, err := newOtlpReceiver(cfg, &set)
	require.NoError(t, err)
	r.registerTraceConsumer(c)
	r.registerMetricsConsumer(c)
	r.registerLogsConsumer(c)
	r.registerProfilesConsumer(c)
	return r
}

type dataRequest struct {
	data       any
	path       string
	jsonBytes  []byte
	protoBytes []byte
}

func generateDataRequests(t *testing.T) []dataRequest {
	return []dataRequest{generateTracesRequest(t), generateMetricsRequests(t), generateLogsRequest(t), generateProfilesRequest(t)}
}

func generateTracesRequest(t *testing.T) dataRequest {
	protoMarshaler := &ptrace.ProtoMarshaler{}
	jsonMarshaler := &ptrace.JSONMarshaler{}

	td := testdata.GenerateTraces(2)
	traceProto, err := protoMarshaler.MarshalTraces(td)
	require.NoError(t, err)

	traceJSON, err := jsonMarshaler.MarshalTraces(td)
	require.NoError(t, err)

	return dataRequest{data: td, path: defaultTracesURLPath, jsonBytes: traceJSON, protoBytes: traceProto}
}

func generateMetricsRequests(t *testing.T) dataRequest {
	protoMarshaler := &pmetric.ProtoMarshaler{}
	jsonMarshaler := &pmetric.JSONMarshaler{}

	md := testdata.GenerateMetrics(2)
	metricProto, err := protoMarshaler.MarshalMetrics(md)
	require.NoError(t, err)

	metricJSON, err := jsonMarshaler.MarshalMetrics(md)
	require.NoError(t, err)

	return dataRequest{data: md, path: defaultMetricsURLPath, jsonBytes: metricJSON, protoBytes: metricProto}
}

func generateLogsRequest(t *testing.T) dataRequest {
	protoMarshaler := &plog.ProtoMarshaler{}
	jsonMarshaler := &plog.JSONMarshaler{}

	ld := testdata.GenerateLogs(2)
	logProto, err := protoMarshaler.MarshalLogs(ld)
	require.NoError(t, err)

	logJSON, err := jsonMarshaler.MarshalLogs(ld)
	require.NoError(t, err)

	return dataRequest{data: ld, path: defaultLogsURLPath, jsonBytes: logJSON, protoBytes: logProto}
}

func generateProfilesRequest(t *testing.T) dataRequest {
	protoMarshaler := &pprofile.ProtoMarshaler{}
	jsonMarshaler := &pprofile.JSONMarshaler{}

	md := testdata.GenerateProfiles(2)
	profileProto, err := protoMarshaler.MarshalProfiles(md)
	require.NoError(t, err)

	profileJSON, err := jsonMarshaler.MarshalProfiles(md)
	require.NoError(t, err)

	return dataRequest{data: md, path: defaultProfilesURLPath, jsonBytes: profileJSON, protoBytes: profileProto}
}

func doHTTPRequest(
	t *testing.T,
	url string,
	encoding string,
	contentType string,
	data []byte,
	expectStatusCode int,
) []byte {
	req := createHTTPRequest(t, url, encoding, contentType, data)
	resp, err := http.DefaultClient.Do(req)
	require.NoError(t, err)

	respBytes, err := io.ReadAll(resp.Body)
	require.NoError(t, err)

	require.NoError(t, resp.Body.Close())
	// For cases like "application/json; charset=utf-8", the response will be only "application/json"
	require.True(t, strings.HasPrefix(strings.ToLower(contentType), resp.Header.Get("Content-Type")))

	if expectStatusCode == 0 {
		require.Equal(t, http.StatusOK, resp.StatusCode)
	} else {
		require.Equal(t, expectStatusCode, resp.StatusCode)
	}

	return respBytes
}

func createHTTPRequest(
	t *testing.T,
	url string,
	encoding string,
	contentType string,
	data []byte,
) *http.Request {
	var buf *bytes.Buffer
	switch encoding {
	case "gzip":
		buf = compressGzip(t, data)
	case "zstd":
		buf = compressZstd(t, data)
	case "":
		buf = bytes.NewBuffer(data)
	default:
		t.Fatalf("Unsupported compression type %v", encoding)
	}

	req, err := http.NewRequest(http.MethodPost, url, buf)
	require.NoError(t, err)
	req.Header.Set("Content-Type", contentType)
	req.Header.Set("Content-Encoding", encoding)

	return req
}

func compressGzip(t *testing.T, body []byte) *bytes.Buffer {
	var buf bytes.Buffer

	gw := gzip.NewWriter(&buf)
	defer func() {
		require.NoError(t, gw.Close())
	}()

	_, err := gw.Write(body)
	require.NoError(t, err)

	return &buf
}

func compressZstd(t *testing.T, body []byte) *bytes.Buffer {
	var buf bytes.Buffer

	zw, err := zstd.NewWriter(&buf)
	require.NoError(t, err)

	defer func() {
		require.NoError(t, zw.Close())
	}()

	_, err = zw.Write(body)
	require.NoError(t, err)

	return &buf
}

type senderFunc func(td ptrace.Traces)

func TestShutdown(t *testing.T) {
	endpointGrpc := testutil.GetAvailableLocalAddress(t)
	endpointHTTP := testutil.GetAvailableLocalAddress(t)

	nextSink := new(consumertest.TracesSink)

	// Create OTLP receiver with gRPC and HTTP protocols.
	factory := NewFactory()
	cfg := factory.CreateDefaultConfig().(*Config)
	GetOrInsertDefault(t, &cfg.GRPC).NetAddr.Endpoint = endpointGrpc
	GetOrInsertDefault(t, &cfg.HTTP).ServerConfig.Endpoint = endpointHTTP
	set := receivertest.NewNopSettings(metadata.Type)
	set.ID = otlpReceiverID
	r, err := NewFactory().CreateTraces(
		context.Background(),
		set,
		cfg,
		nextSink)
	require.NoError(t, err)
	require.NotNil(t, r)
	require.NoError(t, r.Start(context.Background(), componenttest.NewNopHost()))

	conn, err := grpc.NewClient(endpointGrpc, grpc.WithTransportCredentials(insecure.NewCredentials()))
	require.NoError(t, err)
	t.Cleanup(func() {
		require.NoError(t, conn.Close())
	})

	doneSignalGrpc := make(chan bool)
	doneSignalHTTP := make(chan bool)

	senderGrpc := func(td ptrace.Traces) {
		// Ignore error, may be executed after the receiver shutdown.
		_ = exportTraces(conn, td)
	}
	senderHTTP := func(td ptrace.Traces) {
		// Send request via OTLP/HTTP.
		marshaler := &ptrace.ProtoMarshaler{}
		traceBytes, err2 := marshaler.MarshalTraces(td)
		require.NoError(t, err2)
		url := "http://" + endpointHTTP + defaultTracesURLPath
		req := createHTTPRequest(t, url, "", "application/x-protobuf", traceBytes)
		if resp, errResp := http.DefaultClient.Do(req); errResp == nil {
			require.NoError(t, resp.Body.Close())
		}
	}

	// Send traces to the receiver until we signal via done channel, and then
	// send one more trace after that.
	go generateTraces(senderGrpc, doneSignalGrpc)
	go generateTraces(senderHTTP, doneSignalHTTP)

	// Wait until the receiver outputs anything to the sink.
	assert.Eventually(t, func() bool {
		return nextSink.SpanCount() > 0
	}, time.Second, 10*time.Millisecond)

	// Now shutdown the receiver, while continuing sending traces to it.
	ctx, cancelFn := context.WithTimeout(context.Background(), 10*time.Second)
	defer cancelFn()
	require.NoError(t, r.Shutdown(ctx))

	// Remember how many spans the sink received. This number should not change after this
	// point because after Shutdown() returns the component is not allowed to produce
	// any more data.
	sinkSpanCountAfterShutdown := nextSink.SpanCount()

	// Now signal to generateTraces to exit the main generation loop, then send
	// one more trace and stop.
	doneSignalGrpc <- true
	doneSignalHTTP <- true

	// Wait until all follow up traces are sent.
	<-doneSignalGrpc
	<-doneSignalHTTP

	// The last, additional trace should not be received by sink, so the number of spans in
	// the sink should not change.
	assert.Equal(t, sinkSpanCountAfterShutdown, nextSink.SpanCount())
}

func generateTraces(senderFn senderFunc, doneSignal chan bool) {
	// Continuously generate spans until signaled to stop.
loop:
	for {
		select {
		case <-doneSignal:
			break loop
		default:
		}
		senderFn(testdata.GenerateTraces(1))
	}

	// After getting the signal to stop, send one more span and then
	// finally stop. We should never receive this last span.
	senderFn(testdata.GenerateTraces(1))

	// Indicate that we are done.
	close(doneSignal)
}

func exportTraces(cc *grpc.ClientConn, td ptrace.Traces) error {
	acc := ptraceotlp.NewGRPCClient(cc)
	req := ptraceotlp.NewExportRequestFromTraces(td)
	_, err := acc.Export(context.Background(), req)

	return err
}

type errOrSinkConsumer struct {
	consumertest.Consumer
	*consumertest.TracesSink
	*consumertest.MetricsSink
	*consumertest.LogsSink
	*consumertest.ProfilesSink
	mu           sync.Mutex
	consumeError error // to be returned by ConsumeTraces, if set
}

func newErrOrSinkConsumer() *errOrSinkConsumer {
	return &errOrSinkConsumer{
		TracesSink:   new(consumertest.TracesSink),
		MetricsSink:  new(consumertest.MetricsSink),
		LogsSink:     new(consumertest.LogsSink),
		ProfilesSink: new(consumertest.ProfilesSink),
	}
}

// SetConsumeError sets an error that will be returned by the Consume function.
func (esc *errOrSinkConsumer) SetConsumeError(err error) {
	esc.mu.Lock()
	defer esc.mu.Unlock()
	esc.consumeError = err
}

func (esc *errOrSinkConsumer) Capabilities() consumer.Capabilities {
	return consumer.Capabilities{MutatesData: false}
}

// ConsumeTraces stores traces to this sink.
func (esc *errOrSinkConsumer) ConsumeTraces(ctx context.Context, td ptrace.Traces) error {
	esc.mu.Lock()
	defer esc.mu.Unlock()

	if esc.consumeError != nil {
		return esc.consumeError
	}

	return esc.TracesSink.ConsumeTraces(ctx, td)
}

// ConsumeMetrics stores metrics to this sink.
func (esc *errOrSinkConsumer) ConsumeMetrics(ctx context.Context, md pmetric.Metrics) error {
	esc.mu.Lock()
	defer esc.mu.Unlock()

	if esc.consumeError != nil {
		return esc.consumeError
	}

	return esc.MetricsSink.ConsumeMetrics(ctx, md)
}

// ConsumeLogs stores metrics to this sink.
func (esc *errOrSinkConsumer) ConsumeLogs(ctx context.Context, ld plog.Logs) error {
	esc.mu.Lock()
	defer esc.mu.Unlock()

	if esc.consumeError != nil {
		return esc.consumeError
	}

	return esc.LogsSink.ConsumeLogs(ctx, ld)
}

// ConsumeProfiles stores profiles to this sink.
func (esc *errOrSinkConsumer) ConsumeProfiles(ctx context.Context, md pprofile.Profiles) error {
	esc.mu.Lock()
	defer esc.mu.Unlock()

	if esc.consumeError != nil {
		return esc.consumeError
	}

	return esc.ProfilesSink.ConsumeProfiles(ctx, md)
}

// Reset deletes any stored in the sinks, resets error to nil.
func (esc *errOrSinkConsumer) Reset() {
	esc.mu.Lock()
	defer esc.mu.Unlock()

	esc.consumeError = nil
	esc.TracesSink.Reset()
	esc.MetricsSink.Reset()
	esc.LogsSink.Reset()
	esc.ProfilesSink.Reset()
}

// Reset deletes any stored in the sinks, resets error to nil.
func (esc *errOrSinkConsumer) checkData(t *testing.T, data any, dataLen int) {
	switch data.(type) {
	case ptrace.Traces:
		allTraces := esc.AllTraces()
		require.Len(t, allTraces, dataLen)
		if dataLen > 0 {
			require.Equal(t, allTraces[0], data)
		}
	case pmetric.Metrics:
		allMetrics := esc.AllMetrics()
		require.Len(t, allMetrics, dataLen)
		if dataLen > 0 {
			require.Equal(t, allMetrics[0], data)
		}
	case plog.Logs:
		allLogs := esc.AllLogs()
		require.Len(t, allLogs, dataLen)
		if dataLen > 0 {
			require.Equal(t, allLogs[0], data)
		}
	case pprofile.Profiles:
		allProfiles := esc.AllProfiles()
		require.Len(t, allProfiles, dataLen)
		if dataLen > 0 {
			require.Equal(t, allProfiles[0], data)
		}
	}
}

func assertReceiverTraces(t *testing.T, tt *componenttest.Telemetry, id component.ID, transport string, accepted, refused int64) {
	got, err := tt.GetMetric("otelcol_receiver_accepted_spans")
	require.NoError(t, err)
	metricdatatest.AssertEqual(t,
		metricdata.Metrics{
			Name:        "otelcol_receiver_accepted_spans",
			Description: "Number of spans successfully pushed into the pipeline. [alpha]",
			Unit:        "{spans}",
			Data: metricdata.Sum[int64]{
				Temporality: metricdata.CumulativeTemporality,
				IsMonotonic: true,
				DataPoints: []metricdata.DataPoint[int64]{
					{
						Attributes: attribute.NewSet(
							attribute.String("receiver", id.String()),
							attribute.String("transport", transport)),
						Value: accepted,
					},
				},
			},
		}, got, metricdatatest.IgnoreTimestamp(), metricdatatest.IgnoreExemplars())

	got, err = tt.GetMetric("otelcol_receiver_refused_spans")
	require.NoError(t, err)
	metricdatatest.AssertEqual(t,
		metricdata.Metrics{
			Name:        "otelcol_receiver_refused_spans",
			Description: "Number of spans that could not be pushed into the pipeline. [alpha]",
			Unit:        "{spans}",
			Data: metricdata.Sum[int64]{
				Temporality: metricdata.CumulativeTemporality,
				IsMonotonic: true,
				DataPoints: []metricdata.DataPoint[int64]{
					{
						Attributes: attribute.NewSet(
							attribute.String("receiver", id.String()),
							attribute.String("transport", transport)),
						Value: refused,
					},
				},
			},
		}, got, metricdatatest.IgnoreTimestamp(), metricdatatest.IgnoreExemplars())
}<|MERGE_RESOLUTION|>--- conflicted
+++ resolved
@@ -757,11 +757,7 @@
 			HTTP: configoptional.Some(HTTPConfig{
 				ServerConfig: confighttp.ServerConfig{
 					Endpoint: testutil.GetAvailableLocalAddress(t),
-<<<<<<< HEAD
 					TLS: configoptional.Some(configtls.ServerConfig{
-=======
-					TLS: &configtls.ServerConfig{
->>>>>>> c9aaed83
 						Config: configtls.Config{
 							CertFile: "willfail",
 						},
