--- conflicted
+++ resolved
@@ -153,15 +153,9 @@
 		},
 	}
 	defaultServerConfig := confighttp.NewDefaultServerConfig()
-	defaultServerConfig.Endpoint = testutil.GetAvailableLocalAddress(t)
+	defaultServerConfig.Endpoint = "127.0.0.1:0"
 	defaultHTTPSettings := &HTTPConfig{
-<<<<<<< HEAD
-		ServerConfig: &confighttp.ServerConfig{
-			Endpoint: "127.0.0.1:0",
-		},
-=======
 		ServerConfig:   &defaultServerConfig,
->>>>>>> 49339e80
 		TracesURLPath:  defaultTracesURLPath,
 		MetricsURLPath: defaultMetricsURLPath,
 		LogsURLPath:    defaultLogsURLPath,
