// Copyright The OpenTelemetry Authors
// SPDX-License-Identifier: Apache-2.0

package otlpreceiver // import "go.opentelemetry.io/collector/receiver/otlpreceiver"

import (
	"fmt"
	"io"
	"mime"
	"net/http"

	spb "google.golang.org/genproto/googleapis/rpc/status"
	"google.golang.org/grpc/status"

	"go.opentelemetry.io/collector/internal/httphelper"
	"go.opentelemetry.io/collector/receiver/otlpreceiver/internal/errors"
	"go.opentelemetry.io/collector/receiver/otlpreceiver/internal/logs"
	"go.opentelemetry.io/collector/receiver/otlpreceiver/internal/metrics"
	"go.opentelemetry.io/collector/receiver/otlpreceiver/internal/profiles"
	"go.opentelemetry.io/collector/receiver/otlpreceiver/internal/trace"
)

// Pre-computed status with code=Internal to be used in case of a marshaling error.
var fallbackMsg = []byte(`{"code": 13, "message": "failed to marshal error message"}`)

const fallbackContentType = "application/json"

func handleTraces(resp http.ResponseWriter, req *http.Request, tracesReceiver *trace.Receiver) {
	enc, ok := readContentType(resp, req)
	if !ok {
		return
	}

	body, ok := readAndCloseBody(resp, req, enc)
	if !ok {
		return
	}

	otlpReq, err := enc.unmarshalTracesRequest(body)
	if err != nil {
		writeError(resp, enc, err, http.StatusBadRequest)
		return
	}

	otlpResp, err := tracesReceiver.Export(req.Context(), otlpReq)
	if err != nil {
		writeError(resp, enc, err, http.StatusInternalServerError)
		return
	}

	msg, err := enc.marshalTracesResponse(otlpResp)
	if err != nil {
		writeError(resp, enc, err, http.StatusInternalServerError)
		return
	}
	writeResponse(resp, enc.contentType(), http.StatusOK, msg)
}

func handleMetrics(resp http.ResponseWriter, req *http.Request, metricsReceiver *metrics.Receiver) {
	enc, ok := readContentType(resp, req)
	if !ok {
		return
	}

	body, ok := readAndCloseBody(resp, req, enc)
	if !ok {
		return
	}

	otlpReq, err := enc.unmarshalMetricsRequest(body)
	if err != nil {
		writeError(resp, enc, err, http.StatusBadRequest)
		return
	}

	otlpResp, err := metricsReceiver.Export(req.Context(), otlpReq)
	if err != nil {
		writeError(resp, enc, err, http.StatusInternalServerError)
		return
	}

	msg, err := enc.marshalMetricsResponse(otlpResp)
	if err != nil {
		writeError(resp, enc, err, http.StatusInternalServerError)
		return
	}
	writeResponse(resp, enc.contentType(), http.StatusOK, msg)
}

func handleLogs(resp http.ResponseWriter, req *http.Request, logsReceiver *logs.Receiver) {
	enc, ok := readContentType(resp, req)
	if !ok {
		return
	}

	body, ok := readAndCloseBody(resp, req, enc)
	if !ok {
		return
	}

	otlpReq, err := enc.unmarshalLogsRequest(body)
	if err != nil {
		writeError(resp, enc, err, http.StatusBadRequest)
		return
	}

	otlpResp, err := logsReceiver.Export(req.Context(), otlpReq)
	if err != nil {
		writeError(resp, enc, err, http.StatusInternalServerError)
		return
	}

	msg, err := enc.marshalLogsResponse(otlpResp)
	if err != nil {
		writeError(resp, enc, err, http.StatusInternalServerError)
		return
	}
	writeResponse(resp, enc.contentType(), http.StatusOK, msg)
}

<<<<<<< HEAD
func handleProfiles(resp http.ResponseWriter, req *http.Request, profilesReceiver *profiles.Receiver, encoder encoder) {
	body, ok := readAndCloseBody(resp, req, encoder)
	if !ok {
		return
	}

	otlpReq, err := encoder.unmarshalProfilesRequest(body)
	if err != nil {
		writeError(resp, encoder, err, http.StatusBadRequest)
		return
	}

	otlpResp, err := profilesReceiver.Export(req.Context(), otlpReq)
	if err != nil {
		writeError(resp, encoder, err, http.StatusInternalServerError)
		return
	}

	msg, err := encoder.marshalProfilesResponse(otlpResp)
	if err != nil {
		writeError(resp, encoder, err, http.StatusInternalServerError)
		return
	}
	writeResponse(resp, encoder.contentType(), http.StatusOK, msg)
}

func readAndCloseBody(resp http.ResponseWriter, req *http.Request, encoder encoder) ([]byte, bool) {
=======
func readContentType(resp http.ResponseWriter, req *http.Request) (encoder, bool) {
	if req.Method != http.MethodPost {
		handleUnmatchedMethod(resp)
		return nil, false
	}

	switch getMimeTypeFromContentType(req.Header.Get("Content-Type")) {
	case pbContentType:
		return pbEncoder, true
	case jsonContentType:
		return jsEncoder, true
	default:
		handleUnmatchedContentType(resp)
		return nil, false
	}
}

func readAndCloseBody(resp http.ResponseWriter, req *http.Request, enc encoder) ([]byte, bool) {
>>>>>>> c8f9563f
	body, err := io.ReadAll(req.Body)
	if err != nil {
		writeError(resp, enc, err, http.StatusBadRequest)
		return nil, false
	}
	if err = req.Body.Close(); err != nil {
		writeError(resp, enc, err, http.StatusBadRequest)
		return nil, false
	}
	return body, true
}

// writeError encodes the HTTP error inside a rpc.Status message as required by the OTLP protocol.
func writeError(w http.ResponseWriter, encoder encoder, err error, statusCode int) {
	s, ok := status.FromError(err)
	if ok {
		statusCode = errors.GetHTTPStatusCodeFromStatus(s)
	} else {
		s = httphelper.NewStatusFromMsgAndHTTPCode(err.Error(), statusCode)
	}
	writeStatusResponse(w, encoder, statusCode, s.Proto())
}

// errorHandler encodes the HTTP error message inside a rpc.Status message as required
// by the OTLP protocol.
func errorHandler(w http.ResponseWriter, r *http.Request, errMsg string, statusCode int) {
	s := httphelper.NewStatusFromMsgAndHTTPCode(errMsg, statusCode)
	switch getMimeTypeFromContentType(r.Header.Get("Content-Type")) {
	case pbContentType:
		writeStatusResponse(w, pbEncoder, statusCode, s.Proto())
		return
	case jsonContentType:
		writeStatusResponse(w, jsEncoder, statusCode, s.Proto())
		return
	}
	writeResponse(w, fallbackContentType, http.StatusInternalServerError, fallbackMsg)
}

func writeStatusResponse(w http.ResponseWriter, enc encoder, statusCode int, rsp *spb.Status) {
	msg, err := enc.marshalStatus(rsp)
	if err != nil {
		writeResponse(w, fallbackContentType, http.StatusInternalServerError, fallbackMsg)
		return
	}

	writeResponse(w, enc.contentType(), statusCode, msg)
}

func writeResponse(w http.ResponseWriter, contentType string, statusCode int, msg []byte) {
	w.Header().Set("Content-Type", contentType)
	w.WriteHeader(statusCode)
	// Nothing we can do with the error if we cannot write to the response.
	_, _ = w.Write(msg)
}

func getMimeTypeFromContentType(contentType string) string {
	mediatype, _, err := mime.ParseMediaType(contentType)
	if err != nil {
		return ""
	}
	return mediatype
}

func handleUnmatchedMethod(resp http.ResponseWriter) {
	status := http.StatusMethodNotAllowed
	writeResponse(resp, "text/plain", status, []byte(fmt.Sprintf("%v method not allowed, supported: [POST]", status)))
}

func handleUnmatchedContentType(resp http.ResponseWriter) {
	status := http.StatusUnsupportedMediaType
	writeResponse(resp, "text/plain", status, []byte(fmt.Sprintf("%v unsupported media type, supported: [%s, %s]", status, jsonContentType, pbContentType)))
}<|MERGE_RESOLUTION|>--- conflicted
+++ resolved
@@ -118,35 +118,37 @@
 	writeResponse(resp, enc.contentType(), http.StatusOK, msg)
 }
 
-<<<<<<< HEAD
-func handleProfiles(resp http.ResponseWriter, req *http.Request, profilesReceiver *profiles.Receiver, encoder encoder) {
-	body, ok := readAndCloseBody(resp, req, encoder)
-	if !ok {
-		return
-	}
-
-	otlpReq, err := encoder.unmarshalProfilesRequest(body)
-	if err != nil {
-		writeError(resp, encoder, err, http.StatusBadRequest)
+func handleProfiles(resp http.ResponseWriter, req *http.Request, profilesReceiver *profiles.Receiver) {
+	enc, ok := readContentType(resp, req)
+	if !ok {
+		return
+	}
+
+	body, ok := readAndCloseBody(resp, req, enc)
+	if !ok {
+		return
+	}
+
+	otlpReq, err := enc.unmarshalProfilesRequest(body)
+	if err != nil {
+		writeError(resp, enc, err, http.StatusBadRequest)
 		return
 	}
 
 	otlpResp, err := profilesReceiver.Export(req.Context(), otlpReq)
 	if err != nil {
-		writeError(resp, encoder, err, http.StatusInternalServerError)
-		return
-	}
-
-	msg, err := encoder.marshalProfilesResponse(otlpResp)
-	if err != nil {
-		writeError(resp, encoder, err, http.StatusInternalServerError)
-		return
-	}
-	writeResponse(resp, encoder.contentType(), http.StatusOK, msg)
-}
-
-func readAndCloseBody(resp http.ResponseWriter, req *http.Request, encoder encoder) ([]byte, bool) {
-=======
+		writeError(resp, enc, err, http.StatusInternalServerError)
+		return
+	}
+
+	msg, err := enc.marshalProfilesResponse(otlpResp)
+	if err != nil {
+		writeError(resp, enc, err, http.StatusInternalServerError)
+		return
+	}
+	writeResponse(resp, enc.contentType(), http.StatusOK, msg)
+}
+
 func readContentType(resp http.ResponseWriter, req *http.Request) (encoder, bool) {
 	if req.Method != http.MethodPost {
 		handleUnmatchedMethod(resp)
@@ -165,7 +167,6 @@
 }
 
 func readAndCloseBody(resp http.ResponseWriter, req *http.Request, enc encoder) ([]byte, bool) {
->>>>>>> c8f9563f
 	body, err := io.ReadAll(req.Body)
 	if err != nil {
 		writeError(resp, enc, err, http.StatusBadRequest)
