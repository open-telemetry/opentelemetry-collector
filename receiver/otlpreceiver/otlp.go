// Copyright The OpenTelemetry Authors
// SPDX-License-Identifier: Apache-2.0

package otlpreceiver // import "go.opentelemetry.io/collector/receiver/otlpreceiver"

import (
	"context"
	"errors"
	"net"
	"net/http"
	"sync"

	"go.uber.org/zap"
	"google.golang.org/grpc"

	"go.opentelemetry.io/collector/component"
	"go.opentelemetry.io/collector/component/componentstatus"
	"go.opentelemetry.io/collector/config/confighttp"
	"go.opentelemetry.io/collector/config/configmiddleware"
	"go.opentelemetry.io/collector/consumer"
	"go.opentelemetry.io/collector/consumer/xconsumer"
	"go.opentelemetry.io/collector/extension/extensionlimiter"
	"go.opentelemetry.io/collector/extension/extensionlimiter/limiterhelper"
	"go.opentelemetry.io/collector/internal/telemetry"
	"go.opentelemetry.io/collector/internal/telemetry/componentattribute"
	"go.opentelemetry.io/collector/pdata/plog/plogotlp"
	"go.opentelemetry.io/collector/pdata/pmetric/pmetricotlp"
	"go.opentelemetry.io/collector/pdata/pprofile/pprofileotlp"
	"go.opentelemetry.io/collector/pdata/ptrace/ptraceotlp"
	"go.opentelemetry.io/collector/receiver"
	"go.opentelemetry.io/collector/receiver/otlpreceiver/internal/logs"
	"go.opentelemetry.io/collector/receiver/otlpreceiver/internal/metrics"
	"go.opentelemetry.io/collector/receiver/otlpreceiver/internal/profiles"
	"go.opentelemetry.io/collector/receiver/otlpreceiver/internal/trace"
	"go.opentelemetry.io/collector/receiver/receiverhelper"
)

// otlpReceiver is the type that exposes Trace and Metrics reception.
type otlpReceiver struct {
	cfg        *Config
	serverGRPC *grpc.Server
	serverHTTP *http.Server

	nextTraces   consumer.Traces
	nextMetrics  consumer.Metrics
	nextLogs     consumer.Logs
	nextProfiles xconsumer.Profiles
	shutdownWG   sync.WaitGroup

	obsrepGRPC *receiverhelper.ObsReport
	obsrepHTTP *receiverhelper.ObsReport

	settings *receiver.Settings
}

// newOtlpReceiver just creates the OpenTelemetry receiver services. It is the caller's
// responsibility to invoke the respective Start*Reception methods as well
// as the various Stop*Reception methods to end it.
func newOtlpReceiver(cfg *Config, set *receiver.Settings) (*otlpReceiver, error) {
	set.TelemetrySettings = telemetry.WithoutAttributes(set.TelemetrySettings, componentattribute.SignalKey)
	set.Logger.Debug("created signal-agnostic logger")
	r := &otlpReceiver{
		cfg:          cfg,
		nextTraces:   nil,
		nextMetrics:  nil,
		nextLogs:     nil,
		nextProfiles: nil,
		settings:     set,
	}

	var err error
	r.obsrepGRPC, err = receiverhelper.NewObsReport(receiverhelper.ObsReportSettings{
		ReceiverID:             set.ID,
		Transport:              "grpc",
		ReceiverCreateSettings: *set,
	})
	if err != nil {
		return nil, err
	}
	r.obsrepHTTP, err = receiverhelper.NewObsReport(receiverhelper.ObsReportSettings{
		ReceiverID:             set.ID,
		Transport:              "http",
		ReceiverCreateSettings: *set,
	})
	if err != nil {
		return nil, err
	}

	return r, nil
}

func (r *otlpReceiver) startGRPCServer(host component.Host) error {
	// If GRPC is not enabled, nothing to start.
	if r.cfg.GRPC == nil {
		return nil
	}

	var err error
	if r.serverGRPC, err = r.cfg.GRPC.ToServer(context.Background(), host, r.settings.TelemetrySettings); err != nil {
		return err
	}

	limitKeys := extensionlimiter.StandardNotMiddlewareKeys()
	limiters, err := configmiddleware.GetBaseLimiters(host, r.cfg.GRPC.Middlewares)
	if err != nil {
		return err
	}
	limiterProvider, err := limiterhelper.MultipleProvider(limiters)
	if err != nil {
		return err
	}

	if r.nextTraces != nil {
		var next consumer.Traces
		next, err = limiterhelper.NewLimitedTraces(r.nextTraces, limitKeys, limiterProvider)
		if err != nil {
			return err
		}
		ptraceotlp.RegisterGRPCServer(r.serverGRPC, trace.New(next, r.obsrepGRPC))
	}

	if r.nextMetrics != nil {
		var next consumer.Metrics
		next, err = limiterhelper.NewLimitedMetrics(r.nextMetrics, limitKeys, limiterProvider)
		if err != nil {
			return err
		}
		pmetricotlp.RegisterGRPCServer(r.serverGRPC, metrics.New(next, r.obsrepGRPC))
	}

	if r.nextLogs != nil {
		var next consumer.Logs
		next, err = limiterhelper.NewLimitedLogs(r.nextLogs, limitKeys, limiterProvider)
		if err != nil {
			return err
		}
		plogotlp.RegisterGRPCServer(r.serverGRPC, logs.New(next, r.obsrepGRPC))
	}

	if r.nextProfiles != nil {
		var next xconsumer.Profiles
		next, err = limiterhelper.NewLimitedProfiles(r.nextProfiles, limitKeys, limiterProvider)
		if err != nil {
			return err
		}
		pprofileotlp.RegisterGRPCServer(r.serverGRPC, profiles.New(next))
	}

	r.settings.Logger.Info("Starting GRPC server", zap.String("endpoint", r.cfg.GRPC.NetAddr.Endpoint))
	var gln net.Listener
	if gln, err = r.cfg.GRPC.NetAddr.Listen(context.Background()); err != nil {
		return err
	}

	r.shutdownWG.Add(1)
	go func() {
		defer r.shutdownWG.Done()

		if errGrpc := r.serverGRPC.Serve(gln); errGrpc != nil && !errors.Is(errGrpc, grpc.ErrServerStopped) {
			componentstatus.ReportStatus(host, componentstatus.NewFatalErrorEvent(errGrpc))
		}
	}()
	return nil
}

func (r *otlpReceiver) startHTTPServer(ctx context.Context, host component.Host) error {
	// If HTTP is not enabled, nothing to start.
	if r.cfg.HTTP == nil {
		return nil
	}

	limitKeys := extensionlimiter.StandardNotMiddlewareKeys()
	limiters, err := configmiddleware.GetBaseLimiters(host, r.cfg.HTTP.ServerConfig.Middlewares)
	if err != nil {
		return err
	}
	limiterProvider, err := limiterhelper.MultipleProvider(limiters)
	if err != nil {
		return err
	}

	httpMux := http.NewServeMux()
	if r.nextTraces != nil {
<<<<<<< HEAD
		next, err := limiterhelper.NewLimitedTraces(r.nextTraces, limitKeys, limiterProvider)
		if err != nil {
			return err
		}
		httpTracesReceiver := trace.New(next, r.obsrepHTTP)
		httpMux.HandleFunc(r.cfg.HTTP.TracesURLPath, func(resp http.ResponseWriter, req *http.Request) {
=======
		httpTracesReceiver := trace.New(r.nextTraces, r.obsrepHTTP)
		httpMux.HandleFunc(string(r.cfg.HTTP.TracesURLPath), func(resp http.ResponseWriter, req *http.Request) {
>>>>>>> dc3f5d20
			handleTraces(resp, req, httpTracesReceiver)
		})
	}

	if r.nextMetrics != nil {
<<<<<<< HEAD
		next, err := limiterhelper.NewLimitedMetrics(r.nextMetrics, limitKeys, limiterProvider)
		if err != nil {
			return err
		}
		httpMetricsReceiver := metrics.New(next, r.obsrepHTTP)
		httpMux.HandleFunc(r.cfg.HTTP.MetricsURLPath, func(resp http.ResponseWriter, req *http.Request) {
=======
		httpMetricsReceiver := metrics.New(r.nextMetrics, r.obsrepHTTP)
		httpMux.HandleFunc(string(r.cfg.HTTP.MetricsURLPath), func(resp http.ResponseWriter, req *http.Request) {
>>>>>>> dc3f5d20
			handleMetrics(resp, req, httpMetricsReceiver)
		})
	}

	if r.nextLogs != nil {
<<<<<<< HEAD
		next, err := limiterhelper.NewLimitedLogs(r.nextLogs, limitKeys, limiterProvider)
		if err != nil {
			return err
		}
		httpLogsReceiver := logs.New(next, r.obsrepHTTP)
		httpMux.HandleFunc(r.cfg.HTTP.LogsURLPath, func(resp http.ResponseWriter, req *http.Request) {
=======
		httpLogsReceiver := logs.New(r.nextLogs, r.obsrepHTTP)
		httpMux.HandleFunc(string(r.cfg.HTTP.LogsURLPath), func(resp http.ResponseWriter, req *http.Request) {
>>>>>>> dc3f5d20
			handleLogs(resp, req, httpLogsReceiver)
		})
	}

	if r.nextProfiles != nil {
		next, err := limiterhelper.NewLimitedProfiles(r.nextProfiles, limitKeys, limiterProvider)
		if err != nil {
			return err
		}
		httpProfilesReceiver := profiles.New(next)
		httpMux.HandleFunc(defaultProfilesURLPath, func(resp http.ResponseWriter, req *http.Request) {
			handleProfiles(resp, req, httpProfilesReceiver)
		})
	}

	if r.serverHTTP, err = r.cfg.HTTP.ServerConfig.ToServer(ctx, host, r.settings.TelemetrySettings, httpMux, confighttp.WithErrorHandler(errorHandler)); err != nil {
		return err
	}

	r.settings.Logger.Info("Starting HTTP server", zap.String("endpoint", r.cfg.HTTP.ServerConfig.Endpoint))
	var hln net.Listener
	if hln, err = r.cfg.HTTP.ServerConfig.ToListener(ctx); err != nil {
		return err
	}

	r.shutdownWG.Add(1)
	go func() {
		defer r.shutdownWG.Done()

		if errHTTP := r.serverHTTP.Serve(hln); errHTTP != nil && !errors.Is(errHTTP, http.ErrServerClosed) {
			componentstatus.ReportStatus(host, componentstatus.NewFatalErrorEvent(errHTTP))
		}
	}()
	return nil
}

// Start runs the trace receiver on the gRPC server. Currently
// it also enables the metrics receiver too.
func (r *otlpReceiver) Start(ctx context.Context, host component.Host) error {
	if err := r.startGRPCServer(host); err != nil {
		return err
	}
	if err := r.startHTTPServer(ctx, host); err != nil {
		// It's possible that a valid GRPC server configuration was specified,
		// but an invalid HTTP configuration. If that's the case, the successfully
		// started GRPC server must be shutdown to ensure no goroutines are leaked.
		return errors.Join(err, r.Shutdown(ctx))
	}

	return nil
}

// Shutdown is a method to turn off receiving.
func (r *otlpReceiver) Shutdown(ctx context.Context) error {
	var err error

	if r.serverHTTP != nil {
		err = r.serverHTTP.Shutdown(ctx)
	}

	if r.serverGRPC != nil {
		r.serverGRPC.GracefulStop()
	}

	r.shutdownWG.Wait()
	return err
}

func (r *otlpReceiver) registerTraceConsumer(tc consumer.Traces) {
	r.nextTraces = tc
}

func (r *otlpReceiver) registerMetricsConsumer(mc consumer.Metrics) {
	r.nextMetrics = mc
}

func (r *otlpReceiver) registerLogsConsumer(lc consumer.Logs) {
	r.nextLogs = lc
}

func (r *otlpReceiver) registerProfilesConsumer(tc xconsumer.Profiles) {
	r.nextProfiles = tc
}<|MERGE_RESOLUTION|>--- conflicted
+++ resolved
@@ -181,49 +181,34 @@
 
 	httpMux := http.NewServeMux()
 	if r.nextTraces != nil {
-<<<<<<< HEAD
 		next, err := limiterhelper.NewLimitedTraces(r.nextTraces, limitKeys, limiterProvider)
 		if err != nil {
 			return err
 		}
 		httpTracesReceiver := trace.New(next, r.obsrepHTTP)
-		httpMux.HandleFunc(r.cfg.HTTP.TracesURLPath, func(resp http.ResponseWriter, req *http.Request) {
-=======
-		httpTracesReceiver := trace.New(r.nextTraces, r.obsrepHTTP)
 		httpMux.HandleFunc(string(r.cfg.HTTP.TracesURLPath), func(resp http.ResponseWriter, req *http.Request) {
->>>>>>> dc3f5d20
 			handleTraces(resp, req, httpTracesReceiver)
 		})
 	}
 
 	if r.nextMetrics != nil {
-<<<<<<< HEAD
 		next, err := limiterhelper.NewLimitedMetrics(r.nextMetrics, limitKeys, limiterProvider)
 		if err != nil {
 			return err
 		}
 		httpMetricsReceiver := metrics.New(next, r.obsrepHTTP)
-		httpMux.HandleFunc(r.cfg.HTTP.MetricsURLPath, func(resp http.ResponseWriter, req *http.Request) {
-=======
-		httpMetricsReceiver := metrics.New(r.nextMetrics, r.obsrepHTTP)
 		httpMux.HandleFunc(string(r.cfg.HTTP.MetricsURLPath), func(resp http.ResponseWriter, req *http.Request) {
->>>>>>> dc3f5d20
 			handleMetrics(resp, req, httpMetricsReceiver)
 		})
 	}
 
 	if r.nextLogs != nil {
-<<<<<<< HEAD
 		next, err := limiterhelper.NewLimitedLogs(r.nextLogs, limitKeys, limiterProvider)
 		if err != nil {
 			return err
 		}
 		httpLogsReceiver := logs.New(next, r.obsrepHTTP)
-		httpMux.HandleFunc(r.cfg.HTTP.LogsURLPath, func(resp http.ResponseWriter, req *http.Request) {
-=======
-		httpLogsReceiver := logs.New(r.nextLogs, r.obsrepHTTP)
 		httpMux.HandleFunc(string(r.cfg.HTTP.LogsURLPath), func(resp http.ResponseWriter, req *http.Request) {
->>>>>>> dc3f5d20
 			handleLogs(resp, req, httpLogsReceiver)
 		})
 	}
