// Copyright The OpenTelemetry Authors
//
// Licensed under the Apache License, Version 2.0 (the "License");
// you may not use this file except in compliance with the License.
// You may obtain a copy of the License at
//
//       http://www.apache.org/licenses/LICENSE-2.0
//
// Unless required by applicable law or agreed to in writing, software
// distributed under the License is distributed on an "AS IS" BASIS,
// WITHOUT WARRANTIES OR CONDITIONS OF ANY KIND, either express or implied.
// See the License for the specific language governing permissions and
// limitations under the License.

package otlpreceiver

import (
	"fmt"

	"github.com/spf13/cast"

	"go.opentelemetry.io/collector/config"
	"go.opentelemetry.io/collector/config/configgrpc"
	"go.opentelemetry.io/collector/config/confighttp"
)

<<<<<<< HEAD
const (
	// Protocol values.
	protoGRPC          = "grpc"
	protoHTTP          = "http"
	protocolsFieldName = "protocols"
)

=======
// Protocols is the configuration for the supported protocols.
>>>>>>> 4aeef524
type Protocols struct {
	GRPC *configgrpc.GRPCServerSettings `mapstructure:"grpc"`
	HTTP *confighttp.HTTPServerSettings `mapstructure:"http"`
}

// Config defines configuration for OTLP receiver.
type Config struct {
	config.ReceiverSettings `mapstructure:",squash"` // squash ensures fields are correctly decoded in embedded struct

	// Protocols is the configuration for the supported protocols, currently gRPC and HTTP (Proto and JSON).
	Protocols `mapstructure:"protocols"`
}

var _ config.Receiver = (*Config)(nil)
var _ config.Unmarshable = (*Config)(nil)

// Validate checks the receiver configuration is valid
func (cfg *Config) Validate() error {
	return nil
}

// Unmarshal a config.Parser into the config struct.
func (cfg *Config) Unmarshal(componentParser *config.Parser) error {
	if componentParser == nil || len(componentParser.AllKeys()) == 0 {
		return fmt.Errorf("empty config for OTLP receiver")
	}
	// first load the config normally
	err := componentParser.UnmarshalExact(cfg)
	if err != nil {
		return err
	}

	// next manually search for protocols in viper, if a protocol is not present it means it is disable.
	protocols := cast.ToStringMap(componentParser.Get(protocolsFieldName))

	// UnmarshalExact will ignore empty entries like a protocol with no values, so if a typo happened
	// in the protocol that is intended to be enabled will not be enabled. So check if the protocols
	// include only known protocols.
	knownProtocols := 0
	if _, ok := protocols[protoGRPC]; !ok {
		cfg.GRPC = nil
	} else {
		knownProtocols++
	}

	if _, ok := protocols[protoHTTP]; !ok {
		cfg.HTTP = nil
	} else {
		knownProtocols++
	}

	if len(protocols) != knownProtocols {
		return fmt.Errorf("unknown protocols in the OTLP receiver")
	}

	if cfg.GRPC == nil && cfg.HTTP == nil {
		return fmt.Errorf("must specify at least one protocol when using the OTLP receiver")
	}

	return nil
}<|MERGE_RESOLUTION|>--- conflicted
+++ resolved
@@ -24,7 +24,6 @@
 	"go.opentelemetry.io/collector/config/confighttp"
 )
 
-<<<<<<< HEAD
 const (
 	// Protocol values.
 	protoGRPC          = "grpc"
@@ -32,9 +31,7 @@
 	protocolsFieldName = "protocols"
 )
 
-=======
 // Protocols is the configuration for the supported protocols.
->>>>>>> 4aeef524
 type Protocols struct {
 	GRPC *configgrpc.GRPCServerSettings `mapstructure:"grpc"`
 	HTTP *confighttp.HTTPServerSettings `mapstructure:"http"`
