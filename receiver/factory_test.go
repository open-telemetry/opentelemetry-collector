--- conflicted
+++ resolved
@@ -38,11 +38,7 @@
 }
 
 // CreateDefaultConfig creates the default configuration for the Receiver.
-<<<<<<< HEAD
-func (f *TestFactory) CreateDefaultConfig() models.Receiver {
-=======
-func (f *ExampleReceiverFactory) CreateDefaultConfig() configmodels.Receiver {
->>>>>>> d659119d
+func (f *TestFactory) CreateDefaultConfig() configmodels.Receiver {
 	return nil
 }
 
