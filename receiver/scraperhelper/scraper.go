--- conflicted
+++ resolved
@@ -101,18 +101,12 @@
 	return ms
 }
 
-<<<<<<< HEAD
 func (ms metricsScraper) Scrape(ctx context.Context, receiverID config.ComponentID, set component.ReceiverCreateSettings) (pdata.Metrics, error) {
-	ctx = obsreport.ScraperContext(ctx, receiverID, ms.ID())
 	scrp := obsreport.NewScraper(obsreport.ScraperSettings{
 		ReceiverID:             receiverID,
 		Scraper:                ms.ID(),
 		ReceiverCreateSettings: set,
 	})
-=======
-func (ms metricsScraper) Scrape(ctx context.Context, receiverID config.ComponentID) (pdata.Metrics, error) {
-	scrp := obsreport.NewScraper(obsreport.ScraperSettings{ReceiverID: receiverID, Scraper: ms.ID()})
->>>>>>> 585f0d79
 	ctx = scrp.StartMetricsOp(ctx)
 	metrics, err := ms.ScrapeMetrics(ctx)
 	count := 0
@@ -157,18 +151,12 @@
 	return rms
 }
 
-<<<<<<< HEAD
 func (rms resourceMetricsScraper) Scrape(ctx context.Context, receiverID config.ComponentID, set component.ReceiverCreateSettings) (pdata.Metrics, error) {
-	ctx = obsreport.ScraperContext(ctx, receiverID, rms.ID())
 	scrp := obsreport.NewScraper(obsreport.ScraperSettings{
 		ReceiverID:             receiverID,
 		Scraper:                rms.ID(),
 		ReceiverCreateSettings: set,
 	})
-=======
-func (rms resourceMetricsScraper) Scrape(ctx context.Context, receiverID config.ComponentID) (pdata.Metrics, error) {
-	scrp := obsreport.NewScraper(obsreport.ScraperSettings{ReceiverID: receiverID, Scraper: rms.ID()})
->>>>>>> 585f0d79
 	ctx = scrp.StartMetricsOp(ctx)
 	resourceMetrics, err := rms.ScrapeResourceMetrics(ctx)
 
