bin/
dist/

# GoLand IDEA
/.idea/
*.iml

# VS Code
.vscode/
.devcontainer/

# Emacs
*~
\#*\#

# Miscellaneous files
*.sw[op]
*.DS_Store

# Coverage
coverage.out
coverage.txt
coverage.html

# Wix
*.wixobj
*.wixpdb

<<<<<<< HEAD
# Third-Party license drops
cmd/otelcol/third-party
=======
# OpenTelemetry proto files which are normally cleaned up
model/internal/opentelemetry-proto
>>>>>>> 484e315d
<|MERGE_RESOLUTION|>--- conflicted
+++ resolved
@@ -26,10 +26,8 @@
 *.wixobj
 *.wixpdb
 
-<<<<<<< HEAD
 # Third-Party license drops
 cmd/otelcol/third-party
-=======
+
 # OpenTelemetry proto files which are normally cleaned up
-model/internal/opentelemetry-proto
->>>>>>> 484e315d
+model/internal/opentelemetry-proto