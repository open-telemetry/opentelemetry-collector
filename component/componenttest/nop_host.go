--- conflicted
+++ resolved
@@ -7,13 +7,9 @@
 	"go.opentelemetry.io/collector/component"
 )
 
-<<<<<<< HEAD
 var _ component.Host = (*nopHost)(nil)
 
-// nopHost mocks a receiver.ReceiverHost for test purposes.
-=======
 // nopHost mocks a [component.Host] for testing purposes.
->>>>>>> 1c8a5c4f
 type nopHost struct{}
 
 // NewNopHost returns a [component.Host] that returns empty values
@@ -23,14 +19,7 @@
 	return &nopHost{}
 }
 
-<<<<<<< HEAD
-=======
-func (nh *nopHost) GetFactory(component.Kind, component.Type) component.Factory {
-	return nil
-}
-
 // GetExtensions returns a `nil` extensions map.
->>>>>>> 1c8a5c4f
 func (nh *nopHost) GetExtensions() map[component.ID]component.Component {
 	return nil
 }