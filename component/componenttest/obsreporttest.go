--- conflicted
+++ resolved
@@ -35,16 +35,7 @@
 	return checkReceiver(tts.Telemetry, tts.id, "spans", protocol, acceptedSpans, droppedSpans)
 }
 
-<<<<<<< HEAD
-// Deprecated: [v0.119.0] use the metadatatest.AssertEqualMetric series of functions instead.
-// CheckReceiverLogs checks that for the current exported values for logs receiver metrics match given values.
-func (tts *TestTelemetry) CheckReceiverLogs(protocol string, acceptedLogRecords, droppedLogRecords int64) error {
-	return checkReceiver(tts.Telemetry, tts.id, "log_records", protocol, acceptedLogRecords, droppedLogRecords)
-}
-
 // Deprecated: [v0.120.0] use the metadatatest.AssertEqualMetric series of functions instead.
-=======
->>>>>>> 4eeb4687
 // CheckReceiverMetrics checks that for the current exported values for metrics receiver metrics match given values.
 func (tts *TestTelemetry) CheckReceiverMetrics(protocol string, acceptedMetricPoints, droppedMetricPoints int64) error {
 	return checkReceiver(tts.Telemetry, tts.id, "metric_points", protocol, acceptedMetricPoints, droppedMetricPoints)
