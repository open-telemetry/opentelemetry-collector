--- conflicted
+++ resolved
@@ -11,43 +11,13 @@
 	"go.opentelemetry.io/collector/component"
 )
 
-<<<<<<< HEAD
-=======
-const (
-	// Names used by the metrics and labels are hard coded here in order to avoid
-	// inadvertent changes: at this point changing metric names and labels should
-	// be treated as a breaking changing and requires a good justification.
-	// Changes to metric names or labels can break alerting, dashboards, etc
-	// that are used to monitor the Collector in production deployments.
-	// DO NOT SWITCH THE VARIABLES BELOW TO SIMILAR ONES DEFINED ON THE PACKAGE.
-	receiverTag  = "receiver"
-	transportTag = "transport"
-)
-
 // Deprecated: [v0.121.0] use the componenttest.Telemetry instead.
->>>>>>> 82009648
 type TestTelemetry struct {
 	*Telemetry
 	id component.ID
 }
 
-<<<<<<< HEAD
-// TelemetrySettings returns the TestTelemetry's TelemetrySettings
-=======
-// Deprecated: [v0.120.0] use the metadatatest.AssertEqualMetric series of functions instead.
-// CheckReceiverTraces checks that for the current exported values for trace receiver metrics match given values.
-func (tts *TestTelemetry) CheckReceiverTraces(protocol string, acceptedSpans, droppedSpans int64) error {
-	return checkReceiver(tts.Telemetry, tts.id, "spans", protocol, acceptedSpans, droppedSpans)
-}
-
-// Deprecated: [v0.120.0] use the metadatatest.AssertEqualMetric series of functions instead.
-// CheckReceiverMetrics checks that for the current exported values for metrics receiver metrics match given values.
-func (tts *TestTelemetry) CheckReceiverMetrics(protocol string, acceptedMetricPoints, droppedMetricPoints int64) error {
-	return checkReceiver(tts.Telemetry, tts.id, "metric_points", protocol, acceptedMetricPoints, droppedMetricPoints)
-}
-
 // Deprecated: [v0.121.0] use the NewTelemetrySettings from componenttest.Telemetry.
->>>>>>> 82009648
 func (tts *TestTelemetry) TelemetrySettings() component.TelemetrySettings {
 	return tts.NewTelemetrySettings()
 }
