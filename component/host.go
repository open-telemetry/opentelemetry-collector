--- conflicted
+++ resolved
@@ -19,11 +19,7 @@
 )
 
 // Host represents the entity that is hosting a Component. It is used to allow communication
-<<<<<<< HEAD
-// between the Component and its host (normally the service.Service is the host).
-=======
 // between the Component and its host (normally the service.Collector is the host).
->>>>>>> 3834ad45
 type Host interface {
 	// ReportFatalError is used to report to the host that the component
 	// encountered a fatal error (i.e.: an error that the instance can't recover
