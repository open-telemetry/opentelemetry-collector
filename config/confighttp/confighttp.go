// Copyright The OpenTelemetry Authors
//
// Licensed under the Apache License, Version 2.0 (the "License");
// you may not use this file except in compliance with the License.
// You may obtain a copy of the License at
//
//       http://www.apache.org/licenses/LICENSE-2.0
//
// Unless required by applicable law or agreed to in writing, software
// distributed under the License is distributed on an "AS IS" BASIS,
// WITHOUT WARRANTIES OR CONDITIONS OF ANY KIND, either express or implied.
// See the License for the specific language governing permissions and
// limitations under the License.

package confighttp // import "go.opentelemetry.io/collector/config/confighttp"

import (
	"crypto/tls"
	"fmt"
	"net"
	"net/http"
	"time"

	"github.com/rs/cors"
	"go.opentelemetry.io/contrib/instrumentation/net/http/otelhttp"
	"go.opentelemetry.io/otel"

	"go.opentelemetry.io/collector/component"
	"go.opentelemetry.io/collector/config"
	"go.opentelemetry.io/collector/config/configauth"
	"go.opentelemetry.io/collector/config/configtls"
	"go.opentelemetry.io/collector/internal/middleware"
)

// HTTPClientSettings defines settings for creating an HTTP client.
type HTTPClientSettings struct {
	// The target URL to send data to (e.g.: http://some.url:9411/v1/traces).
	Endpoint string `mapstructure:"endpoint"`

	// TLSSetting struct exposes TLS client configuration.
	TLSSetting configtls.TLSClientSetting `mapstructure:"tls,omitempty"`

	// ReadBufferSize for HTTP client. See http.Transport.ReadBufferSize.
	ReadBufferSize int `mapstructure:"read_buffer_size"`

	// WriteBufferSize for HTTP client. See http.Transport.WriteBufferSize.
	WriteBufferSize int `mapstructure:"write_buffer_size"`

	// Timeout parameter configures `http.Client.Timeout`.
	Timeout time.Duration `mapstructure:"timeout,omitempty"`

	// Additional headers attached to each HTTP request sent by the client.
	// Existing header values are overwritten if collision happens.
	Headers map[string]string `mapstructure:"headers,omitempty"`

	// Custom Round Tripper to allow for individual components to intercept HTTP requests
	CustomRoundTripper func(next http.RoundTripper) (http.RoundTripper, error)

	// Auth configuration for outgoing HTTP calls.
	Auth *configauth.Authentication `mapstructure:"auth,omitempty"`

<<<<<<< HEAD
	// The compression key for supported compression types within collector.
	Compression middleware.CompressionType `mapstructure:"compression"`
=======
	// MaxIdleConns is used to set a limit to the maximum idle HTTP connections the client can keep open.
	// There's an already set value, and we want to override it only if an explicit value provided
	MaxIdleConns *int `mapstructure:"max_idle_conns"`

	// MaxIdleConnsPerHost is used to set a limit to the maximum idle HTTP connections the host can keep open.
	// There's an already set value, and we want to override it only if an explicit value provided
	MaxIdleConnsPerHost *int `mapstructure:"max_idle_conns_per_host"`

	// MaxConnsPerHost limits the total number of connections per host, including connections in the dialing,
	// active, and idle states.
	// There's an already set value, and we want to override it only if an explicit value provided
	MaxConnsPerHost *int `mapstructure:"max_conns_per_host"`

	// IdleConnTimeout is the maximum amount of time a connection will remain open before closing itself.
	// There's an already set value, and we want to override it only if an explicit value provided
	IdleConnTimeout *time.Duration `mapstructure:"idle_conn_timeout"`
}

// DefaultHTTPClientSettings returns HTTPClientSettings type object with
// the default values of 'MaxIdleConns' and 'IdleConnTimeout'.
// Other config options are not added as they are initialized with 'zero value' by GoLang as default.
// We encourage to use this function to create an object of HTTPClientSettings.
func DefaultHTTPClientSettings() HTTPClientSettings {
	// The default values are taken from the values of 'DefaultTransport' of 'http' package.
	maxIdleConns := 100
	idleConnTimeout := 90 * time.Second

	return HTTPClientSettings{
		MaxIdleConns:    &maxIdleConns,
		IdleConnTimeout: &idleConnTimeout,
	}
>>>>>>> a06ca260
}

// ToClient creates an HTTP client.
func (hcs *HTTPClientSettings) ToClient(ext map[config.ComponentID]component.Extension) (*http.Client, error) {
	tlsCfg, err := hcs.TLSSetting.LoadTLSConfig()
	if err != nil {
		return nil, err
	}
	transport := http.DefaultTransport.(*http.Transport).Clone()
	if tlsCfg != nil {
		transport.TLSClientConfig = tlsCfg
	}
	if hcs.ReadBufferSize > 0 {
		transport.ReadBufferSize = hcs.ReadBufferSize
	}
	if hcs.WriteBufferSize > 0 {
		transport.WriteBufferSize = hcs.WriteBufferSize
	}

	if hcs.MaxIdleConns != nil {
		transport.MaxIdleConns = *hcs.MaxIdleConns
	}

	if hcs.MaxIdleConnsPerHost != nil {
		transport.MaxIdleConnsPerHost = *hcs.MaxIdleConnsPerHost
	}

	if hcs.MaxConnsPerHost != nil {
		transport.MaxConnsPerHost = *hcs.MaxConnsPerHost
	}

	if hcs.IdleConnTimeout != nil {
		transport.IdleConnTimeout = *hcs.IdleConnTimeout
	}

	clientTransport := (http.RoundTripper)(transport)
	if len(hcs.Headers) > 0 {
		clientTransport = &headerRoundTripper{
			transport: transport,
			headers:   hcs.Headers,
		}
	}

	// Compress the body using specified compression methods if non-empty string is provided.
	// Supporting gzip, zlib, deflate, snappy, and zstd; none is treated as uncompressed.
	if hcs.Compression != middleware.CompressionEmpty && hcs.Compression != middleware.CompressionNone {
		clientTransport = middleware.NewCompressRoundTripper(clientTransport, hcs.Compression)
	}

	if hcs.Auth != nil {
		if ext == nil {
			return nil, fmt.Errorf("extensions configuration not found")
		}

		httpCustomAuthRoundTripper, aerr := hcs.Auth.GetClientAuthenticator(ext)
		if aerr != nil {
			return nil, aerr
		}

		clientTransport, err = httpCustomAuthRoundTripper.RoundTripper(clientTransport)
		if err != nil {
			return nil, err
		}
	}

	if hcs.CustomRoundTripper != nil {
		clientTransport, err = hcs.CustomRoundTripper(clientTransport)
		if err != nil {
			return nil, err
		}
	}

	return &http.Client{
		Transport: clientTransport,
		Timeout:   hcs.Timeout,
	}, nil
}

// Custom RoundTripper that adds headers.
type headerRoundTripper struct {
	transport http.RoundTripper
	headers   map[string]string
}

// RoundTrip is a custom RoundTripper that adds headers to the request.
func (interceptor *headerRoundTripper) RoundTrip(req *http.Request) (*http.Response, error) {
	for k, v := range interceptor.headers {
		req.Header.Set(k, v)
	}
	// Send the request to next transport.
	return interceptor.transport.RoundTrip(req)
}

// HTTPServerSettings defines settings for creating an HTTP server.
type HTTPServerSettings struct {
	// Endpoint configures the listening address for the server.
	Endpoint string `mapstructure:"endpoint"`

	// TLSSetting struct exposes TLS client configuration.
	TLSSetting *configtls.TLSServerSetting `mapstructure:"tls, omitempty"`

	// CorsOrigins are the allowed CORS origins for HTTP/JSON requests to grpc-gateway adapter
	// for the OTLP receiver. See github.com/rs/cors
	// An empty list means that CORS is not enabled at all. A wildcard (*) can be
	// used to match any origin or one or more characters of an origin.
	CorsOrigins []string `mapstructure:"cors_allowed_origins"`

	// CorsHeaders are the allowed CORS headers for HTTP/JSON requests to grpc-gateway adapter
	// for the OTLP receiver. See github.com/rs/cors
	// CORS needs to be enabled first by providing a non-empty list in CorsOrigins
	// A wildcard (*) can be used to match any header.
	CorsHeaders []string `mapstructure:"cors_allowed_headers"`
}

// ToListener creates a net.Listener.
func (hss *HTTPServerSettings) ToListener() (net.Listener, error) {
	listener, err := net.Listen("tcp", hss.Endpoint)
	if err != nil {
		return nil, err
	}

	if hss.TLSSetting != nil {
		var tlsCfg *tls.Config
		tlsCfg, err = hss.TLSSetting.LoadTLSConfig()
		if err != nil {
			return nil, err
		}
		listener = tls.NewListener(listener, tlsCfg)
	}
	return listener, nil
}

// toServerOptions has options that change the behavior of the HTTP server
// returned by HTTPServerSettings.ToServer().
type toServerOptions struct {
	errorHandler middleware.ErrorHandler
}

// ToServerOption is an option to change the behavior of the HTTP server
// returned by HTTPServerSettings.ToServer().
type ToServerOption func(opts *toServerOptions)

// WithErrorHandler overrides the HTTP error handler that gets invoked
// when there is a failure inside middleware.HTTPContentDecompressor.
func WithErrorHandler(e middleware.ErrorHandler) ToServerOption {
	return func(opts *toServerOptions) {
		opts.errorHandler = e
	}
}

// ToServer creates an http.Server from settings object.
func (hss *HTTPServerSettings) ToServer(_ component.Host, settings component.TelemetrySettings, handler http.Handler, opts ...ToServerOption) (*http.Server, error) {
	serverOpts := &toServerOptions{}
	for _, o := range opts {
		o(serverOpts)
	}

	handler = middleware.HTTPContentDecompressor(
		handler,
		middleware.WithErrorHandler(serverOpts.errorHandler),
	)

	if len(hss.CorsOrigins) > 0 {
		co := cors.Options{
			AllowedOrigins:   hss.CorsOrigins,
			AllowCredentials: true,
			AllowedHeaders:   hss.CorsHeaders,
		}
		handler = cors.New(co).Handler(handler)
	}
	// TODO: emit a warning when non-empty CorsHeaders and empty CorsOrigins.

	// Enable OpenTelemetry observability plugin.
	// TODO: Consider to use component ID string as prefix for all the operations.
	handler = otelhttp.NewHandler(
		handler,
		"",
		otelhttp.WithTracerProvider(settings.TracerProvider),
		otelhttp.WithMeterProvider(settings.MeterProvider),
		otelhttp.WithPropagators(otel.GetTextMapPropagator()),
		otelhttp.WithSpanNameFormatter(func(operation string, r *http.Request) string {
			return r.URL.Path
		}),
	)

	return &http.Server{
		Handler: handler,
	}, nil
}<|MERGE_RESOLUTION|>--- conflicted
+++ resolved
@@ -59,10 +59,9 @@
 	// Auth configuration for outgoing HTTP calls.
 	Auth *configauth.Authentication `mapstructure:"auth,omitempty"`
 
-<<<<<<< HEAD
 	// The compression key for supported compression types within collector.
 	Compression middleware.CompressionType `mapstructure:"compression"`
-=======
+
 	// MaxIdleConns is used to set a limit to the maximum idle HTTP connections the client can keep open.
 	// There's an already set value, and we want to override it only if an explicit value provided
 	MaxIdleConns *int `mapstructure:"max_idle_conns"`
@@ -94,7 +93,6 @@
 		MaxIdleConns:    &maxIdleConns,
 		IdleConnTimeout: &idleConnTimeout,
 	}
->>>>>>> a06ca260
 }
 
 // ToClient creates an HTTP client.
