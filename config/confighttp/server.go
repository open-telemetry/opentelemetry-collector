--- conflicted
+++ resolved
@@ -235,20 +235,16 @@
 }
 
 // ToServer creates an http.Server from settings object.
-<<<<<<< HEAD
-func (sc *ServerConfig) ToServer(ctx context.Context, host component.Host, settings component.TelemetrySettings, handler http.Handler, opts ...ToServerOption) (*http.Server, error) {
-	for _, field := range sc.renamedFields {
-		field.Log(settings.Logger)
-	}
-
-=======
 //
 // To allow the configuration to reference middleware or authentication extensions,
 // the `extensions` argument should be the output of `host.GetExtensions()`.
 // It may also be `nil` in tests where no such extension is expected to be used.
 func (sc *ServerConfig) ToServer(ctx context.Context, extensions map[component.ID]component.Component, settings component.TelemetrySettings, handler http.Handler, opts ...ToServerOption) (*http.Server, error) {
->>>>>>> b5aaf8e0
-	serverOpts := &toServerOptions{}
+	for _, field := range sc.renamedFields {
+		field.Log(settings.Logger)
+	}
+
+  serverOpts := &toServerOptions{}
 	serverOpts.Apply(opts...)
 
 	if sc.MaxRequestBodySize <= 0 {
