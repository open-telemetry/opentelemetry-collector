--- conflicted
+++ resolved
@@ -238,20 +238,16 @@
 }
 
 // ToClient creates an HTTP client.
-<<<<<<< HEAD
-func (cc *ClientConfig) ToClient(ctx context.Context, host component.Host, settings component.TelemetrySettings, _ ...ToClientOption) (*http.Client, error) {
-	for _, field := range cc.warnings {
-		field.Log(settings.Logger)
-	}
-
-=======
 //
 // To allow the configuration to reference middleware or authentication extensions,
 // the `extensions` argument should be the output of `host.GetExtensions()`.
 // It may also be `nil` in tests where no such extension is expected to be used.
 func (cc *ClientConfig) ToClient(ctx context.Context, extensions map[component.ID]component.Component, settings component.TelemetrySettings, _ ...ToClientOption) (*http.Client, error) {
->>>>>>> b5aaf8e0
-	tlsCfg, err := cc.TLS.LoadTLSConfig(ctx)
+	for _, field := range cc.warnings {
+		field.Log(settings.Logger)
+	}
+
+  tlsCfg, err := cc.TLS.LoadTLSConfig(ctx)
 	if err != nil {
 		return nil, err
 	}
