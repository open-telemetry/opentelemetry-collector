--- conflicted
+++ resolved
@@ -506,11 +506,7 @@
 			err: "^failed to load TLS config: failed to load CA CertPool File: failed to load cert /doesnt/exist:",
 			settings: ServerConfig{
 				Endpoint: "localhost:0",
-<<<<<<< HEAD
 				TLS: configoptional.Some(configtls.ServerConfig{
-=======
-				TLS: &configtls.ServerConfig{
->>>>>>> c9aaed83
 					Config: configtls.Config{
 						CAFile: "/doesnt/exist",
 					},
@@ -521,11 +517,7 @@
 			err: "^failed to load TLS config: failed to load TLS cert and key: for auth via TLS, provide both certificate and key, or neither",
 			settings: ServerConfig{
 				Endpoint: "localhost:0",
-<<<<<<< HEAD
 				TLS: configoptional.Some(configtls.ServerConfig{
-=======
-				TLS: &configtls.ServerConfig{
->>>>>>> c9aaed83
 					Config: configtls.Config{
 						CertFile: "/doesnt/exist",
 					},
@@ -536,11 +528,7 @@
 			err: "failed to load client CA CertPool: failed to load CA /doesnt/exist:",
 			settings: ServerConfig{
 				Endpoint: "localhost:0",
-<<<<<<< HEAD
 				TLS: configoptional.Some(configtls.ServerConfig{
-=======
-				TLS: &configtls.ServerConfig{
->>>>>>> c9aaed83
 					ClientCAFile: "/doesnt/exist",
 				}),
 			},
@@ -1582,11 +1570,7 @@
 	httpServerSettings := NewDefaultServerConfig()
 	assert.NotNil(t, httpServerSettings.ResponseHeaders)
 	assert.NotNil(t, httpServerSettings.CORS)
-<<<<<<< HEAD
 	assert.NotNil(t, httpServerSettings.TLS)
-=======
-	assert.Nil(t, httpServerSettings.TLS)
->>>>>>> c9aaed83
 	assert.Equal(t, 1*time.Minute, httpServerSettings.IdleTimeout)
 	assert.Equal(t, 30*time.Second, httpServerSettings.WriteTimeout)
 	assert.Equal(t, time.Duration(0), httpServerSettings.ReadTimeout)
@@ -1618,7 +1602,6 @@
 			telemetry := componenttest.NewTelemetry()
 			config := NewDefaultServerConfig()
 			config.Endpoint = "localhost:0"
-			config.TLS = nil
 			srv, err := config.ToServer(
 				context.Background(),
 				componenttest.NewNopHost(),
