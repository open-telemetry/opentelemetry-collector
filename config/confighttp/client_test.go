// Copyright The OpenTelemetry Authors
// SPDX-License-Identifier: Apache-2.0

package confighttp

import (
	"context"
	"errors"
	"net"
	"net/http"
	"net/http/httptest"
	"net/url"
	"path/filepath"
	"testing"
	"time"

	"github.com/stretchr/testify/assert"
	"github.com/stretchr/testify/require"
	"go.uber.org/zap"

	"go.opentelemetry.io/collector/client"
	"go.opentelemetry.io/collector/component"
	"go.opentelemetry.io/collector/component/componenttest"
	"go.opentelemetry.io/collector/config/configauth"
	"go.opentelemetry.io/collector/config/configcompression"
	"go.opentelemetry.io/collector/config/configmiddleware"
	"go.opentelemetry.io/collector/config/configopaque"
	"go.opentelemetry.io/collector/config/configoptional"
	"go.opentelemetry.io/collector/config/configtls"
	"go.opentelemetry.io/collector/confmap/confmaptest"
	"go.opentelemetry.io/collector/confmap/xconfmap"
	"go.opentelemetry.io/collector/extension"
	"go.opentelemetry.io/collector/extension/extensionauth"
	"go.opentelemetry.io/collector/extension/extensionauth/extensionauthtest"
)

var (
	testAuthID    = component.MustNewID("testauth")
	mockID        = component.MustNewID("mock")
	dummyID       = component.MustNewID("dummy")
	nonExistingID = component.MustNewID("nonexisting")
	// Omit TracerProvider and MeterProvider in TelemetrySettings as otelhttp.Transport cannot be introspected
	nilProvidersSettings = component.TelemetrySettings{Logger: zap.NewNop()}
)

func TestAllHTTPClientSettings(t *testing.T) {
	extensions := map[component.ID]component.Component{
		testAuthID: extensionauthtest.NewNopClient(),
	}

	maxIdleConns := 50
	maxIdleConnsPerHost := 40
	maxConnsPerHost := 45
	idleConnTimeout := 30 * time.Second
	http2PingTimeout := 5 * time.Second
	tests := []struct {
		name        string
		settings    ClientConfig
		shouldError bool
	}{
		{
			name: "all_valid_settings",
			settings: ClientConfig{
				Endpoint: "localhost:1234",
				TLS: configtls.ClientConfig{
					Insecure: false,
				},
				ReadBufferSize:  1024,
				WriteBufferSize: 512,
				MaxConnsPerHost: maxConnsPerHost,
				Compression:     "",
				Keepalive: configoptional.Some(KeepaliveClientConfig{
					MaxIdleConns:        maxIdleConns,
					MaxIdleConnsPerHost: maxIdleConnsPerHost,
					IdleConnTimeout:     idleConnTimeout,
				}), Cookies: configoptional.Some(CookiesConfig{}),
				HTTP2ReadIdleTimeout: idleConnTimeout,
				HTTP2PingTimeout:     http2PingTimeout,
			},
			shouldError: false,
		},
		{
			name: "all_valid_settings_http2_enabled",
			settings: ClientConfig{
				Endpoint: "localhost:1234",
				TLS: configtls.ClientConfig{
					Insecure: false,
				},
				ReadBufferSize:    1024,
				WriteBufferSize:   512,
				MaxConnsPerHost:   maxConnsPerHost,
				ForceAttemptHTTP2: true,
				Compression:       "",
				Keepalive: configoptional.Some(KeepaliveClientConfig{
					MaxIdleConns:        maxIdleConns,
					MaxIdleConnsPerHost: maxIdleConnsPerHost,
					IdleConnTimeout:     idleConnTimeout,
				}),
				Cookies:              configoptional.Some(CookiesConfig{}),
				HTTP2ReadIdleTimeout: idleConnTimeout,
				HTTP2PingTimeout:     http2PingTimeout,
			},
			shouldError: false,
		},
		{
			name: "all_valid_settings_with_none_compression",
			settings: ClientConfig{
				Endpoint: "localhost:1234",
				TLS: configtls.ClientConfig{
					Insecure: false,
				},
				ReadBufferSize:  1024,
				WriteBufferSize: 512,
				MaxConnsPerHost: maxConnsPerHost,

				Compression: "none",
				Keepalive: configoptional.Some(KeepaliveClientConfig{
					MaxIdleConns:        maxIdleConns,
					MaxIdleConnsPerHost: maxIdleConnsPerHost,
					IdleConnTimeout:     idleConnTimeout,
				}),
				HTTP2ReadIdleTimeout: idleConnTimeout,
				HTTP2PingTimeout:     http2PingTimeout,
			},
			shouldError: false,
		},
		{
			name: "all_valid_settings_with_gzip_compression",
			settings: ClientConfig{
				Endpoint: "localhost:1234",
				TLS: configtls.ClientConfig{
					Insecure: false,
				},
				ReadBufferSize:  1024,
				WriteBufferSize: 512,
				MaxConnsPerHost: maxConnsPerHost,
				Compression:     "gzip",
				Keepalive: configoptional.Some(KeepaliveClientConfig{
					MaxIdleConns:        maxIdleConns,
					MaxIdleConnsPerHost: maxIdleConnsPerHost,
					IdleConnTimeout:     idleConnTimeout,
				}),
				HTTP2ReadIdleTimeout: idleConnTimeout,
				HTTP2PingTimeout:     http2PingTimeout,
			},
			shouldError: false,
		},
		{
			name: "all_valid_settings_http2_health_check",
			settings: ClientConfig{
				Endpoint: "localhost:1234",
				TLS: configtls.ClientConfig{
					Insecure: false,
				},
				ReadBufferSize:  1024,
				WriteBufferSize: 512,
				MaxConnsPerHost: maxConnsPerHost,
				Compression:     "gzip",
				Keepalive: configoptional.Some(KeepaliveClientConfig{
					MaxIdleConns:        maxIdleConns,
					MaxIdleConnsPerHost: maxIdleConnsPerHost,
					IdleConnTimeout:     idleConnTimeout,
				}),
				HTTP2ReadIdleTimeout: idleConnTimeout,
				HTTP2PingTimeout:     http2PingTimeout,
			},
			shouldError: false,
		},
	}

	for _, tt := range tests {
		t.Run(tt.name, func(t *testing.T) {
			tel := componenttest.NewNopTelemetrySettings()
			tel.TracerProvider = nil
			client, err := tt.settings.ToClient(context.Background(), extensions, tel)
			if tt.shouldError {
				assert.Error(t, err)
				return
			}
			require.NoError(t, err)
			switch transport := client.Transport.(type) {
			case *http.Transport:
				assert.Equal(t, 1024, transport.ReadBufferSize)
				assert.Equal(t, 512, transport.WriteBufferSize)
				assert.Equal(t, 50, transport.MaxIdleConns)
				assert.Equal(t, 40, transport.MaxIdleConnsPerHost)
				assert.Equal(t, 45, transport.MaxConnsPerHost)
				assert.Equal(t, 30*time.Second, transport.IdleConnTimeout)
				assert.False(t, transport.DisableKeepAlives)
			case *compressRoundTripper:
				assert.EqualValues(t, "gzip", transport.compressionType)
			}
		})
	}
}

func TestPartialHTTPClientSettings(t *testing.T) {
	extensions := map[component.ID]component.Component{
		testAuthID: extensionauthtest.NewNopClient(),
	}

	tests := []struct {
		name        string
		settings    ClientConfig
		shouldError bool
	}{
		{
			name: "valid_partial_settings",
			settings: ClientConfig{
				Endpoint: "localhost:1234",
				TLS: configtls.ClientConfig{
					Insecure: false,
				},
				ReadBufferSize:  1024,
				WriteBufferSize: 512,
				Keepalive:       configoptional.Some(KeepaliveClientConfig{}),
			},
			shouldError: false,
		},
	}

	for _, tt := range tests {
		t.Run(tt.name, func(t *testing.T) {
			tel := componenttest.NewNopTelemetrySettings()
			tel.TracerProvider = nil
			client, err := tt.settings.ToClient(context.Background(), extensions, tel)
			require.NoError(t, err)
			transport := client.Transport.(*http.Transport)
			assert.Equal(t, 1024, transport.ReadBufferSize)
			assert.Equal(t, 512, transport.WriteBufferSize)
			assert.Equal(t, 0, transport.MaxIdleConns)
			assert.Equal(t, 0, transport.MaxIdleConnsPerHost)
			assert.Equal(t, 0, transport.MaxConnsPerHost)
			assert.EqualValues(t, 0, transport.IdleConnTimeout)
			assert.False(t, transport.DisableKeepAlives)
		})
	}
}

func TestDefaultHTTPClientSettings(t *testing.T) {
	httpClientSettings := NewDefaultClientConfig()
	assert.Equal(t, 100, httpClientSettings.Keepalive.Get().MaxIdleConns)
	assert.Equal(t, 90*time.Second, httpClientSettings.Keepalive.Get().IdleConnTimeout)
}

func TestProxyURL(t *testing.T) {
	testCases := []struct {
		name        string
		proxyURL    string
		expectedURL *url.URL
		err         bool
	}{
		{
			name:        "default config",
			expectedURL: nil,
		},
		{
			name:        "proxy is set",
			proxyURL:    "http://proxy.example.com:8080",
			expectedURL: &url.URL{Scheme: "http", Host: "proxy.example.com:8080"},
		},
		{
			name:     "proxy is invalid",
			proxyURL: "://example.com",
			err:      true,
		},
	}
	for _, tt := range testCases {
		t.Run(tt.name, func(t *testing.T) {
			s := NewDefaultClientConfig()
			s.ProxyURL = tt.proxyURL

			tel := componenttest.NewNopTelemetrySettings()
			tel.TracerProvider = nil
			client, err := s.ToClient(context.Background(), nil, tel)

			if tt.err {
				require.Error(t, err)
			} else {
				require.NoError(t, err)
			}

			if err == nil {
				transport := client.Transport.(*http.Transport)
				require.NotNil(t, transport.Proxy)

				url, err := transport.Proxy(&http.Request{URL: &url.URL{Scheme: "http", Host: "example.com"}})
				require.NoError(t, err)

				if tt.expectedURL == nil {
					assert.Nil(t, url)
				} else {
					require.NotNil(t, url)
					assert.Equal(t, tt.expectedURL, url)
				}
			}
		})
	}
}

func TestHTTPClientSettingsError(t *testing.T) {
	extensions := map[component.ID]component.Component{}
	tests := []struct {
		settings ClientConfig
		err      string
	}{
		{
			err: "^failed to load TLS config: failed to load CA CertPool File: failed to load cert /doesnt/exist:",
			settings: ClientConfig{
				Endpoint: "",
				TLS: configtls.ClientConfig{
					Config: configtls.Config{
						CAFile: "/doesnt/exist",
					},
					Insecure:   false,
					ServerName: "",
				},
			},
		},
		{
			err: "^failed to load TLS config: failed to load TLS cert and key: for auth via TLS, provide both certificate and key, or neither",
			settings: ClientConfig{
				Endpoint: "",
				TLS: configtls.ClientConfig{
					Config: configtls.Config{
						CertFile: "/doesnt/exist",
					},
					Insecure:   false,
					ServerName: "",
				},
			},
		},
		{
			err: "failed to resolve authenticator \"dummy\": authenticator not found",
			settings: ClientConfig{
				Endpoint: "https://localhost:1234/v1/traces",
				Auth:     configoptional.Some(configauth.Config{AuthenticatorID: dummyID}),
			},
		},
	}
	for _, tt := range tests {
		t.Run(tt.err, func(t *testing.T) {
			_, err := tt.settings.ToClient(context.Background(), extensions, componenttest.NewNopTelemetrySettings())
			assert.Regexp(t, tt.err, err)
		})
	}
}

var _ http.RoundTripper = &customRoundTripper{}

type customRoundTripper struct{}

func (c *customRoundTripper) RoundTrip(*http.Request) (*http.Response, error) {
	return nil, nil
}

var (
	_ extensionauth.HTTPClient = (*mockClient)(nil)
	_ extension.Extension      = (*mockClient)(nil)
)

type mockClient struct {
	component.StartFunc
	component.ShutdownFunc
}

// RoundTripper implements extensionauth.HTTPClient.
func (m *mockClient) RoundTripper(http.RoundTripper) (http.RoundTripper, error) {
	return &customRoundTripper{}, nil
}

func TestHTTPClientSettingWithAuthConfig(t *testing.T) {
	tests := []struct {
		name       string
		shouldErr  bool
		settings   ClientConfig
		extensions map[component.ID]component.Component
	}{
		{
			name: "no_auth_extension_enabled",
			settings: ClientConfig{
				Endpoint: "localhost:1234",
				Auth:     configoptional.None[configauth.Config](),
			},
			shouldErr: false,
			extensions: map[component.ID]component.Component{
				mockID: extensionauthtest.NewNopClient(),
			},
		},
		{
			name: "with_auth_configuration_and_no_extension",
			settings: ClientConfig{
				Endpoint: "localhost:1234",
				Auth:     configoptional.Some(configauth.Config{AuthenticatorID: dummyID}),
			},
			shouldErr: true,
			extensions: map[component.ID]component.Component{
				mockID: extensionauthtest.NewNopClient(),
			},
		},
		{
			name: "with_auth_configuration_and_no_extension_map",
			settings: ClientConfig{
				Endpoint: "localhost:1234",
				Auth:     configoptional.Some(configauth.Config{AuthenticatorID: dummyID}),
			},
			shouldErr: true,
		},
		{
			name: "with_auth_configuration_has_extension",
			settings: ClientConfig{
				Endpoint: "localhost:1234",
				Auth:     configoptional.Some(configauth.Config{AuthenticatorID: mockID}),
			},
			shouldErr: false,
			extensions: map[component.ID]component.Component{
				mockID: &mockClient{},
			},
		},
		{
			name: "with_auth_configuration_has_extension_and_headers",
			settings: ClientConfig{
				Endpoint: "localhost:1234",
				Auth:     configoptional.Some(configauth.Config{AuthenticatorID: mockID}),
				Headers: configopaque.MapList{
					{Name: "foo", Value: "bar"},
				},
			},
			shouldErr: false,
			extensions: map[component.ID]component.Component{
				mockID: &mockClient{},
			},
		},
		{
			name: "with_auth_configuration_has_extension_and_compression",
			settings: ClientConfig{
				Endpoint:    "localhost:1234",
				Auth:        configoptional.Some(configauth.Config{AuthenticatorID: mockID}),
				Compression: configcompression.TypeGzip,
			},
			shouldErr: false,
			extensions: map[component.ID]component.Component{
				mockID: &mockClient{},
			},
		},
		{
			name: "with_auth_configuration_has_err_extension",
			settings: ClientConfig{
				Endpoint: "localhost:1234",
				Auth:     configoptional.Some(configauth.Config{AuthenticatorID: mockID}),
			},
			shouldErr: true,
			extensions: map[component.ID]component.Component{
				mockID: extensionauthtest.NewErr(errors.New("error")),
			},
		},
	}
	for _, tt := range tests {
		t.Run(tt.name, func(t *testing.T) {
			// Omit TracerProvider and MeterProvider in TelemetrySettings as otelhttp.Transport cannot be introspected
			client, err := tt.settings.ToClient(context.Background(), tt.extensions, nilProvidersSettings)
			if tt.shouldErr {
				assert.Error(t, err)
				return
			}
			require.NoError(t, err)
			assert.NotNil(t, client)
			transport := client.Transport

			// Compression should wrap Auth, unwrap it
			if tt.settings.Compression.IsCompressed() {
				ct, ok := transport.(*compressRoundTripper)
				assert.True(t, ok)
				assert.Equal(t, tt.settings.Compression, ct.compressionType)
				transport = ct.rt
			}

			// Headers should wrap Auth, unwrap it
			if tt.settings.Headers != nil {
				ht, ok := transport.(*headerRoundTripper)
				assert.True(t, ok)
				assert.Equal(t, tt.settings.Headers, ht.headers)
				transport = ht.transport
			}

			if tt.settings.Auth.HasValue() {
				_, ok := transport.(*customRoundTripper)
				assert.True(t, ok)
			}
		})
	}
}

func TestHttpClientHeaders(t *testing.T) {
	tests := []struct {
		name    string
		headers configopaque.MapList
	}{
		{
			name: "with_headers",
			headers: configopaque.MapList{
				{Name: "header1", Value: "value1"},
			},
		},
	}
	for _, tt := range tests {
		t.Run(tt.name, func(t *testing.T) {
			server := httptest.NewServer(http.HandlerFunc(func(w http.ResponseWriter, r *http.Request) {
				for k, v := range tt.headers.Iter {
					assert.Equal(t, r.Header.Get(k), string(v))
				}
				w.WriteHeader(http.StatusOK)
			}))
			defer server.Close()
			serverURL, _ := url.Parse(server.URL)
			setting := ClientConfig{
				Endpoint:        serverURL.String(),
				TLS:             configtls.ClientConfig{},
				ReadBufferSize:  0,
				WriteBufferSize: 0,
				Timeout:         0,
				Headers:         tt.headers,
			}
			client, _ := setting.ToClient(context.Background(), nil, componenttest.NewNopTelemetrySettings())
			req, err := http.NewRequest(http.MethodGet, setting.Endpoint, http.NoBody)
			require.NoError(t, err)
			_, err = client.Do(req)
			assert.NoError(t, err)
		})
	}
}

func TestHttpClientHostHeader(t *testing.T) {
	hostHeader := "th"
	tt := struct {
		name    string
		headers configopaque.MapList
	}{
		name: "with_host_header",
		headers: configopaque.MapList{
			{Name: "Host", Value: configopaque.String(hostHeader)},
		},
	}

	t.Run(tt.name, func(t *testing.T) {
		server := httptest.NewServer(http.HandlerFunc(func(w http.ResponseWriter, r *http.Request) {
			assert.Equal(t, hostHeader, r.Host)
			w.WriteHeader(http.StatusOK)
		}))
		defer server.Close()
		serverURL, _ := url.Parse(server.URL)
		setting := ClientConfig{
			Endpoint:        serverURL.String(),
			TLS:             configtls.ClientConfig{},
			ReadBufferSize:  0,
			WriteBufferSize: 0,
			Timeout:         0,
			Headers:         tt.headers,
		}
		client, _ := setting.ToClient(context.Background(), nil, componenttest.NewNopTelemetrySettings())
		req, err := http.NewRequest(http.MethodGet, setting.Endpoint, http.NoBody)
		require.NoError(t, err)
		_, err = client.Do(req)
		assert.NoError(t, err)
	})
}

func TestHttpTransportOptions(t *testing.T) {
	settings := componenttest.NewNopTelemetrySettings()
	// Disable OTel instrumentation so the *http.Transport object is directly accessible
	settings.MeterProvider = nil
	settings.TracerProvider = nil

	clientConfig := NewDefaultClientConfig()
	clientConfig.Keepalive = configoptional.Some(KeepaliveClientConfig{
		MaxIdleConns:        100,
		IdleConnTimeout:     time.Duration(100),
		MaxIdleConnsPerHost: 100,
	})
	clientConfig.MaxConnsPerHost = 100
<<<<<<< HEAD
	client, err := clientConfig.ToClient(context.Background(), &mockHost{}, settings)
=======
	clientConfig.MaxIdleConnsPerHost = 100
	client, err := clientConfig.ToClient(context.Background(), nil, settings)
>>>>>>> b5aaf8e0
	require.NoError(t, err)
	transport, ok := client.Transport.(*http.Transport)
	require.True(t, ok, "client.Transport is not an *http.Transport")
	require.Equal(t, 100, transport.MaxIdleConns)
	require.Equal(t, time.Duration(100), transport.IdleConnTimeout)
	require.Equal(t, 100, transport.MaxConnsPerHost)
	require.Equal(t, 100, transport.MaxIdleConnsPerHost)

	clientConfig = NewDefaultClientConfig()
<<<<<<< HEAD
	clientConfig.Keepalive = configoptional.Some(KeepaliveClientConfig{
		MaxIdleConns:        0,
		IdleConnTimeout:     0,
		MaxIdleConnsPerHost: 0,
	})
	client, err = clientConfig.ToClient(context.Background(), &mockHost{}, settings)
=======
	clientConfig.MaxIdleConns = 0
	clientConfig.IdleConnTimeout = 0
	clientConfig.MaxConnsPerHost = 0
	clientConfig.IdleConnTimeout = time.Duration(0)
	client, err = clientConfig.ToClient(context.Background(), nil, settings)
>>>>>>> b5aaf8e0
	require.NoError(t, err)
	transport, ok = client.Transport.(*http.Transport)
	require.True(t, ok, "client.Transport is not an *http.Transport")
	require.Equal(t, 0, transport.MaxIdleConns)
	require.Equal(t, time.Duration(0), transport.IdleConnTimeout)
	require.Equal(t, 0, transport.MaxConnsPerHost)
	require.Equal(t, 0, transport.MaxIdleConnsPerHost)
}

func TestContextWithClient(t *testing.T) {
	testCases := []struct {
		name       string
		input      *http.Request
		doMetadata bool
		expected   client.Info
	}{
		{
			name:     "request without client IP or headers",
			input:    &http.Request{},
			expected: client.Info{},
		},
		{
			name: "request with client IP",
			input: &http.Request{
				RemoteAddr: "1.2.3.4:55443",
			},
			expected: client.Info{
				Addr: &net.IPAddr{
					IP: net.IPv4(1, 2, 3, 4),
				},
			},
		},
		{
			name: "request with client headers, no metadata processing",
			input: &http.Request{
				Header: map[string][]string{"x-tt-header": {"tt-value"}},
			},
			doMetadata: false,
			expected:   client.Info{},
		},
		{
			name: "request with client headers",
			input: &http.Request{
				Header: map[string][]string{"x-tt-header": {"tt-value"}},
			},
			doMetadata: true,
			expected: client.Info{
				Metadata: client.NewMetadata(map[string][]string{"x-tt-header": {"tt-value"}}),
			},
		},
		{
			name: "request with Host and client headers",
			input: &http.Request{
				Header: map[string][]string{"x-tt-header": {"tt-value"}},
				Host:   "localhost:55443",
			},
			doMetadata: true,
			expected: client.Info{
				Metadata: client.NewMetadata(map[string][]string{"x-tt-header": {"tt-value"}, "Host": {"localhost:55443"}}),
			},
		},
	}
	for _, tt := range testCases {
		t.Run(tt.name, func(t *testing.T) {
			ctx := contextWithClient(tt.input, tt.doMetadata)
			assert.Equal(t, tt.expected, client.FromContext(ctx))
		})
	}
}

// TestUnmarshalYAMLWithMiddlewares tests that the "middlewares" field is correctly
// parsed from YAML configurations (fixing the bug where "middleware" was used instead)
func TestClientUnmarshalYAMLWithMiddlewares(t *testing.T) {
	cm, err := confmaptest.LoadConf(filepath.Join("testdata", "middlewares.yaml"))
	require.NoError(t, err)

	// Test client configuration
	var clientConfig ClientConfig
	clientSub, err := cm.Sub("client")
	require.NoError(t, err)
	require.NoError(t, clientSub.Unmarshal(&clientConfig))

	// Validate the client configuration using reflection-based validation
	require.NoError(t, xconfmap.Validate(&clientConfig), "Client configuration should be valid")

	assert.Equal(t, "http://localhost:4318/v1/traces", clientConfig.Endpoint)
	require.Len(t, clientConfig.Middlewares, 2)
	assert.Equal(t, component.MustNewID("fancy_middleware"), clientConfig.Middlewares[0].ID)
	assert.Equal(t, component.MustNewID("careful_middleware"), clientConfig.Middlewares[1].ID)
}

// TestUnmarshalYAMLComprehensiveConfig tests the complete configuration example
// to ensure all fields including middlewares are parsed correctly
func TestClientUnmarshalYAMLComprehensiveConfig(t *testing.T) {
	cm, err := confmaptest.LoadConf(filepath.Join("testdata", "config.yaml"))
	require.NoError(t, err)

	// Test client configuration
	var clientConfig ClientConfig
	clientSub, err := cm.Sub("client")
	require.NoError(t, err)
	require.NoError(t, clientSub.Unmarshal(&clientConfig))

	// Validate the client configuration using reflection-based validation
	require.NoError(t, xconfmap.Validate(&clientConfig), "Client configuration should be valid")

	// Verify basic fields
	assert.Equal(t, "http://example.com:4318/v1/traces", clientConfig.Endpoint)
	assert.Equal(t, "http://proxy.example.com:8080", clientConfig.ProxyURL)
	assert.Equal(t, 30*time.Second, clientConfig.Timeout)
	assert.Equal(t, 4096, clientConfig.ReadBufferSize)
	assert.Equal(t, 4096, clientConfig.WriteBufferSize)
	assert.Equal(t, configcompression.TypeGzip, clientConfig.Compression)

	// Verify TLS configuration
	assert.False(t, clientConfig.TLS.Insecure)
	assert.Equal(t, "/path/to/client.crt", clientConfig.TLS.CertFile)
	assert.Equal(t, "/path/to/client.key", clientConfig.TLS.KeyFile)
	assert.Equal(t, "/path/to/ca.crt", clientConfig.TLS.CAFile)
	assert.Equal(t, "example.com", clientConfig.TLS.ServerName)

	// Verify headers
	expectedHeaders := configopaque.MapList{
		{Name: "User-Agent", Value: "OpenTelemetry-Collector/1.0"},
		{Name: "X-Custom-Header", Value: "custom-value"},
	}
	assert.Equal(t, expectedHeaders, clientConfig.Headers)

	// Verify middlewares
	require.Len(t, clientConfig.Middlewares, 2)
	assert.Equal(t, component.MustNewID("middleware1"), clientConfig.Middlewares[0].ID)
	assert.Equal(t, component.MustNewID("middleware2"), clientConfig.Middlewares[1].ID)
}

// TestMiddlewaresFieldCompatibility tests that the new "middlewares" field name
// is used instead of the old "middleware" name, ensuring the bug is fixed
func TestClientMiddlewaresFieldCompatibility(t *testing.T) {
	// Test that we can create a config with middlewares using the new field name
	clientConfig := ClientConfig{
		Endpoint: "http://localhost:4318",
		Middlewares: []configmiddleware.Config{
			{ID: component.MustNewID("test_middleware")},
		},
	}
	assert.Equal(t, "http://localhost:4318", clientConfig.Endpoint)
	assert.Len(t, clientConfig.Middlewares, 1)
	assert.Equal(t, component.MustNewID("test_middleware"), clientConfig.Middlewares[0].ID)
}<|MERGE_RESOLUTION|>--- conflicted
+++ resolved
@@ -578,12 +578,7 @@
 		MaxIdleConnsPerHost: 100,
 	})
 	clientConfig.MaxConnsPerHost = 100
-<<<<<<< HEAD
-	client, err := clientConfig.ToClient(context.Background(), &mockHost{}, settings)
-=======
-	clientConfig.MaxIdleConnsPerHost = 100
 	client, err := clientConfig.ToClient(context.Background(), nil, settings)
->>>>>>> b5aaf8e0
 	require.NoError(t, err)
 	transport, ok := client.Transport.(*http.Transport)
 	require.True(t, ok, "client.Transport is not an *http.Transport")
@@ -593,20 +588,12 @@
 	require.Equal(t, 100, transport.MaxIdleConnsPerHost)
 
 	clientConfig = NewDefaultClientConfig()
-<<<<<<< HEAD
 	clientConfig.Keepalive = configoptional.Some(KeepaliveClientConfig{
 		MaxIdleConns:        0,
 		IdleConnTimeout:     0,
 		MaxIdleConnsPerHost: 0,
 	})
-	client, err = clientConfig.ToClient(context.Background(), &mockHost{}, settings)
-=======
-	clientConfig.MaxIdleConns = 0
-	clientConfig.IdleConnTimeout = 0
-	clientConfig.MaxConnsPerHost = 0
-	clientConfig.IdleConnTimeout = time.Duration(0)
 	client, err = clientConfig.ToClient(context.Background(), nil, settings)
->>>>>>> b5aaf8e0
 	require.NoError(t, err)
 	transport, ok = client.Transport.(*http.Transport)
 	require.True(t, ok, "client.Transport is not an *http.Transport")
