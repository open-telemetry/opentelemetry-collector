--- conflicted
+++ resolved
@@ -182,21 +182,10 @@
 // ToDialOptions maps configgrpc.GRPCClientSettings to a slice of dial options for gRPC.
 func (gcs *GRPCClientSettings) ToDialOptions(host component.Host, settings component.TelemetrySettings) ([]grpc.DialOption, error) {
 	var opts []grpc.DialOption
-<<<<<<< HEAD
-	if gcs.Compression != middleware.CompressionNone {
-		cp := string(middleware.CompressionGzip)
-		if gcs.Compression != middleware.CompressionEmpty {
-			compressorName, err := getGRPCCompressionName(gcs.Compression)
-			if err != nil {
-				return nil, err
-			}
-			cp = compressorName
-=======
 	if configcompression.IsCompressed(gcs.Compression) {
 		cp, err := getGRPCCompressionName(gcs.Compression)
 		if err != nil {
 			return nil, err
->>>>>>> 32301d92
 		}
 		opts = append(opts, grpc.WithDefaultCallOptions(grpc.UseCompressor(cp)))
 	}
