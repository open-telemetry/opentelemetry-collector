--- conflicted
+++ resolved
@@ -160,14 +160,10 @@
 
 	// Include propagates the incoming connection's metadata to downstream consumers.
 	// Experimental: *NOTE* this option is subject to change or removal in the future.
-<<<<<<< HEAD
-	IncludeMetadata bool `mapstructure:"include_metadata,omitempty"`
+	IncludeMetadata bool `mapstructure:"include_metadata"`
 
 	// Reflection config for the receiver
-	Reflection *GRPCReflectionSettings `mapstructure:"reflection,omitempty"`
-=======
-	IncludeMetadata bool `mapstructure:"include_metadata"`
->>>>>>> c8871dc6
+	Reflection *GRPCReflectionSettings `mapstructure:"reflection"`
 }
 
 // SanitizedEndpoint strips the prefix of either http:// or https:// from configgrpc.GRPCClientSettings.Endpoint.
