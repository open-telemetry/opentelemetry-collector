// Copyright 2019, OpenTelemetry Authors
//
// Licensed under the Apache License, Version 2.0 (the "License");
// you may not use this file except in compliance with the License.
// You may obtain a copy of the License at
//
//     http://www.apache.org/licenses/LICENSE-2.0
//
// Unless required by applicable law or agreed to in writing, software
// distributed under the License is distributed on an "AS IS" BASIS,
// WITHOUT WARRANTIES OR CONDITIONS OF ANY KIND, either express or implied.
// See the License for the specific language governing permissions and
// limitations under the License.

package configgrpc

import (
	"testing"

	"github.com/stretchr/testify/assert"

	"go.opentelemetry.io/collector/config/configtls"
)

func TestBasicGrpcSettings(t *testing.T) {

	_, err := GrpcSettingsToDialOptions(GRPCClientSettings{
		Headers:             nil,
		Endpoint:            "",
		Compression:         "",
		KeepaliveParameters: nil,
	})

	assert.NoError(t, err)
}

func TestInvalidPemFile(t *testing.T) {
	tests := []struct {
		settings GRPCClientSettings
		err      string
	}{
		{
<<<<<<< HEAD
			err: "open /doesnt/exist: no such file or directory",
			settings: GRPCClientSettings{
=======
			err: "^open /doesnt/exist:",
			settings: GRPCSettings{
>>>>>>> 36023bd5
				Headers:     nil,
				Endpoint:    "",
				Compression: "",
				TLSConfig: configtls.TLSClientConfig{
					TLSConfig: configtls.TLSConfig{
						CAFile: "/doesnt/exist",
					},
					UseInsecure: true,
					ServerName:  "",
				},
				KeepaliveParameters: nil,
			},
		},
		{
<<<<<<< HEAD
			err: "failed to load TLS config: failed to load CA CertPool: failed to load CA /doesnt/exist: open /doesnt/exist: no such file or directory",
			settings: GRPCClientSettings{
=======
			err: "^failed to load TLS config: failed to load CA CertPool: failed to load CA /doesnt/exist:",
			settings: GRPCSettings{
>>>>>>> 36023bd5
				Headers:     nil,
				Endpoint:    "",
				Compression: "",
				TLSConfig: configtls.TLSClientConfig{
					TLSConfig: configtls.TLSConfig{
						CAFile: "/doesnt/exist",
					},
					UseInsecure: false,
					ServerName:  "",
				},
				KeepaliveParameters: nil,
			},
		},
		{
<<<<<<< HEAD
			err: "failed to load TLS config: for auth via TLS, either both certificate and key must be supplied, or neither",
			settings: GRPCClientSettings{
=======
			err: "^failed to load TLS config: for client auth via TLS, either both client certificate and key must be supplied, or neither$",
			settings: GRPCSettings{
>>>>>>> 36023bd5
				Headers:     nil,
				Endpoint:    "",
				Compression: "",
				TLSConfig: configtls.TLSClientConfig{
					TLSConfig: configtls.TLSConfig{
						CertFile: "/doesnt/exist",
					},
					UseInsecure: false,
					ServerName:  "",
				},
				KeepaliveParameters: nil,
			},
		},
	}
	for _, test := range tests {
		t.Run(test.err, func(t *testing.T) {
			_, err := GrpcSettingsToDialOptions(test.settings)
			assert.Regexp(t, test.err, err)
		})
	}
}

func TestUseSecure(t *testing.T) {
	dialOpts, err := GrpcSettingsToDialOptions(GRPCClientSettings{
		Headers:             nil,
		Endpoint:            "",
		Compression:         "",
		TLSConfig:           configtls.TLSClientConfig{},
		KeepaliveParameters: nil,
	})

	assert.NoError(t, err)
	assert.Equal(t, len(dialOpts), 1)
}

<<<<<<< HEAD
=======
func TestOptionsToConfig(t *testing.T) {
	tests := []struct {
		name        string
		options     TLSConfig
		expectError string
	}{
		{
			name:    "should load system CA",
			options: TLSConfig{CaCert: ""},
		},
		{
			name:    "should load custom CA",
			options: TLSConfig{CaCert: "testdata/testCA.pem"},
		},
		{
			name:        "should fail with invalid CA file path",
			options:     TLSConfig{CaCert: "testdata/not/valid"},
			expectError: "failed to load CA",
		},
		{
			name:        "should fail with invalid CA file content",
			options:     TLSConfig{CaCert: "testdata/testCA-bad.txt"},
			expectError: "failed to parse CA",
		},
		{
			name: "should load valid TLS Client settings",
			options: TLSConfig{
				CaCert:     "testdata/testCA.pem",
				ClientCert: "testdata/test-cert.pem",
				ClientKey:  "testdata/test-key.pem",
			},
		},
		{
			name: "should fail with missing TLS Client Key",
			options: TLSConfig{
				CaCert:     "testdata/testCA.pem",
				ClientCert: "testdata/test-cert.pem",
			},
			expectError: "both client certificate and key must be supplied",
		},
		{
			name: "should fail with invalid TLS Client Key",
			options: TLSConfig{
				CaCert:     "testdata/testCA.pem",
				ClientCert: "testdata/test-cert.pem",
				ClientKey:  "testdata/not/valid",
			},
			expectError: "failed to load server TLS cert and key",
		},
		{
			name: "should fail with missing TLS Client Cert",
			options: TLSConfig{
				CaCert:    "testdata/testCA.pem",
				ClientKey: "testdata/test-key.pem",
			},
			expectError: "both client certificate and key must be supplied",
		},
		{
			name: "should fail with invalid TLS Client Cert",
			options: TLSConfig{
				CaCert:     "testdata/testCA.pem",
				ClientCert: "testdata/not/valid",
				ClientKey:  "testdata/test-key.pem",
			},
			expectError: "failed to load server TLS cert and key",
		},
		{
			name: "should fail with invalid TLS Client CA",
			options: TLSConfig{
				CaCert: "testdata/not/valid",
			},
			expectError: "failed to load CA",
		},
		{
			name: "should fail with invalid Client CA pool",
			options: TLSConfig{
				CaCert: "testdata/testCA-bad.txt",
			},
			expectError: "failed to parse CA",
		},
		{
			name: "should pass with valid Client CA pool",
			options: TLSConfig{
				CaCert: "testdata/testCA.pem",
			},
		},
	}

	for _, test := range tests {
		t.Run(test.name, func(t *testing.T) {
			cfg, err := test.options.LoadTLSConfig()
			if test.expectError != "" {
				require.Error(t, err)
				assert.Contains(t, err.Error(), test.expectError)
			} else {
				require.NoError(t, err)
				assert.NotNil(t, cfg)
			}
		})
	}
}

>>>>>>> 36023bd5
func TestGetGRPCCompressionKey(t *testing.T) {
	if GetGRPCCompressionKey("gzip") != CompressionGzip {
		t.Error("gzip is marked as supported but returned unsupported")
	}

	if GetGRPCCompressionKey("Gzip") != CompressionGzip {
		t.Error("Capitalization of CompressionGzip should not matter")
	}

	if GetGRPCCompressionKey("badType") != CompressionUnsupported {
		t.Error("badType is not supported but was returned as supported")
	}
}<|MERGE_RESOLUTION|>--- conflicted
+++ resolved
@@ -40,13 +40,8 @@
 		err      string
 	}{
 		{
-<<<<<<< HEAD
-			err: "open /doesnt/exist: no such file or directory",
+			err: "^open /doesnt/exist:",
 			settings: GRPCClientSettings{
-=======
-			err: "^open /doesnt/exist:",
-			settings: GRPCSettings{
->>>>>>> 36023bd5
 				Headers:     nil,
 				Endpoint:    "",
 				Compression: "",
@@ -61,13 +56,8 @@
 			},
 		},
 		{
-<<<<<<< HEAD
-			err: "failed to load TLS config: failed to load CA CertPool: failed to load CA /doesnt/exist: open /doesnt/exist: no such file or directory",
+			err: "^failed to load TLS config: failed to load CA CertPool: failed to load CA /doesnt/exist:",
 			settings: GRPCClientSettings{
-=======
-			err: "^failed to load TLS config: failed to load CA CertPool: failed to load CA /doesnt/exist:",
-			settings: GRPCSettings{
->>>>>>> 36023bd5
 				Headers:     nil,
 				Endpoint:    "",
 				Compression: "",
@@ -82,13 +72,8 @@
 			},
 		},
 		{
-<<<<<<< HEAD
-			err: "failed to load TLS config: for auth via TLS, either both certificate and key must be supplied, or neither",
+			err: "^failed to load TLS config: for auth via TLS, either both certificate and key must be supplied, or neither",
 			settings: GRPCClientSettings{
-=======
-			err: "^failed to load TLS config: for client auth via TLS, either both client certificate and key must be supplied, or neither$",
-			settings: GRPCSettings{
->>>>>>> 36023bd5
 				Headers:     nil,
 				Endpoint:    "",
 				Compression: "",
@@ -124,111 +109,6 @@
 	assert.Equal(t, len(dialOpts), 1)
 }
 
-<<<<<<< HEAD
-=======
-func TestOptionsToConfig(t *testing.T) {
-	tests := []struct {
-		name        string
-		options     TLSConfig
-		expectError string
-	}{
-		{
-			name:    "should load system CA",
-			options: TLSConfig{CaCert: ""},
-		},
-		{
-			name:    "should load custom CA",
-			options: TLSConfig{CaCert: "testdata/testCA.pem"},
-		},
-		{
-			name:        "should fail with invalid CA file path",
-			options:     TLSConfig{CaCert: "testdata/not/valid"},
-			expectError: "failed to load CA",
-		},
-		{
-			name:        "should fail with invalid CA file content",
-			options:     TLSConfig{CaCert: "testdata/testCA-bad.txt"},
-			expectError: "failed to parse CA",
-		},
-		{
-			name: "should load valid TLS Client settings",
-			options: TLSConfig{
-				CaCert:     "testdata/testCA.pem",
-				ClientCert: "testdata/test-cert.pem",
-				ClientKey:  "testdata/test-key.pem",
-			},
-		},
-		{
-			name: "should fail with missing TLS Client Key",
-			options: TLSConfig{
-				CaCert:     "testdata/testCA.pem",
-				ClientCert: "testdata/test-cert.pem",
-			},
-			expectError: "both client certificate and key must be supplied",
-		},
-		{
-			name: "should fail with invalid TLS Client Key",
-			options: TLSConfig{
-				CaCert:     "testdata/testCA.pem",
-				ClientCert: "testdata/test-cert.pem",
-				ClientKey:  "testdata/not/valid",
-			},
-			expectError: "failed to load server TLS cert and key",
-		},
-		{
-			name: "should fail with missing TLS Client Cert",
-			options: TLSConfig{
-				CaCert:    "testdata/testCA.pem",
-				ClientKey: "testdata/test-key.pem",
-			},
-			expectError: "both client certificate and key must be supplied",
-		},
-		{
-			name: "should fail with invalid TLS Client Cert",
-			options: TLSConfig{
-				CaCert:     "testdata/testCA.pem",
-				ClientCert: "testdata/not/valid",
-				ClientKey:  "testdata/test-key.pem",
-			},
-			expectError: "failed to load server TLS cert and key",
-		},
-		{
-			name: "should fail with invalid TLS Client CA",
-			options: TLSConfig{
-				CaCert: "testdata/not/valid",
-			},
-			expectError: "failed to load CA",
-		},
-		{
-			name: "should fail with invalid Client CA pool",
-			options: TLSConfig{
-				CaCert: "testdata/testCA-bad.txt",
-			},
-			expectError: "failed to parse CA",
-		},
-		{
-			name: "should pass with valid Client CA pool",
-			options: TLSConfig{
-				CaCert: "testdata/testCA.pem",
-			},
-		},
-	}
-
-	for _, test := range tests {
-		t.Run(test.name, func(t *testing.T) {
-			cfg, err := test.options.LoadTLSConfig()
-			if test.expectError != "" {
-				require.Error(t, err)
-				assert.Contains(t, err.Error(), test.expectError)
-			} else {
-				require.NoError(t, err)
-				assert.NotNil(t, cfg)
-			}
-		})
-	}
-}
-
->>>>>>> 36023bd5
 func TestGetGRPCCompressionKey(t *testing.T) {
 	if GetGRPCCompressionKey("gzip") != CompressionGzip {
 		t.Error("gzip is marked as supported but returned unsupported")
