// Copyright The OpenTelemetry Authors
// SPDX-License-Identifier: Apache-2.0

package configoptional // import "go.opentelemetry.io/collector/config/configoptional"

import (
	"errors"
	"fmt"
	"reflect"
	"strings"

	"go.opentelemetry.io/collector/confmap"
	"go.opentelemetry.io/collector/confmap/xconfmap"
	"go.opentelemetry.io/collector/featuregate"
)

type flavor int

const (
	noneFlavor    flavor = 0
	defaultFlavor flavor = 1
	someFlavor    flavor = 2
)

// Optional represents a value that may or may not be present.
// It supports two flavors for all types: Some(value) and None.
// It supports a third flavor for struct types: Default(defaultVal).
//
// For struct types, it supports unmarshaling from a configuration source.
// For struct types, it supports an 'enabled' field to explicitly disable a section.
// The zero value of Optional is None.
type Optional[T any] struct {
	// value is the value of the Optional.
	value T

	// flavor indicates the flavor of the Optional.
	// The zero value of flavor is noneFlavor.
	flavor flavor
}

// deref a reflect.Type to its underlying type.
func deref(t reflect.Type) reflect.Type {
	for t.Kind() == reflect.Ptr {
		t = t.Elem()
	}
	return t
}

// assertStructKind checks if T can be dereferenced into a type with struct kind.
//
// We assert this because our unmarshaling logic currently only supports structs.
// This can be removed if we ever support scalar values.
func assertStructKind[T any]() error {
	var instance T
	t := deref(reflect.TypeOf(instance))
	if t.Kind() != reflect.Struct {
		return fmt.Errorf("configoptional: %q does not have a struct kind", t)
	}

	return nil
}

// assertNoEnabledField checks that a struct type
// does not have a field with a mapstructure tag "enabled".
//
// We assert this because we discussed an alternative design where we have an explicit
// "enabled" field in the struct to indicate if the struct is enabled or not.
// See https://github.com/open-telemetry/opentelemetry-collector/pull/13060.
// This can be removed if we ever support such a design (or if we just want to allow
// the "enabled" field in the struct).
func assertNoEnabledField[T any]() error {
	var i T
	t := deref(reflect.TypeOf(i))
	if t.Kind() != reflect.Struct {
		// Not a struct, no need to check for "enabled" field.
		return nil
	}

	// Check if the struct has a field with the name "enabled".
	for i := 0; i < t.NumField(); i++ {
		field := t.Field(i)
		mapstructureTags := strings.SplitN(field.Tag.Get("mapstructure"), ",", 2)
		if len(mapstructureTags) > 0 && mapstructureTags[0] == "enabled" {
			return errors.New("configoptional: underlying type cannot have a field with mapstructure tag 'enabled'")
		}
	}
	return nil
}

// Some creates an Optional with a value and no factory.
//
// It panics if T has a field with the mapstructure tag "enabled".
func Some[T any](value T) Optional[T] {
	if err := assertNoEnabledField[T](); err != nil {
		panic(err)
	}
	return Optional[T]{value: value, flavor: someFlavor}
}

// Default creates an Optional with a default value for unmarshaling.
//
// It panics if
// - T is not a struct OR
// - T has a field with the mapstructure tag "enabled".
func Default[T any](value T) Optional[T] {
	err := errors.Join(assertStructKind[T](), assertNoEnabledField[T]())
	if err != nil {
		panic(err)
	}
	return Optional[T]{value: value, flavor: defaultFlavor}
}

// None has no value. It has the same behavior as a nil pointer when unmarshaling.
//
// The zero value of Optional[T] is None[T]. Prefer using this constructor
// for validation.
//
// It panics if T has a field with the mapstructure tag "enabled".
func None[T any]() Optional[T] {
	if err := assertNoEnabledField[T](); err != nil {
		panic(err)
	}
	return Optional[T]{}
}

// HasValue checks if the Optional has a value.
func (o Optional[T]) HasValue() bool {
	return o.flavor == someFlavor
}

// Get returns the value of the Optional.
// If the value is not present, it returns nil.
func (o *Optional[T]) Get() *T {
	if !o.HasValue() {
		return nil
	}
	return &o.value
}

// GetOrInsertDefault makes the Optional into a Some(val) and returns val.
//
// In particular, if it is Default(val) it turns it into Some(val)
// and if it is None[T]() it turns it into Some(zeroVal) where zeroVal is T's zero value.
// This method is useful for programmatic usage of an optional.
//
// It panics if
// - T is not a struct OR
// - T has a field with the mapstructure tag "enabled".
func (o *Optional[T]) GetOrInsertDefault() *T {
	err := errors.Join(assertStructKind[T](), assertNoEnabledField[T]())
	if err != nil {
		panic(err)
	}

	if o.HasValue() {
		return o.Get()
	}

	empty := confmap.NewFromStringMap(map[string]any{})
	if err := empty.Unmarshal(o); err != nil {
		// This should never happen, if it happens it is a bug, so this panic is not documented.
		panic(fmt.Errorf("failed to unmarshal empty map into %T type: %w. Please report this bug", o.value, err))
	}

	return o.Get()
}

var (
	_ confmap.Unmarshaler        = (*Optional[any])(nil)
	_ xconfmap.ScalarUnmarshaler = (*Optional[any])(nil)
)

var (
	addEnabledFieldFeatureGateID = "configoptional.AddEnabledField"
	addEnabledFieldFeatureGate   = featuregate.GlobalRegistry().MustRegister(
		addEnabledFieldFeatureGateID,
		featuregate.StageAlpha,
		featuregate.WithRegisterFromVersion("v0.138.0"),
		featuregate.WithRegisterDescription("Allows optional fields to be toggled via an 'enabled' field."),
		featuregate.WithRegisterReferenceURL("https://github.com/open-telemetry/opentelemetry-collector/issues/14021"),
	)
)

// Unmarshal the configuration into the Optional value.
//
// The behavior of this method depends on the state of the Optional:
//   - None[T]: does nothing if the configuration is nil, otherwise it unmarshals into the zero value of T.
//   - Some[T](val): equivalent to unmarshaling into a field of type T with value val.
//   - Default[T](val), equivalent to unmarshaling into a field of type T with base value val,
//     using val without overrides from the configuration if the configuration is nil.
//
// (Under the `configoptional.AddEnabledField` feature gate)
// If the configuration contains an 'enabled' field:
//   - if enabled is true: the Optional becomes Some after unmarshaling.
//   - if enabled is false: the Optional becomes None regardless of other configuration values.
//
// T must be derefenceable to a type with struct kind and not have an 'enabled' field.
// Scalar values are not supported.
func (o *Optional[T]) Unmarshal(conf *confmap.Conf) error {
	if err := assertNoEnabledField[T](); err != nil {
		return err
	}

	if o.flavor == noneFlavor && conf.ToStringMap() == nil {
		// If the Optional is None and the configuration is nil, we do nothing.
		// This replicates the behavior of unmarshaling into a field with a nil pointer.
		return nil
	}

<<<<<<< HEAD
	if err := conf.Unmarshal(&o.value, xconfmap.WithScalarUnmarshaler()); err != nil {
=======
	isEnabled := true
	if addEnabledFieldFeatureGate.IsEnabled() && conf.IsSet("enabled") {
		enabled := conf.Get("enabled")
		conf.Delete("enabled")
		var ok bool
		if isEnabled, ok = enabled.(bool); !ok {
			return fmt.Errorf("unexpected type %T for 'enabled': got '%v' value expected 'true' or 'false'", enabled, enabled)
		}
	}

	if err := conf.Unmarshal(&o.value); err != nil {
>>>>>>> f2bced23
		return err
	}

	if isEnabled {
		o.flavor = someFlavor
	} else {
		o.flavor = noneFlavor
	}

	return nil
}

func (o *Optional[T]) UnmarshalScalar(val any) error {
	if o.flavor == noneFlavor && val == nil {
		// If the Optional is None and the configuration is nil, we do nothing.
		// This replicates the behavior of unmarshaling into a field with a nil pointer.
		return nil
	}

	if val != nil {
		v, ok := val.(T)
		if !ok {
			return fmt.Errorf("val is %T, not %T", val, v)
		}
		o.value = v
		o.flavor = someFlavor
	}

	return nil
}

func (o *Optional[T]) ScalarType() any {
	return o.value
}

var (
	_ confmap.Marshaler        = (*Optional[any])(nil)
	_ xconfmap.ScalarMarshaler = (*Optional[any])(nil)
)

// Marshal the Optional value into the configuration.
// If the Optional is None or Default, it does not marshal anything.
// If the Optional is Some, it marshals the value into the configuration.
//
// T must be derefenceable to a type with struct kind.
// Scalar values are not supported.
func (o Optional[T]) Marshal(conf *confmap.Conf) error {
	if err := assertStructKind[T](); err != nil {
		return err
	}

	if o.flavor == noneFlavor || o.flavor == defaultFlavor {
		// Optional is None or Default, do not marshal anything.
		return conf.Marshal(map[string]any(nil))
	}

	if err := conf.Marshal(o.value, xconfmap.WithScalarMarshaler()); err != nil {
		return fmt.Errorf("configoptional: failed to marshal Optional value: %w", err)
	}

	return nil
}

func (o Optional[T]) GetScalarValue() (any, error) {
	if o.flavor == noneFlavor || o.flavor == defaultFlavor {
		return nil, nil
	}

	return o.value, nil
}

var _ xconfmap.Validator = (*Optional[any])(nil)

// Validate implements [xconfmap.Validator]. This is required because the
// private fields in [xconfmap.Validator] can't be seen by the reflection used
// by [xconfmap.Validate], and therefore we have to continue the validation
// chain manually. This method isn't meant to be called directly, and should
// generally only be called by [xconfmap.Validate].
func (o *Optional[T]) Validate() error {
	// When the flavor is None, the user has not passed this value,
	// and therefore we should not validate it. The parent struct holding
	// the Optional type can determine whether a None value is valid for
	// a given config.
	//
	// If the flavor is still Default, then the user has not passed this
	// value and we should also not validate it.
	if o.flavor == noneFlavor || o.flavor == defaultFlavor {
		return nil
	}

	// For the some flavor, validate the actual value.
	return xconfmap.Validate(o.value)
}<|MERGE_RESOLUTION|>--- conflicted
+++ resolved
@@ -207,9 +207,6 @@
 		return nil
 	}
 
-<<<<<<< HEAD
-	if err := conf.Unmarshal(&o.value, xconfmap.WithScalarUnmarshaler()); err != nil {
-=======
 	isEnabled := true
 	if addEnabledFieldFeatureGate.IsEnabled() && conf.IsSet("enabled") {
 		enabled := conf.Get("enabled")
@@ -220,8 +217,7 @@
 		}
 	}
 
-	if err := conf.Unmarshal(&o.value); err != nil {
->>>>>>> f2bced23
+	if err := conf.Unmarshal(&o.value, xconfmap.WithScalarUnmarshaler()); err != nil {
 		return err
 	}
 
