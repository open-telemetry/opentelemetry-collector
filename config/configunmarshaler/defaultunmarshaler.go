--- conflicted
+++ resolved
@@ -34,21 +34,12 @@
 	// Skip 0, start errors codes from 1.
 	_ configErrorCode = iota
 
-<<<<<<< HEAD
-	errInvalidTypeAndNameKey
-	errInvalidLogsLevel
-	errUnknownType
-	errDuplicateName
-	errUnmarshalTopLevelStructureError
-	errInvalidMetricsLevel
-=======
 	errUnmarshalTopLevelStructure
 	errUnmarshalExtension
 	errUnmarshalReceiver
 	errUnmarshalProcessor
 	errUnmarshalExporter
 	errUnmarshalService
->>>>>>> b1212479
 )
 
 type configError struct {
@@ -78,68 +69,11 @@
 )
 
 type configSettings struct {
-<<<<<<< HEAD
-	Receivers  map[string]map[string]interface{} `mapstructure:"receivers"`
-	Processors map[string]map[string]interface{} `mapstructure:"processors"`
-	Exporters  map[string]map[string]interface{} `mapstructure:"exporters"`
-	Extensions map[string]map[string]interface{} `mapstructure:"extensions"`
-	Service    serviceSettings                   `mapstructure:"service"`
-}
-
-type serviceSettings struct {
-	Telemetry  serviceTelemetrySettings    `mapstructure:"telemetry"`
-	Extensions []string                    `mapstructure:"extensions"`
-	Pipelines  map[string]pipelineSettings `mapstructure:"pipelines"`
-}
-
-type serviceTelemetrySettings struct {
-	Logs    serviceTelemetryLogsSettings    `mapstructure:"logs"`
-	Metrics serviceTelemetryMetricsSettings `mapstructure:"metrics"`
-}
-
-type serviceTelemetryLogsSettings struct {
-	Level       string `mapstructure:"level"`
-	Development bool   `mapstructure:"development"`
-	Encoding    string `mapstructure:"encoding"`
-}
-
-type serviceTelemetryMetricsSettings struct {
-	Level         string `mapstructure:"level"`
-	Address       string `mapstructure:"address"`
-	Prefix        string `mapstructure:"prefix"`
-	AddInstanceID bool   `mapstructure:"add_instance_id"`
-}
-
-func defaultServiceTelemetryMetricsSettings() serviceTelemetryMetricsSettings {
-	addr := configtelemetry.GetMetricsAddr()
-	if addr == "" {
-		addr = configtelemetry.GetMetricsAddrDefault()
-	}
-
-	prefix := configtelemetry.GetMetricsPrefix()
-	if prefix == "" {
-		prefix = configtelemetry.GetMetricsPrefixDefault()
-	}
-
-	return serviceTelemetryMetricsSettings{
-		Level:         configtelemetry.GetMetricsLevelFlagValue().String(),
-		Address:       addr,
-		Prefix:        prefix,
-		AddInstanceID: configtelemetry.GetAddInstanceID(),
-	}
-}
-
-type pipelineSettings struct {
-	Receivers  []string `mapstructure:"receivers"`
-	Processors []string `mapstructure:"processors"`
-	Exporters  []string `mapstructure:"exporters"`
-=======
 	Receivers  map[config.ComponentID]map[string]interface{} `mapstructure:"receivers"`
 	Processors map[config.ComponentID]map[string]interface{} `mapstructure:"processors"`
 	Exporters  map[config.ComponentID]map[string]interface{} `mapstructure:"exporters"`
 	Extensions map[config.ComponentID]map[string]interface{} `mapstructure:"extensions"`
 	Service    map[string]interface{}                        `mapstructure:"service"`
->>>>>>> b1212479
 }
 
 type defaultUnmarshaler struct{}
@@ -158,24 +92,7 @@
 	// Unmarshal the config.
 
 	// Struct to validate top level sections.
-<<<<<<< HEAD
-	rawCfg := configSettings{
-		// Setup default telemetry values as in service/logger.go.
-		// TODO: Add a component.ServiceFactory to allow this to be defined by the Service.
-		Service: serviceSettings{
-			Telemetry: serviceTelemetrySettings{
-				Logs: serviceTelemetryLogsSettings{
-					Level:       "INFO",
-					Development: false,
-					Encoding:    "console",
-				},
-				Metrics: defaultServiceTelemetryMetricsSettings(),
-			},
-		},
-	}
-=======
 	rawCfg := configSettings{}
->>>>>>> b1212479
 	if err := v.UnmarshalExact(&rawCfg); err != nil {
 		return nil, &configError{
 			error: fmt.Errorf("error reading top level configuration sections: %w", err),
@@ -265,46 +182,6 @@
 	return extensions, nil
 }
 
-<<<<<<< HEAD
-func unmarshalService(rawService serviceSettings) (config.Service, error) {
-	var ret config.Service
-
-	var logLvl zapcore.Level
-	if err := logLvl.UnmarshalText([]byte(rawService.Telemetry.Logs.Level)); err != nil {
-		return ret, &configError{
-			msg:  fmt.Sprintf(`service telemetry logs invalid level: %q, valid values are "DEBUG", "INFO", "WARN", "ERROR", "DPANIC", "PANIC", "FATAL"`, rawService.Telemetry.Logs.Level),
-			code: errInvalidLogsLevel,
-		}
-	}
-
-	ret.Telemetry.Logs = config.ServiceTelemetryLogs{
-		Level:       logLvl,
-		Development: rawService.Telemetry.Logs.Development,
-		Encoding:    rawService.Telemetry.Logs.Encoding,
-	}
-
-	var metricLvl configtelemetry.Level
-	var merr error
-	if metricLvl, merr = configtelemetry.ParseLevel(rawService.Telemetry.Metrics.Level); merr != nil {
-		return ret, &configError{
-			msg:  fmt.Sprintf(`service telemetry metrics invalid level: %q, valid values are "none", "basic", "normal", "detailed"`, rawService.Telemetry.Metrics.Level),
-			code: errInvalidMetricsLevel,
-		}
-	}
-
-	ret.Telemetry.Metrics = config.ServiceTelemetryMetrics{
-		Level:         metricLvl,
-		Address:       rawService.Telemetry.Metrics.Address,
-		Prefix:        rawService.Telemetry.Metrics.Prefix,
-		AddInstanceID: rawService.Telemetry.Metrics.AddInstanceID,
-	}
-
-	ret.Extensions = make([]config.ComponentID, 0, len(rawService.Extensions))
-	for _, extIDStr := range rawService.Extensions {
-		id, err := config.NewComponentIDFromString(extIDStr)
-		if err != nil {
-			return ret, err
-=======
 func unmarshalService(srvRaw map[string]interface{}) (config.Service, error) {
 	// Setup default telemetry values as in service/logger.go.
 	// TODO: Add a component.ServiceFactory to allow this to be defined by the Service.
@@ -315,6 +192,7 @@
 				Development: false,
 				Encoding:    "console",
 			},
+			Metrics: defaultServiceTelemetryMetricsSettings(),
 		},
 	}
 
@@ -325,10 +203,28 @@
 	for id := range srv.Pipelines {
 		if id.Type() != config.TracesDataType && id.Type() != config.MetricsDataType && id.Type() != config.LogsDataType {
 			return srv, fmt.Errorf("unknown %s datatype %q for %v", pipelinesKeyName, id.Type(), id)
->>>>>>> b1212479
 		}
 	}
 	return srv, nil
+}
+
+func defaultServiceTelemetryMetricsSettings() config.ServiceTelemetryMetrics {
+	addr := configtelemetry.GetMetricsAddr()
+	if addr == "" {
+		addr = configtelemetry.GetMetricsAddrDefault()
+	}
+
+	prefix := configtelemetry.GetMetricsPrefix()
+	if prefix == "" {
+		prefix = configtelemetry.GetMetricsPrefixDefault()
+	}
+
+	return config.ServiceTelemetryMetrics{
+		Level:         configtelemetry.GetMetricsLevelFlagValue(),
+		Address:       addr,
+		Prefix:        prefix,
+		AddInstanceID: configtelemetry.GetAddInstanceID(),
+	}
 }
 
 // LoadReceiver loads a receiver config from componentConfig using the provided factories.
