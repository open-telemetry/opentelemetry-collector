// Copyright The OpenTelemetry Authors
//
// Licensed under the Apache License, Version 2.0 (the "License");
// you may not use this file except in compliance with the License.
// You may obtain a copy of the License at
//
//       http://www.apache.org/licenses/LICENSE-2.0
//
// Unless required by applicable law or agreed to in writing, software
// distributed under the License is distributed on an "AS IS" BASIS,
// WITHOUT WARRANTIES OR CONDITIONS OF ANY KIND, either express or implied.
// See the License for the specific language governing permissions and
// limitations under the License.

package configunmarshaler

import (
	"os"
	"path"
	"testing"

	"github.com/stretchr/testify/assert"
	"github.com/stretchr/testify/require"
	"go.uber.org/zap/zapcore"

	"go.opentelemetry.io/collector/component"
	"go.opentelemetry.io/collector/config"
	"go.opentelemetry.io/collector/config/confignet"
	"go.opentelemetry.io/collector/internal/testcomponents"
)

func TestDecodeConfig(t *testing.T) {
	factories, err := testcomponents.ExampleComponents()
	assert.NoError(t, err)

	// Unmarshal the config
	cfg, err := loadConfigFile(t, path.Join(".", "testdata", "valid-config.yaml"), factories)
	require.NoError(t, err, "Unable to load config")

	// Verify extensions.
	assert.Equal(t, 3, len(cfg.Extensions))
	assert.Equal(t, "some string", cfg.Extensions[config.NewIDWithName("exampleextension", "1")].(*testcomponents.ExampleExtensionCfg).ExtraSetting)

	// Verify receivers
	assert.Equal(t, 2, len(cfg.Receivers), "Incorrect receivers count")

	assert.Equal(t,
		&testcomponents.ExampleReceiver{
			ReceiverSettings: config.NewReceiverSettings(config.NewComponentID("examplereceiver")),
			TCPAddr: confignet.TCPAddr{
				Endpoint: "localhost:1000",
			},
			ExtraSetting: "some string",
		},
		cfg.Receivers[config.NewComponentID("examplereceiver")],
		"Did not load receiver config correctly")

	assert.Equal(t,
		&testcomponents.ExampleReceiver{
			ReceiverSettings: config.NewReceiverSettings(config.NewIDWithName("examplereceiver", "myreceiver")),
			TCPAddr: confignet.TCPAddr{
				Endpoint: "localhost:12345",
			},
			ExtraSetting: "some string",
		},
		cfg.Receivers[config.NewIDWithName("examplereceiver", "myreceiver")],
		"Did not load receiver config correctly")

	// Verify exporters
	assert.Equal(t, 2, len(cfg.Exporters), "Incorrect exporters count")

	assert.Equal(t,
		&testcomponents.ExampleExporter{
			ExporterSettings: config.NewExporterSettings(config.NewComponentID("exampleexporter")),
			ExtraSetting:     "some export string",
		},
		cfg.Exporters[config.NewComponentID("exampleexporter")],
		"Did not load exporter config correctly")

	assert.Equal(t,
		&testcomponents.ExampleExporter{
			ExporterSettings: config.NewExporterSettings(config.NewIDWithName("exampleexporter", "myexporter")),
			ExtraSetting:     "some export string 2",
		},
		cfg.Exporters[config.NewIDWithName("exampleexporter", "myexporter")],
		"Did not load exporter config correctly")

	// Verify Processors
	assert.Equal(t, 1, len(cfg.Processors), "Incorrect processors count")

	assert.Equal(t,
		&testcomponents.ExampleProcessorCfg{
			ProcessorSettings: config.NewProcessorSettings(config.NewComponentID("exampleprocessor")),
			ExtraSetting:      "some export string",
		},
		cfg.Processors[config.NewComponentID("exampleprocessor")],
		"Did not load processor config correctly")

	// Verify Service Telemetry
	assert.Equal(t, config.ServiceTelemetry{Logs: config.ServiceTelemetryLogs{Level: zapcore.DebugLevel, Development: true, Encoding: "console"}}, cfg.Service.Telemetry)

	// Verify Service Extensions
	assert.Equal(t, 2, len(cfg.Service.Extensions))
	assert.Equal(t, config.NewIDWithName("exampleextension", "0"), cfg.Service.Extensions[0])
	assert.Equal(t, config.NewIDWithName("exampleextension", "1"), cfg.Service.Extensions[1])

	// Verify Service Pipelines
	assert.Equal(t, 1, len(cfg.Service.Pipelines), "Incorrect pipelines count")

	assert.Equal(t,
		&config.Pipeline{
			Name:       "traces",
			InputType:  config.TracesDataType,
			Receivers:  []config.ComponentID{config.NewComponentID("examplereceiver")},
			Processors: []config.ComponentID{config.NewComponentID("exampleprocessor")},
			Exporters:  []config.ComponentID{config.NewComponentID("exampleexporter")},
		},
		cfg.Service.Pipelines["traces"],
		"Did not load pipeline config correctly")
}

<<<<<<< HEAD
func TestSimpleConfig(t *testing.T) {
	var testCases = []struct {
		name string // test case name (also file name containing config yaml)
	}{
		{name: "simple-config-with-no-env"},
		{name: "simple-config-with-partial-env"},
		{name: "simple-config-with-all-env"},
	}

	const extensionExtra = "some extension string"
	const extensionExtraMapValue = "some extension map value"
	const extensionExtraListElement = "some extension list value"
	assert.NoError(t, os.Setenv("EXTENSIONS_EXAMPLEEXTENSION_EXTRA", extensionExtra))
	assert.NoError(t, os.Setenv("EXTENSIONS_EXAMPLEEXTENSION_EXTRA_MAP_EXT_VALUE_1", extensionExtraMapValue+"_1"))
	assert.NoError(t, os.Setenv("EXTENSIONS_EXAMPLEEXTENSION_EXTRA_MAP_EXT_VALUE_2", extensionExtraMapValue+"_2"))
	assert.NoError(t, os.Setenv("EXTENSIONS_EXAMPLEEXTENSION_EXTRA_LIST_VALUE_1", extensionExtraListElement+"_1"))
	assert.NoError(t, os.Setenv("EXTENSIONS_EXAMPLEEXTENSION_EXTRA_LIST_VALUE_2", extensionExtraListElement+"_2"))

	const receiverExtra = "some receiver string"
	const receiverExtraMapValue = "some receiver map value"
	const receiverExtraListElement = "some receiver list value"
	assert.NoError(t, os.Setenv("RECEIVERS_EXAMPLERECEIVER_EXTRA", receiverExtra))
	assert.NoError(t, os.Setenv("RECEIVERS_EXAMPLERECEIVER_EXTRA_MAP_RECV_VALUE_1", receiverExtraMapValue+"_1"))
	assert.NoError(t, os.Setenv("RECEIVERS_EXAMPLERECEIVER_EXTRA_MAP_RECV_VALUE_2", receiverExtraMapValue+"_2"))
	assert.NoError(t, os.Setenv("RECEIVERS_EXAMPLERECEIVER_EXTRA_LIST_VALUE_1", receiverExtraListElement+"_1"))
	assert.NoError(t, os.Setenv("RECEIVERS_EXAMPLERECEIVER_EXTRA_LIST_VALUE_2", receiverExtraListElement+"_2"))

	const processorExtra = "some processor string"
	const processorExtraMapValue = "some processor map value"
	const processorExtraListElement = "some processor list value"
	assert.NoError(t, os.Setenv("PROCESSORS_EXAMPLEPROCESSOR_EXTRA", processorExtra))
	assert.NoError(t, os.Setenv("PROCESSORS_EXAMPLEPROCESSOR_EXTRA_MAP_PROC_VALUE_1", processorExtraMapValue+"_1"))
	assert.NoError(t, os.Setenv("PROCESSORS_EXAMPLEPROCESSOR_EXTRA_MAP_PROC_VALUE_2", processorExtraMapValue+"_2"))
	assert.NoError(t, os.Setenv("PROCESSORS_EXAMPLEPROCESSOR_EXTRA_LIST_VALUE_1", processorExtraListElement+"_1"))
	assert.NoError(t, os.Setenv("PROCESSORS_EXAMPLEPROCESSOR_EXTRA_LIST_VALUE_2", processorExtraListElement+"_2"))

	const exporterExtra = "some exporter string"
	const exporterExtraMapValue = "some exporter map value"
	const exporterExtraListElement = "some exporter list value"
	assert.NoError(t, os.Setenv("EXPORTERS_EXAMPLEEXPORTER_EXTRA_INT", "65"))
	assert.NoError(t, os.Setenv("EXPORTERS_EXAMPLEEXPORTER_EXTRA", exporterExtra))
	assert.NoError(t, os.Setenv("EXPORTERS_EXAMPLEEXPORTER_EXTRA_MAP_EXP_VALUE_1", exporterExtraMapValue+"_1"))
	assert.NoError(t, os.Setenv("EXPORTERS_EXAMPLEEXPORTER_EXTRA_MAP_EXP_VALUE_2", exporterExtraMapValue+"_2"))
	assert.NoError(t, os.Setenv("EXPORTERS_EXAMPLEEXPORTER_EXTRA_LIST_VALUE_1", exporterExtraListElement+"_1"))
	assert.NoError(t, os.Setenv("EXPORTERS_EXAMPLEEXPORTER_EXTRA_LIST_VALUE_2", exporterExtraListElement+"_2"))

	defer func() {
		assert.NoError(t, os.Unsetenv("EXTENSIONS_EXAMPLEEXTENSION_EXTRA"))
		assert.NoError(t, os.Unsetenv("EXTENSIONS_EXAMPLEEXTENSION_EXTRA_MAP_EXT_VALUE"))
		assert.NoError(t, os.Unsetenv("EXTENSIONS_EXAMPLEEXTENSION_EXTRA_LIST_VALUE_1"))

		assert.NoError(t, os.Unsetenv("RECEIVERS_EXAMPLERECEIVER_EXTRA"))
		assert.NoError(t, os.Unsetenv("RECEIVERS_EXAMPLERECEIVER_EXTRA_MAP_RECV_VALUE"))
		assert.NoError(t, os.Unsetenv("RECEIVERS_EXAMPLERECEIVER_EXTRA_LIST_VALUE_1"))

		assert.NoError(t, os.Unsetenv("PROCESSORS_EXAMPLEPROCESSOR_EXTRA"))
		assert.NoError(t, os.Unsetenv("PROCESSORS_EXAMPLEPROCESSOR_EXTRA_MAP_PROC_VALUE"))
		assert.NoError(t, os.Unsetenv("PROCESSORS_EXAMPLEPROCESSOR_EXTRA_LIST_VALUE_1"))

		assert.NoError(t, os.Unsetenv("EXPORTERS_EXAMPLEEXPORTER_EXTRA_INT"))
		assert.NoError(t, os.Unsetenv("EXPORTERS_EXAMPLEEXPORTER_EXTRA"))
		assert.NoError(t, os.Unsetenv("EXPORTERS_EXAMPLEEXPORTER_EXTRA_MAP_EXP_VALUE"))
		assert.NoError(t, os.Unsetenv("EXPORTERS_EXAMPLEEXPORTER_EXTRA_LIST_VALUE_1"))
	}()

	for _, test := range testCases {
		t.Run(test.name, func(t *testing.T) {
			factories, err := testcomponents.ExampleComponents()
			assert.NoError(t, err)

			// Unmarshal the config
			cfg, err := loadConfigFile(t, path.Join(".", "testdata", test.name+".yaml"), factories)
			require.NoError(t, err, "Unable to load config")

			// Verify extensions.
			assert.Equalf(t, 1, len(cfg.Extensions), "TEST[%s]", test.name)
			assert.Equalf(t,
				&testcomponents.ExampleExtensionCfg{
					ExtensionSettings: config.NewExtensionSettings(config.NewComponentID("exampleextension")),
					ExtraSetting:      extensionExtra,
					ExtraMapSetting:   map[string]string{"ext-1": extensionExtraMapValue + "_1", "ext-2": extensionExtraMapValue + "_2"},
					ExtraListSetting:  []string{extensionExtraListElement + "_1", extensionExtraListElement + "_2"},
				},
				cfg.Extensions[config.NewComponentID("exampleextension")],
				"TEST[%s] Did not load extension config correctly", test.name)

			// Verify service.
			assert.Equalf(t, 1, len(cfg.Service.Extensions), "TEST[%s]", test.name)
			assert.Equalf(t, config.NewComponentID("exampleextension"), cfg.Service.Extensions[0], "TEST[%s]", test.name)

			// Verify receivers
			assert.Equalf(t, 1, len(cfg.Receivers), "TEST[%s]", test.name)

			assert.Equalf(t,
				&testcomponents.ExampleReceiver{
					ReceiverSettings: config.NewReceiverSettings(config.NewComponentID("examplereceiver")),
					TCPAddr: confignet.TCPAddr{
						Endpoint: "localhost:1234",
					},
					ExtraSetting:     receiverExtra,
					ExtraMapSetting:  map[string]string{"recv.1": receiverExtraMapValue + "_1", "recv.2": receiverExtraMapValue + "_2"},
					ExtraListSetting: []string{receiverExtraListElement + "_1", receiverExtraListElement + "_2"},
				},
				cfg.Receivers[config.NewComponentID("examplereceiver")],
				"TEST[%s] Did not load receiver config correctly", test.name)

			// Verify exporters
			assert.Equalf(t, 1, len(cfg.Exporters), "TEST[%s]", test.name)

			assert.Equalf(t,
				&testcomponents.ExampleExporter{
					ExporterSettings: config.NewExporterSettings(config.NewComponentID("exampleexporter")),
					ExtraInt:         65,
					ExtraSetting:     exporterExtra,
					ExtraMapSetting:  map[string]string{"exp_1": exporterExtraMapValue + "_1", "exp_2": exporterExtraMapValue + "_2"},
					ExtraListSetting: []string{exporterExtraListElement + "_1", exporterExtraListElement + "_2"},
				},
				cfg.Exporters[config.NewComponentID("exampleexporter")],
				"TEST[%s] Did not load exporter config correctly", test.name)

			// Verify Processors
			assert.Equalf(t, 1, len(cfg.Processors), "TEST[%s]", test.name)

			assert.Equalf(t,
				&testcomponents.ExampleProcessorCfg{
					ProcessorSettings: config.NewProcessorSettings(config.NewComponentID("exampleprocessor")),
					ExtraSetting:      processorExtra,
					ExtraMapSetting:   map[string]string{"proc_1": processorExtraMapValue + "_1", "proc_2": processorExtraMapValue + "_2"},
					ExtraListSetting:  []string{processorExtraListElement + "_1", processorExtraListElement + "_2"},
				},
				cfg.Processors[config.NewComponentID("exampleprocessor")],
				"TEST[%s] Did not load processor config correctly", test.name)

			// Verify Pipelines
			assert.Equalf(t, 1, len(cfg.Service.Pipelines), "TEST[%s]", test.name)

			assert.Equalf(t,
				&config.Pipeline{
					Name:       "traces",
					InputType:  config.TracesDataType,
					Receivers:  []config.ComponentID{config.NewComponentID("examplereceiver")},
					Processors: []config.ComponentID{config.NewComponentID("exampleprocessor")},
					Exporters:  []config.ComponentID{config.NewComponentID("exampleexporter")},
				},
				cfg.Service.Pipelines["traces"],
				"TEST[%s] Did not load pipeline config correctly", test.name)
		})
	}
}

func TestEscapedEnvVars(t *testing.T) {
	const receiverExtraMapValue = "some receiver map value"
	assert.NoError(t, os.Setenv("RECEIVERS_EXAMPLERECEIVER_EXTRA_MAP_RECV_VALUE_2", receiverExtraMapValue))
	defer func() {
		assert.NoError(t, os.Unsetenv("RECEIVERS_EXAMPLERECEIVER_EXTRA_MAP_RECV_VALUE_2"))
	}()

	factories, err := testcomponents.ExampleComponents()
	assert.NoError(t, err)

	// Unmarshal the config
	cfg, err := loadConfigFile(t, path.Join(".", "testdata", "simple-config-with-escaped-env.yaml"), factories)
	require.NoError(t, err, "Unable to load config")

	// Verify extensions.
	assert.Equal(t, 1, len(cfg.Extensions))
	assert.Equal(t,
		&testcomponents.ExampleExtensionCfg{
			ExtensionSettings: config.NewExtensionSettings(config.NewComponentID("exampleextension")),
			ExtraSetting:      "${EXTENSIONS_EXAMPLEEXTENSION_EXTRA}",
			ExtraMapSetting:   map[string]string{"ext-1": "${EXTENSIONS_EXAMPLEEXTENSION_EXTRA_MAP_EXT_VALUE_1}", "ext-2": "${EXTENSIONS_EXAMPLEEXTENSION_EXTRA_MAP_EXT_VALUE_2}"},
			ExtraListSetting:  []string{"${EXTENSIONS_EXAMPLEEXTENSION_EXTRA_LIST_VALUE_1}", "${EXTENSIONS_EXAMPLEEXTENSION_EXTRA_LIST_VALUE_2}"},
		},
		cfg.Extensions[config.NewComponentID("exampleextension")],
		"Did not load extension config correctly")

	// Verify service.
	assert.Equal(t, 1, len(cfg.Service.Extensions))
	assert.Equal(t, config.NewComponentID("exampleextension"), cfg.Service.Extensions[0])

	// Verify receivers
	assert.Equal(t, 1, len(cfg.Receivers))

	assert.Equal(t,
		&testcomponents.ExampleReceiver{
			ReceiverSettings: config.NewReceiverSettings(config.NewComponentID("examplereceiver")),
			TCPAddr: confignet.TCPAddr{
				Endpoint: "localhost:1234",
			},
			ExtraSetting: "$RECEIVERS_EXAMPLERECEIVER_EXTRA",
			ExtraMapSetting: map[string]string{
				// $$ -> escaped $
				"recv.1": "$RECEIVERS_EXAMPLERECEIVER_EXTRA_MAP_RECV_VALUE_1",
				// $$$ -> escaped $ + substituted env var
				"recv.2": "$" + receiverExtraMapValue,
				// $$$$ -> two escaped $
				"recv.3": "$$RECEIVERS_EXAMPLERECEIVER_EXTRA_MAP_RECV_VALUE_3",
				// escaped $ in the middle
				"recv.4": "some${RECEIVERS_EXAMPLERECEIVER_EXTRA_MAP_RECV_VALUE_4}text",
				// $$$$ -> two escaped $
				"recv.5": "${ONE}${TWO}",
				// trailing escaped $
				"recv.6": "text$",
				// escaped $ alone
				"recv.7": "$",
			},
			ExtraListSetting: []string{"$RECEIVERS_EXAMPLERECEIVER_EXTRA_LIST_VALUE_1", "$RECEIVERS_EXAMPLERECEIVER_EXTRA_LIST_VALUE_2"},
		},
		cfg.Receivers[config.NewComponentID("examplereceiver")],
		"Did not load receiver config correctly")

	// Verify exporters
	assert.Equal(t, 1, len(cfg.Exporters))

	assert.Equal(t,
		&testcomponents.ExampleExporter{
			ExporterSettings: config.NewExporterSettings(config.NewComponentID("exampleexporter")),
			ExtraSetting:     "${EXPORTERS_EXAMPLEEXPORTER_EXTRA}",
			ExtraMapSetting:  map[string]string{"exp_1": "${EXPORTERS_EXAMPLEEXPORTER_EXTRA_MAP_EXP_VALUE_1}", "exp_2": "${EXPORTERS_EXAMPLEEXPORTER_EXTRA_MAP_EXP_VALUE_2}"},
			ExtraListSetting: []string{"${EXPORTERS_EXAMPLEEXPORTER_EXTRA_LIST_VALUE_1}", "${EXPORTERS_EXAMPLEEXPORTER_EXTRA_LIST_VALUE_2}"},
		},
		cfg.Exporters[config.NewComponentID("exampleexporter")],
		"Did not load exporter config correctly")

	// Verify Processors
	assert.Equal(t, 1, len(cfg.Processors))

	assert.Equal(t,
		&testcomponents.ExampleProcessorCfg{
			ProcessorSettings: config.NewProcessorSettings(config.NewComponentID("exampleprocessor")),
			ExtraSetting:      "$PROCESSORS_EXAMPLEPROCESSOR_EXTRA",
			ExtraMapSetting:   map[string]string{"proc_1": "$PROCESSORS_EXAMPLEPROCESSOR_EXTRA_MAP_PROC_VALUE_1", "proc_2": "$PROCESSORS_EXAMPLEPROCESSOR_EXTRA_MAP_PROC_VALUE_2"},
			ExtraListSetting:  []string{"$PROCESSORS_EXAMPLEPROCESSOR_EXTRA_LIST_VALUE_1", "$PROCESSORS_EXAMPLEPROCESSOR_EXTRA_LIST_VALUE_2"},
		},
		cfg.Processors[config.NewComponentID("exampleprocessor")],
		"Did not load processor config correctly")

	// Verify Pipelines
	assert.Equal(t, 1, len(cfg.Service.Pipelines))

	assert.Equal(t,
		&config.Pipeline{
			Name:       "traces",
			InputType:  config.TracesDataType,
			Receivers:  []config.ComponentID{config.NewComponentID("examplereceiver")},
			Processors: []config.ComponentID{config.NewComponentID("exampleprocessor")},
			Exporters:  []config.ComponentID{config.NewComponentID("exampleexporter")},
		},
		cfg.Service.Pipelines["traces"],
		"Did not load pipeline config correctly")
}

=======
>>>>>>> e43250ef
func TestDecodeConfig_Invalid(t *testing.T) {

	var testCases = []struct {
		name            string          // test case name (also file name containing config yaml)
		expected        configErrorCode // expected error (if nil any error is acceptable)
		expectedMessage string          // string that the error must contain
	}{
		{name: "invalid-extension-type", expected: errInvalidTypeAndNameKey},
		{name: "invalid-receiver-type", expected: errInvalidTypeAndNameKey},
		{name: "invalid-exporter-type", expected: errInvalidTypeAndNameKey},
		{name: "invalid-processor-type", expected: errInvalidTypeAndNameKey},
		{name: "invalid-pipeline-type", expected: errInvalidTypeAndNameKey},

		{name: "invalid-extension-name-after-slash", expected: errInvalidTypeAndNameKey},
		{name: "invalid-receiver-name-after-slash", expected: errInvalidTypeAndNameKey},
		{name: "invalid-exporter-name-after-slash", expected: errInvalidTypeAndNameKey},
		{name: "invalid-processor-name-after-slash", expected: errInvalidTypeAndNameKey},
		{name: "invalid-pipeline-name-after-slash", expected: errInvalidTypeAndNameKey},

		{name: "unknown-extension-type", expected: errUnknownType, expectedMessage: "extensions"},
		{name: "unknown-receiver-type", expected: errUnknownType, expectedMessage: "receivers"},
		{name: "unknown-exporter-type", expected: errUnknownType, expectedMessage: "exporters"},
		{name: "unknown-processor-type", expected: errUnknownType, expectedMessage: "processors"},
		{name: "unknown-pipeline-type", expected: errUnknownType, expectedMessage: "pipelines"},

		{name: "duplicate-extension", expected: errDuplicateName, expectedMessage: "extensions"},
		{name: "duplicate-receiver", expected: errDuplicateName, expectedMessage: "receivers"},
		{name: "duplicate-exporter", expected: errDuplicateName, expectedMessage: "exporters"},
		{name: "duplicate-processor", expected: errDuplicateName, expectedMessage: "processors"},
		{name: "duplicate-pipeline", expected: errDuplicateName, expectedMessage: "pipelines"},

		{name: "invalid-top-level-section", expected: errUnmarshalTopLevelStructureError, expectedMessage: "top level"},
		{name: "invalid-extension-section", expected: errUnmarshalTopLevelStructureError, expectedMessage: "extensions"},
		{name: "invalid-receiver-section", expected: errUnmarshalTopLevelStructureError, expectedMessage: "receivers"},
		{name: "invalid-processor-section", expected: errUnmarshalTopLevelStructureError, expectedMessage: "processors"},
		{name: "invalid-exporter-section", expected: errUnmarshalTopLevelStructureError, expectedMessage: "exporters"},
		{name: "invalid-service-section", expected: errUnmarshalTopLevelStructureError, expectedMessage: "service"},
		{name: "invalid-service-extensions-section", expected: errUnmarshalTopLevelStructureError, expectedMessage: "service"},
		{name: "invalid-pipeline-section", expected: errUnmarshalTopLevelStructureError, expectedMessage: "pipelines"},
		{name: "invalid-sequence-value", expected: errUnmarshalTopLevelStructureError, expectedMessage: "pipelines"},

		{name: "invalid-extension-sub-config", expected: errUnmarshalTopLevelStructureError},
		{name: "invalid-exporter-sub-config", expected: errUnmarshalTopLevelStructureError},
		{name: "invalid-processor-sub-config", expected: errUnmarshalTopLevelStructureError},
		{name: "invalid-receiver-sub-config", expected: errUnmarshalTopLevelStructureError},
		{name: "invalid-pipeline-sub-config", expected: errUnmarshalTopLevelStructureError},

		{name: "invalid-logs-level", expected: errInvalidLogsLevel},
	}

	factories, err := testcomponents.ExampleComponents()
	assert.NoError(t, err)

	for _, test := range testCases {
		t.Run(test.name, func(t *testing.T) {
			_, err := loadConfigFile(t, path.Join(".", "testdata", test.name+".yaml"), factories)
			require.Error(t, err)
			if test.expected != 0 {
				cfgErr, ok := err.(*configError)
				if !ok {
					t.Errorf("expected config error code %v but got a different error '%v'", test.expected, err)
				} else {
					assert.Equal(t, test.expected, cfgErr.code, err)
					if test.expectedMessage != "" {
						assert.Contains(t, cfgErr.Error(), test.expectedMessage)
					}
					assert.NotEmpty(t, cfgErr.Error(), "returned config error %v with empty error message", cfgErr.code)
				}
			}
		})
	}
}

func TestLoadEmpty(t *testing.T) {
	factories, err := testcomponents.ExampleComponents()
	assert.NoError(t, err)

	_, err = loadConfigFile(t, path.Join(".", "testdata", "empty-config.yaml"), factories)
	assert.NoError(t, err)
}

func TestLoadEmptyAllSections(t *testing.T) {
	factories, err := testcomponents.ExampleComponents()
	assert.NoError(t, err)

	_, err = loadConfigFile(t, path.Join(".", "testdata", "empty-all-sections.yaml"), factories)
	assert.NoError(t, err)
}

func loadConfigFile(t *testing.T, fileName string, factories component.Factories) (*config.Config, error) {
	v, err := config.NewMapFromFile(fileName)
	require.NoError(t, err)

	// Unmarshal the config from the config.Map using the given factories.
	return NewDefault().Unmarshal(v, factories)
}

type nestedConfig struct {
	NestedStringValue string
	NestedIntValue    int
}

type testConfig struct {
	config.ExporterSettings

	NestedConfigPtr   *nestedConfig
	NestedConfigValue nestedConfig
	StringValue       string
	StringPtrValue    *string
	IntValue          int
}

func TestExpandEnvLoadedConfig(t *testing.T) {
	assert.NoError(t, os.Setenv("NESTED_VALUE", "replaced_nested_value"))
	assert.NoError(t, os.Setenv("VALUE", "replaced_value"))
	assert.NoError(t, os.Setenv("PTR_VALUE", "replaced_ptr_value"))

	defer func() {
		assert.NoError(t, os.Unsetenv("NESTED_VALUE"))
		assert.NoError(t, os.Unsetenv("VALUE"))
		assert.NoError(t, os.Unsetenv("PTR_VALUE"))
	}()

	testString := "$PTR_VALUE"

	cfg := &testConfig{
		ExporterSettings: config.NewExporterSettings(config.NewComponentID("test")),
		NestedConfigPtr: &nestedConfig{
			NestedStringValue: "$NESTED_VALUE",
			NestedIntValue:    1,
		},
		NestedConfigValue: nestedConfig{
			NestedStringValue: "$NESTED_VALUE",
			NestedIntValue:    2,
		},
		StringValue:    "$VALUE",
		StringPtrValue: &testString,
		IntValue:       3,
	}

	expandEnvLoadedConfig(cfg)

	replacedTestString := "replaced_ptr_value"

	assert.Equal(t, &testConfig{
		ExporterSettings: config.NewExporterSettings(config.NewComponentID("test")),
		NestedConfigPtr: &nestedConfig{
			NestedStringValue: "replaced_nested_value",
			NestedIntValue:    1,
		},
		NestedConfigValue: nestedConfig{
			NestedStringValue: "replaced_nested_value",
			NestedIntValue:    2,
		},
		StringValue:    "replaced_value",
		StringPtrValue: &replacedTestString,
		IntValue:       3,
	}, cfg)
}

func TestExpandEnvLoadedConfigEscapedEnv(t *testing.T) {
	assert.NoError(t, os.Setenv("NESTED_VALUE", "replaced_nested_value"))
	assert.NoError(t, os.Setenv("ESCAPED_VALUE", "replaced_escaped_value"))
	assert.NoError(t, os.Setenv("ESCAPED_PTR_VALUE", "replaced_escaped_pointer_value"))

	defer func() {
		assert.NoError(t, os.Unsetenv("NESTED_VALUE"))
		assert.NoError(t, os.Unsetenv("ESCAPED_VALUE"))
		assert.NoError(t, os.Unsetenv("ESCAPED_PTR_VALUE"))
	}()

	testString := "$$ESCAPED_PTR_VALUE"

	cfg := &testConfig{
		ExporterSettings: config.NewExporterSettings(config.NewComponentID("test")),
		NestedConfigPtr: &nestedConfig{
			NestedStringValue: "$NESTED_VALUE",
			NestedIntValue:    1,
		},
		NestedConfigValue: nestedConfig{
			NestedStringValue: "$NESTED_VALUE",
			NestedIntValue:    2,
		},
		StringValue:    "$$ESCAPED_VALUE",
		StringPtrValue: &testString,
		IntValue:       3,
	}

	expandEnvLoadedConfig(cfg)

	replacedTestString := "$ESCAPED_PTR_VALUE"

	assert.Equal(t, &testConfig{
		ExporterSettings: config.NewExporterSettings(config.NewComponentID("test")),
		NestedConfigPtr: &nestedConfig{
			NestedStringValue: "replaced_nested_value",
			NestedIntValue:    1,
		},
		NestedConfigValue: nestedConfig{
			NestedStringValue: "replaced_nested_value",
			NestedIntValue:    2,
		},
		StringValue:    "$ESCAPED_VALUE",
		StringPtrValue: &replacedTestString,
		IntValue:       3,
	}, cfg)
}

func TestExpandEnvLoadedConfigMissingEnv(t *testing.T) {
	assert.NoError(t, os.Setenv("NESTED_VALUE", "replaced_nested_value"))

	defer func() {
		assert.NoError(t, os.Unsetenv("NESTED_VALUE"))
	}()

	testString := "$PTR_VALUE"

	cfg := &testConfig{
		ExporterSettings: config.NewExporterSettings(config.NewComponentID("test")),
		NestedConfigPtr: &nestedConfig{
			NestedStringValue: "$NESTED_VALUE",
			NestedIntValue:    1,
		},
		NestedConfigValue: nestedConfig{
			NestedStringValue: "$NESTED_VALUE",
			NestedIntValue:    2,
		},
		StringValue:    "$VALUE",
		StringPtrValue: &testString,
		IntValue:       3,
	}

	expandEnvLoadedConfig(cfg)

	replacedTestString := ""

	assert.Equal(t, &testConfig{
		ExporterSettings: config.NewExporterSettings(config.NewComponentID("test")),
		NestedConfigPtr: &nestedConfig{
			NestedStringValue: "replaced_nested_value",
			NestedIntValue:    1,
		},
		NestedConfigValue: nestedConfig{
			NestedStringValue: "replaced_nested_value",
			NestedIntValue:    2,
		},
		StringValue:    "",
		StringPtrValue: &replacedTestString,
		IntValue:       3,
	}, cfg)
}

func TestExpandEnvLoadedConfigNil(t *testing.T) {
	var cfg *testConfig

	// This should safely do nothing
	expandEnvLoadedConfig(cfg)

	assert.Equal(t, (*testConfig)(nil), cfg)
}

func TestExpandEnvLoadedConfigNoPointer(t *testing.T) {
	assert.NoError(t, os.Setenv("VALUE", "replaced_value"))

	cfg := testConfig{
		StringValue: "$VALUE",
	}

	// This should do nothing as cfg is not a pointer
	expandEnvLoadedConfig(cfg)

	assert.Equal(t, testConfig{StringValue: "$VALUE"}, cfg)
}

type testUnexportedConfig struct {
	config.ExporterSettings

	unexportedStringValue string
	ExportedStringValue   string
}

func TestExpandEnvLoadedConfigUnexportedField(t *testing.T) {
	assert.NoError(t, os.Setenv("VALUE", "replaced_value"))

	defer func() {
		assert.NoError(t, os.Unsetenv("VALUE"))
	}()

	cfg := &testUnexportedConfig{
		unexportedStringValue: "$VALUE",
		ExportedStringValue:   "$VALUE",
	}

	expandEnvLoadedConfig(cfg)

	assert.Equal(t, &testUnexportedConfig{
		unexportedStringValue: "$VALUE",
		ExportedStringValue:   "replaced_value",
	}, cfg)
}<|MERGE_RESOLUTION|>--- conflicted
+++ resolved
@@ -119,261 +119,6 @@
 		"Did not load pipeline config correctly")
 }
 
-<<<<<<< HEAD
-func TestSimpleConfig(t *testing.T) {
-	var testCases = []struct {
-		name string // test case name (also file name containing config yaml)
-	}{
-		{name: "simple-config-with-no-env"},
-		{name: "simple-config-with-partial-env"},
-		{name: "simple-config-with-all-env"},
-	}
-
-	const extensionExtra = "some extension string"
-	const extensionExtraMapValue = "some extension map value"
-	const extensionExtraListElement = "some extension list value"
-	assert.NoError(t, os.Setenv("EXTENSIONS_EXAMPLEEXTENSION_EXTRA", extensionExtra))
-	assert.NoError(t, os.Setenv("EXTENSIONS_EXAMPLEEXTENSION_EXTRA_MAP_EXT_VALUE_1", extensionExtraMapValue+"_1"))
-	assert.NoError(t, os.Setenv("EXTENSIONS_EXAMPLEEXTENSION_EXTRA_MAP_EXT_VALUE_2", extensionExtraMapValue+"_2"))
-	assert.NoError(t, os.Setenv("EXTENSIONS_EXAMPLEEXTENSION_EXTRA_LIST_VALUE_1", extensionExtraListElement+"_1"))
-	assert.NoError(t, os.Setenv("EXTENSIONS_EXAMPLEEXTENSION_EXTRA_LIST_VALUE_2", extensionExtraListElement+"_2"))
-
-	const receiverExtra = "some receiver string"
-	const receiverExtraMapValue = "some receiver map value"
-	const receiverExtraListElement = "some receiver list value"
-	assert.NoError(t, os.Setenv("RECEIVERS_EXAMPLERECEIVER_EXTRA", receiverExtra))
-	assert.NoError(t, os.Setenv("RECEIVERS_EXAMPLERECEIVER_EXTRA_MAP_RECV_VALUE_1", receiverExtraMapValue+"_1"))
-	assert.NoError(t, os.Setenv("RECEIVERS_EXAMPLERECEIVER_EXTRA_MAP_RECV_VALUE_2", receiverExtraMapValue+"_2"))
-	assert.NoError(t, os.Setenv("RECEIVERS_EXAMPLERECEIVER_EXTRA_LIST_VALUE_1", receiverExtraListElement+"_1"))
-	assert.NoError(t, os.Setenv("RECEIVERS_EXAMPLERECEIVER_EXTRA_LIST_VALUE_2", receiverExtraListElement+"_2"))
-
-	const processorExtra = "some processor string"
-	const processorExtraMapValue = "some processor map value"
-	const processorExtraListElement = "some processor list value"
-	assert.NoError(t, os.Setenv("PROCESSORS_EXAMPLEPROCESSOR_EXTRA", processorExtra))
-	assert.NoError(t, os.Setenv("PROCESSORS_EXAMPLEPROCESSOR_EXTRA_MAP_PROC_VALUE_1", processorExtraMapValue+"_1"))
-	assert.NoError(t, os.Setenv("PROCESSORS_EXAMPLEPROCESSOR_EXTRA_MAP_PROC_VALUE_2", processorExtraMapValue+"_2"))
-	assert.NoError(t, os.Setenv("PROCESSORS_EXAMPLEPROCESSOR_EXTRA_LIST_VALUE_1", processorExtraListElement+"_1"))
-	assert.NoError(t, os.Setenv("PROCESSORS_EXAMPLEPROCESSOR_EXTRA_LIST_VALUE_2", processorExtraListElement+"_2"))
-
-	const exporterExtra = "some exporter string"
-	const exporterExtraMapValue = "some exporter map value"
-	const exporterExtraListElement = "some exporter list value"
-	assert.NoError(t, os.Setenv("EXPORTERS_EXAMPLEEXPORTER_EXTRA_INT", "65"))
-	assert.NoError(t, os.Setenv("EXPORTERS_EXAMPLEEXPORTER_EXTRA", exporterExtra))
-	assert.NoError(t, os.Setenv("EXPORTERS_EXAMPLEEXPORTER_EXTRA_MAP_EXP_VALUE_1", exporterExtraMapValue+"_1"))
-	assert.NoError(t, os.Setenv("EXPORTERS_EXAMPLEEXPORTER_EXTRA_MAP_EXP_VALUE_2", exporterExtraMapValue+"_2"))
-	assert.NoError(t, os.Setenv("EXPORTERS_EXAMPLEEXPORTER_EXTRA_LIST_VALUE_1", exporterExtraListElement+"_1"))
-	assert.NoError(t, os.Setenv("EXPORTERS_EXAMPLEEXPORTER_EXTRA_LIST_VALUE_2", exporterExtraListElement+"_2"))
-
-	defer func() {
-		assert.NoError(t, os.Unsetenv("EXTENSIONS_EXAMPLEEXTENSION_EXTRA"))
-		assert.NoError(t, os.Unsetenv("EXTENSIONS_EXAMPLEEXTENSION_EXTRA_MAP_EXT_VALUE"))
-		assert.NoError(t, os.Unsetenv("EXTENSIONS_EXAMPLEEXTENSION_EXTRA_LIST_VALUE_1"))
-
-		assert.NoError(t, os.Unsetenv("RECEIVERS_EXAMPLERECEIVER_EXTRA"))
-		assert.NoError(t, os.Unsetenv("RECEIVERS_EXAMPLERECEIVER_EXTRA_MAP_RECV_VALUE"))
-		assert.NoError(t, os.Unsetenv("RECEIVERS_EXAMPLERECEIVER_EXTRA_LIST_VALUE_1"))
-
-		assert.NoError(t, os.Unsetenv("PROCESSORS_EXAMPLEPROCESSOR_EXTRA"))
-		assert.NoError(t, os.Unsetenv("PROCESSORS_EXAMPLEPROCESSOR_EXTRA_MAP_PROC_VALUE"))
-		assert.NoError(t, os.Unsetenv("PROCESSORS_EXAMPLEPROCESSOR_EXTRA_LIST_VALUE_1"))
-
-		assert.NoError(t, os.Unsetenv("EXPORTERS_EXAMPLEEXPORTER_EXTRA_INT"))
-		assert.NoError(t, os.Unsetenv("EXPORTERS_EXAMPLEEXPORTER_EXTRA"))
-		assert.NoError(t, os.Unsetenv("EXPORTERS_EXAMPLEEXPORTER_EXTRA_MAP_EXP_VALUE"))
-		assert.NoError(t, os.Unsetenv("EXPORTERS_EXAMPLEEXPORTER_EXTRA_LIST_VALUE_1"))
-	}()
-
-	for _, test := range testCases {
-		t.Run(test.name, func(t *testing.T) {
-			factories, err := testcomponents.ExampleComponents()
-			assert.NoError(t, err)
-
-			// Unmarshal the config
-			cfg, err := loadConfigFile(t, path.Join(".", "testdata", test.name+".yaml"), factories)
-			require.NoError(t, err, "Unable to load config")
-
-			// Verify extensions.
-			assert.Equalf(t, 1, len(cfg.Extensions), "TEST[%s]", test.name)
-			assert.Equalf(t,
-				&testcomponents.ExampleExtensionCfg{
-					ExtensionSettings: config.NewExtensionSettings(config.NewComponentID("exampleextension")),
-					ExtraSetting:      extensionExtra,
-					ExtraMapSetting:   map[string]string{"ext-1": extensionExtraMapValue + "_1", "ext-2": extensionExtraMapValue + "_2"},
-					ExtraListSetting:  []string{extensionExtraListElement + "_1", extensionExtraListElement + "_2"},
-				},
-				cfg.Extensions[config.NewComponentID("exampleextension")],
-				"TEST[%s] Did not load extension config correctly", test.name)
-
-			// Verify service.
-			assert.Equalf(t, 1, len(cfg.Service.Extensions), "TEST[%s]", test.name)
-			assert.Equalf(t, config.NewComponentID("exampleextension"), cfg.Service.Extensions[0], "TEST[%s]", test.name)
-
-			// Verify receivers
-			assert.Equalf(t, 1, len(cfg.Receivers), "TEST[%s]", test.name)
-
-			assert.Equalf(t,
-				&testcomponents.ExampleReceiver{
-					ReceiverSettings: config.NewReceiverSettings(config.NewComponentID("examplereceiver")),
-					TCPAddr: confignet.TCPAddr{
-						Endpoint: "localhost:1234",
-					},
-					ExtraSetting:     receiverExtra,
-					ExtraMapSetting:  map[string]string{"recv.1": receiverExtraMapValue + "_1", "recv.2": receiverExtraMapValue + "_2"},
-					ExtraListSetting: []string{receiverExtraListElement + "_1", receiverExtraListElement + "_2"},
-				},
-				cfg.Receivers[config.NewComponentID("examplereceiver")],
-				"TEST[%s] Did not load receiver config correctly", test.name)
-
-			// Verify exporters
-			assert.Equalf(t, 1, len(cfg.Exporters), "TEST[%s]", test.name)
-
-			assert.Equalf(t,
-				&testcomponents.ExampleExporter{
-					ExporterSettings: config.NewExporterSettings(config.NewComponentID("exampleexporter")),
-					ExtraInt:         65,
-					ExtraSetting:     exporterExtra,
-					ExtraMapSetting:  map[string]string{"exp_1": exporterExtraMapValue + "_1", "exp_2": exporterExtraMapValue + "_2"},
-					ExtraListSetting: []string{exporterExtraListElement + "_1", exporterExtraListElement + "_2"},
-				},
-				cfg.Exporters[config.NewComponentID("exampleexporter")],
-				"TEST[%s] Did not load exporter config correctly", test.name)
-
-			// Verify Processors
-			assert.Equalf(t, 1, len(cfg.Processors), "TEST[%s]", test.name)
-
-			assert.Equalf(t,
-				&testcomponents.ExampleProcessorCfg{
-					ProcessorSettings: config.NewProcessorSettings(config.NewComponentID("exampleprocessor")),
-					ExtraSetting:      processorExtra,
-					ExtraMapSetting:   map[string]string{"proc_1": processorExtraMapValue + "_1", "proc_2": processorExtraMapValue + "_2"},
-					ExtraListSetting:  []string{processorExtraListElement + "_1", processorExtraListElement + "_2"},
-				},
-				cfg.Processors[config.NewComponentID("exampleprocessor")],
-				"TEST[%s] Did not load processor config correctly", test.name)
-
-			// Verify Pipelines
-			assert.Equalf(t, 1, len(cfg.Service.Pipelines), "TEST[%s]", test.name)
-
-			assert.Equalf(t,
-				&config.Pipeline{
-					Name:       "traces",
-					InputType:  config.TracesDataType,
-					Receivers:  []config.ComponentID{config.NewComponentID("examplereceiver")},
-					Processors: []config.ComponentID{config.NewComponentID("exampleprocessor")},
-					Exporters:  []config.ComponentID{config.NewComponentID("exampleexporter")},
-				},
-				cfg.Service.Pipelines["traces"],
-				"TEST[%s] Did not load pipeline config correctly", test.name)
-		})
-	}
-}
-
-func TestEscapedEnvVars(t *testing.T) {
-	const receiverExtraMapValue = "some receiver map value"
-	assert.NoError(t, os.Setenv("RECEIVERS_EXAMPLERECEIVER_EXTRA_MAP_RECV_VALUE_2", receiverExtraMapValue))
-	defer func() {
-		assert.NoError(t, os.Unsetenv("RECEIVERS_EXAMPLERECEIVER_EXTRA_MAP_RECV_VALUE_2"))
-	}()
-
-	factories, err := testcomponents.ExampleComponents()
-	assert.NoError(t, err)
-
-	// Unmarshal the config
-	cfg, err := loadConfigFile(t, path.Join(".", "testdata", "simple-config-with-escaped-env.yaml"), factories)
-	require.NoError(t, err, "Unable to load config")
-
-	// Verify extensions.
-	assert.Equal(t, 1, len(cfg.Extensions))
-	assert.Equal(t,
-		&testcomponents.ExampleExtensionCfg{
-			ExtensionSettings: config.NewExtensionSettings(config.NewComponentID("exampleextension")),
-			ExtraSetting:      "${EXTENSIONS_EXAMPLEEXTENSION_EXTRA}",
-			ExtraMapSetting:   map[string]string{"ext-1": "${EXTENSIONS_EXAMPLEEXTENSION_EXTRA_MAP_EXT_VALUE_1}", "ext-2": "${EXTENSIONS_EXAMPLEEXTENSION_EXTRA_MAP_EXT_VALUE_2}"},
-			ExtraListSetting:  []string{"${EXTENSIONS_EXAMPLEEXTENSION_EXTRA_LIST_VALUE_1}", "${EXTENSIONS_EXAMPLEEXTENSION_EXTRA_LIST_VALUE_2}"},
-		},
-		cfg.Extensions[config.NewComponentID("exampleextension")],
-		"Did not load extension config correctly")
-
-	// Verify service.
-	assert.Equal(t, 1, len(cfg.Service.Extensions))
-	assert.Equal(t, config.NewComponentID("exampleextension"), cfg.Service.Extensions[0])
-
-	// Verify receivers
-	assert.Equal(t, 1, len(cfg.Receivers))
-
-	assert.Equal(t,
-		&testcomponents.ExampleReceiver{
-			ReceiverSettings: config.NewReceiverSettings(config.NewComponentID("examplereceiver")),
-			TCPAddr: confignet.TCPAddr{
-				Endpoint: "localhost:1234",
-			},
-			ExtraSetting: "$RECEIVERS_EXAMPLERECEIVER_EXTRA",
-			ExtraMapSetting: map[string]string{
-				// $$ -> escaped $
-				"recv.1": "$RECEIVERS_EXAMPLERECEIVER_EXTRA_MAP_RECV_VALUE_1",
-				// $$$ -> escaped $ + substituted env var
-				"recv.2": "$" + receiverExtraMapValue,
-				// $$$$ -> two escaped $
-				"recv.3": "$$RECEIVERS_EXAMPLERECEIVER_EXTRA_MAP_RECV_VALUE_3",
-				// escaped $ in the middle
-				"recv.4": "some${RECEIVERS_EXAMPLERECEIVER_EXTRA_MAP_RECV_VALUE_4}text",
-				// $$$$ -> two escaped $
-				"recv.5": "${ONE}${TWO}",
-				// trailing escaped $
-				"recv.6": "text$",
-				// escaped $ alone
-				"recv.7": "$",
-			},
-			ExtraListSetting: []string{"$RECEIVERS_EXAMPLERECEIVER_EXTRA_LIST_VALUE_1", "$RECEIVERS_EXAMPLERECEIVER_EXTRA_LIST_VALUE_2"},
-		},
-		cfg.Receivers[config.NewComponentID("examplereceiver")],
-		"Did not load receiver config correctly")
-
-	// Verify exporters
-	assert.Equal(t, 1, len(cfg.Exporters))
-
-	assert.Equal(t,
-		&testcomponents.ExampleExporter{
-			ExporterSettings: config.NewExporterSettings(config.NewComponentID("exampleexporter")),
-			ExtraSetting:     "${EXPORTERS_EXAMPLEEXPORTER_EXTRA}",
-			ExtraMapSetting:  map[string]string{"exp_1": "${EXPORTERS_EXAMPLEEXPORTER_EXTRA_MAP_EXP_VALUE_1}", "exp_2": "${EXPORTERS_EXAMPLEEXPORTER_EXTRA_MAP_EXP_VALUE_2}"},
-			ExtraListSetting: []string{"${EXPORTERS_EXAMPLEEXPORTER_EXTRA_LIST_VALUE_1}", "${EXPORTERS_EXAMPLEEXPORTER_EXTRA_LIST_VALUE_2}"},
-		},
-		cfg.Exporters[config.NewComponentID("exampleexporter")],
-		"Did not load exporter config correctly")
-
-	// Verify Processors
-	assert.Equal(t, 1, len(cfg.Processors))
-
-	assert.Equal(t,
-		&testcomponents.ExampleProcessorCfg{
-			ProcessorSettings: config.NewProcessorSettings(config.NewComponentID("exampleprocessor")),
-			ExtraSetting:      "$PROCESSORS_EXAMPLEPROCESSOR_EXTRA",
-			ExtraMapSetting:   map[string]string{"proc_1": "$PROCESSORS_EXAMPLEPROCESSOR_EXTRA_MAP_PROC_VALUE_1", "proc_2": "$PROCESSORS_EXAMPLEPROCESSOR_EXTRA_MAP_PROC_VALUE_2"},
-			ExtraListSetting:  []string{"$PROCESSORS_EXAMPLEPROCESSOR_EXTRA_LIST_VALUE_1", "$PROCESSORS_EXAMPLEPROCESSOR_EXTRA_LIST_VALUE_2"},
-		},
-		cfg.Processors[config.NewComponentID("exampleprocessor")],
-		"Did not load processor config correctly")
-
-	// Verify Pipelines
-	assert.Equal(t, 1, len(cfg.Service.Pipelines))
-
-	assert.Equal(t,
-		&config.Pipeline{
-			Name:       "traces",
-			InputType:  config.TracesDataType,
-			Receivers:  []config.ComponentID{config.NewComponentID("examplereceiver")},
-			Processors: []config.ComponentID{config.NewComponentID("exampleprocessor")},
-			Exporters:  []config.ComponentID{config.NewComponentID("exampleexporter")},
-		},
-		cfg.Service.Pipelines["traces"],
-		"Did not load pipeline config correctly")
-}
-
-=======
->>>>>>> e43250ef
 func TestDecodeConfig_Invalid(t *testing.T) {
 
 	var testCases = []struct {
