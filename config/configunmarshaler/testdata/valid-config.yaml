receivers:
  examplereceiver:
  examplereceiver/myreceiver:
    endpoint: "localhost:12345"
    extra: "some string"

processors:
  exampleprocessor:

exporters:
  exampleexporter/myexporter:
    extra: "some export string 2"
  exampleexporter:

extensions:
  exampleextension/0:
  exampleextension/disabled:
    extra: "not present in the service"
  exampleextension/1:
    extra: "some string"

service:
  telemetry:
    logs:
      level: "DEBUG"
      development: true
      encoding: "console"
<<<<<<< HEAD
    metrics:
      level: "normal"
      address: ":8081"
=======
      disable_caller: true
      disable_stacktrace: true
      output_paths: ["stderr", "./output-logs"]
      error_output_paths: ["stderr", "./error-output-logs"]
      initial_fields: 
        field_key: "filed_value"
>>>>>>> d0ce04c6
  extensions: [exampleextension/0, exampleextension/1]
  pipelines:
    traces:
      receivers: [examplereceiver]
      processors: [exampleprocessor]
      exporters: [exampleexporter]
<|MERGE_RESOLUTION|>--- conflicted
+++ resolved
@@ -25,18 +25,15 @@
       level: "DEBUG"
       development: true
       encoding: "console"
-<<<<<<< HEAD
-    metrics:
-      level: "normal"
-      address: ":8081"
-=======
       disable_caller: true
       disable_stacktrace: true
       output_paths: ["stderr", "./output-logs"]
       error_output_paths: ["stderr", "./error-output-logs"]
-      initial_fields: 
+      initial_fields:
         field_key: "filed_value"
->>>>>>> d0ce04c6
+    metrics:
+      level: "normal"
+      address: ":8081"
   extensions: [exampleextension/0, exampleextension/1]
   pipelines:
     traces:
