// Copyright The OpenTelemetry Authors
// SPDX-License-Identifier: Apache-2.0

package builder

import (
	"fmt"
	"io"
	"os"
	"path"
	"path/filepath"
	"runtime"
	"strings"
	"testing"

	"github.com/stretchr/testify/assert"
	"github.com/stretchr/testify/require"
	"go.uber.org/zap"
	"golang.org/x/mod/modfile"
)

const (
	goModTestFile = `// Copyright The OpenTelemetry Authors
// SPDX-License-Identifier: Apache-2.0
module go.opentelemetry.io/collector/cmd/builder/internal/tester
go 1.20
require (
	go.opentelemetry.io/collector/component v0.96.0
	go.opentelemetry.io/collector/connector v0.94.1
	go.opentelemetry.io/collector/exporter v0.94.1
	go.opentelemetry.io/collector/extension v0.94.1
	go.opentelemetry.io/collector/otelcol v0.94.1
	go.opentelemetry.io/collector/processor v0.94.1
	go.opentelemetry.io/collector/receiver v0.94.1
	go.opentelemetry.io/collector v0.96.0
)`
	modulePrefix = "go.opentelemetry.io/collector"
)

var (
	replaceModules = []string{
		"",
		"/component",
<<<<<<< HEAD
		"/component/componentstatus",
=======
		"/component/componentprofiles",
>>>>>>> 2bb26132
		"/client",
		"/config/configauth",
		"/config/configcompression",
		"/config/configgrpc",
		"/config/confighttp",
		"/config/confignet",
		"/config/configopaque",
		"/config/configretry",
		"/config/configtelemetry",
		"/config/configtls",
		"/config/internal",
		"/confmap",
		"/confmap/converter/expandconverter",
		"/confmap/provider/envprovider",
		"/confmap/provider/fileprovider",
		"/confmap/provider/httpprovider",
		"/confmap/provider/httpsprovider",
		"/confmap/provider/yamlprovider",
		"/consumer",
		"/consumer/consumerprofiles",
		"/consumer/consumertest",
		"/connector",
		"/exporter",
		"/exporter/debugexporter",
		"/exporter/nopexporter",
		"/exporter/otlpexporter",
		"/exporter/otlphttpexporter",
		"/extension",
		"/extension/auth",
		"/extension/zpagesextension",
		"/featuregate",
		"/internal/globalgates",
		"/processor",
		"/processor/batchprocessor",
		"/processor/memorylimiterprocessor",
		"/receiver",
		"/receiver/nopreceiver",
		"/receiver/otlpreceiver",
		"/otelcol",
		"/pdata",
		"/pdata/testdata",
		"/pdata/pprofile",
		"/semconv",
		"/service",
	}
)

func newTestConfig() Config {
	cfg := NewDefaultConfig()
	cfg.downloadModules.wait = 0
	cfg.downloadModules.numRetries = 1
	return cfg
}

func newInitializedConfig(t *testing.T) Config {
	cfg := newTestConfig()
	// Validate and ParseModules will be called before the config is
	// given to Generate.
	assert.NoError(t, cfg.Validate())
	assert.NoError(t, cfg.SetBackwardsCompatibility())
	assert.NoError(t, cfg.ParseModules())

	return cfg
}

func TestGenerateDefault(t *testing.T) {
	require.NoError(t, Generate(newInitializedConfig(t)))
}

func TestGenerateInvalidOutputPath(t *testing.T) {
	cfg := newInitializedConfig(t)
	cfg.Distribution.OutputPath = "/:invalid"
	err := Generate(cfg)
	require.Error(t, err)
	require.Contains(t, err.Error(), "failed to create output path")
}

func TestVersioning(t *testing.T) {
	replaces := generateReplaces()
	tests := []struct {
		description string
		cfgBuilder  func() Config
		expectedErr error
	}{
		{
			description: "defaults",
			cfgBuilder: func() Config {
				cfg := newTestConfig()
				cfg.Distribution.Go = "go"
				cfg.Replaces = append(cfg.Replaces, replaces...)
				return cfg
			},
			expectedErr: nil,
		},
		{
			description: "require otelcol",
			cfgBuilder: func() Config {
				cfg := newTestConfig()
				cfg.Distribution.Go = "go"
				cfg.Distribution.RequireOtelColModule = true
				cfg.Replaces = append(cfg.Replaces, replaces...)
				return cfg
			},
			expectedErr: nil,
		},
		{
			description: "only gomod file, skip generate",
			cfgBuilder: func() Config {
				cfg := newTestConfig()
				tempDir := t.TempDir()
				err := makeModule(tempDir, []byte(goModTestFile))
				require.NoError(t, err)
				cfg.Distribution.OutputPath = tempDir
				cfg.SkipGenerate = true
				cfg.Distribution.Go = "go"
				return cfg
			},
			expectedErr: ErrDepNotFound,
		},
		{
			description: "old otel version",
			cfgBuilder: func() Config {
				cfg := newTestConfig()
				cfg.Verbose = true
				cfg.Distribution.Go = "go"
				cfg.Distribution.OtelColVersion = "0.97.0"
				cfg.Distribution.RequireOtelColModule = true
				var err error
				cfg.Exporters, err = parseModules([]Module{
					{
						GoMod: "go.opentelemetry.io/collector/exporter/otlpexporter v0.97.0",
					},
				})
				require.NoError(t, err)
				cfg.Receivers, err = parseModules([]Module{
					{
						GoMod: "go.opentelemetry.io/collector/receiver/otlpreceiver v0.97.0",
					},
				})
				require.NoError(t, err)
				providers, err := parseModules([]Module{
					{
						GoMod: "go.opentelemetry.io/collector/confmap/provider/envprovider v0.97.0",
					},
				})
				require.NoError(t, err)
				cfg.Providers = &providers
				return cfg
			},
			expectedErr: nil,
		},
		{
			description: "old component version",
			cfgBuilder: func() Config {
				cfg := newTestConfig()
				cfg.Distribution.Go = "go"
				cfg.Exporters = []Module{
					{
						GoMod: "go.opentelemetry.io/collector/exporter/otlpexporter v0.97.0",
					},
				}
				cfg.Providers = &[]Module{}
				cfg.Replaces = append(cfg.Replaces, replaces...)
				return cfg
			},
			expectedErr: nil,
		},
		{
			description: "old component version without strict mode",
			cfgBuilder: func() Config {
				cfg := newTestConfig()
				cfg.Distribution.Go = "go"
				cfg.SkipStrictVersioning = true
				cfg.Exporters = []Module{
					{
						GoMod: "go.opentelemetry.io/collector/exporter/otlpexporter v0.97.0",
					},
				}
				cfg.Providers = &[]Module{}
				cfg.Replaces = append(cfg.Replaces, replaces...)
				return cfg
			},
			expectedErr: nil,
		},
	}
	for _, tc := range tests {
		t.Run(tc.description, func(t *testing.T) {
			cfg := tc.cfgBuilder()
			require.NoError(t, cfg.SetBackwardsCompatibility())
			require.NoError(t, cfg.Validate())
			require.NoError(t, cfg.ParseModules())
			err := GenerateAndCompile(cfg)
			require.ErrorIs(t, err, tc.expectedErr)
		})
	}
}

func TestSkipGenerate(t *testing.T) {
	cfg := newInitializedConfig(t)
	cfg.Distribution.OutputPath = t.TempDir()
	cfg.SkipGenerate = true
	err := Generate(cfg)
	require.NoError(t, err)
	outputFile, err := os.Open(cfg.Distribution.OutputPath)
	defer func() {
		require.NoError(t, outputFile.Close())
	}()
	require.NoError(t, err)
	_, err = outputFile.Readdirnames(1)
	require.ErrorIs(t, err, io.EOF, "skip generate should leave output directory empty")
}

func TestGenerateAndCompile(t *testing.T) {
	replaces := generateReplaces()
	testCases := []struct {
		testCase   string
		cfgBuilder func(t *testing.T) Config
	}{
		{
			testCase: "Default Configuration Compilation",
			cfgBuilder: func(t *testing.T) Config {
				cfg := newTestConfig()
				err := cfg.SetBackwardsCompatibility()
				require.NoError(t, err)
				cfg.Distribution.OutputPath = t.TempDir()
				cfg.Replaces = append(cfg.Replaces, replaces...)
				return cfg
			},
		},
		{
			testCase: "LDFlags Compilation",
			cfgBuilder: func(t *testing.T) Config {
				cfg := newTestConfig()
				err := cfg.SetBackwardsCompatibility()
				require.NoError(t, err)
				cfg.Distribution.OutputPath = t.TempDir()
				cfg.Replaces = append(cfg.Replaces, replaces...)
				cfg.LDFlags = `-X "test.gitVersion=0743dc6c6411272b98494a9b32a63378e84c34da" -X "test.gitTag=local-testing" -X "test.goVersion=go version go1.20.7 darwin/amd64"`
				return cfg
			},
		},
		{
			testCase: "Debug Compilation",
			cfgBuilder: func(t *testing.T) Config {
				cfg := newTestConfig()
				err := cfg.SetBackwardsCompatibility()
				require.NoError(t, err)
				cfg.Distribution.OutputPath = t.TempDir()
				cfg.Replaces = append(cfg.Replaces, replaces...)
				cfg.Logger = zap.NewNop()
				cfg.Distribution.DebugCompilation = true
				return cfg
			},
		},
		{
			testCase: "No providers",
			cfgBuilder: func(t *testing.T) Config {
				cfg := newTestConfig()
				err := cfg.SetBackwardsCompatibility()
				require.NoError(t, err)
				cfg.Distribution.OutputPath = t.TempDir()
				cfg.Replaces = append(cfg.Replaces, replaces...)
				cfg.Providers = &[]Module{}
				return cfg
			},
		},
		{
			testCase: "Pre-confmap factories",
			cfgBuilder: func(t *testing.T) Config {
				cfg := newTestConfig()
				err := cfg.SetBackwardsCompatibility()
				require.NoError(t, err)
				cfg.Distribution.OutputPath = t.TempDir()
				cfg.Replaces = append(cfg.Replaces, replaces...)
				cfg.Distribution.OtelColVersion = "0.98.0"
				cfg.SkipStrictVersioning = true
				return cfg
			},
		},
		{
			testCase: "With confmap factories",
			cfgBuilder: func(t *testing.T) Config {
				cfg := newTestConfig()
				err := cfg.SetBackwardsCompatibility()
				require.NoError(t, err)
				cfg.Distribution.OutputPath = t.TempDir()
				cfg.Replaces = append(cfg.Replaces, replaces...)
				cfg.Distribution.OtelColVersion = "0.99.0"
				cfg.SkipStrictVersioning = true
				return cfg
			},
		},
		{
			testCase: "ConfResolverDefaultURIScheme set",
			cfgBuilder: func(t *testing.T) Config {
				cfg := newTestConfig()
				err := cfg.SetBackwardsCompatibility()
				require.NoError(t, err)
				cfg.ConfResolver = ConfResolver{
					DefaultURIScheme: "env",
				}
				cfg.Distribution.OutputPath = t.TempDir()
				cfg.Replaces = append(cfg.Replaces, replaces...)
				return cfg
			},
		},
	}

	for _, tt := range testCases {
		t.Run(tt.testCase, func(t *testing.T) {
			cfg := tt.cfgBuilder(t)
			assert.NoError(t, cfg.Validate())
			assert.NoError(t, cfg.SetGoPath())
			assert.NoError(t, cfg.ParseModules())
			require.NoError(t, GenerateAndCompile(cfg))
		})
	}
}

// Test that the go.mod files that other tests in this file
// may generate have all their modules covered by our
// "replace" statements created in `generateReplaces`.
//
// An incomplete set of replace statements in these tests
// may cause them to fail during the release process, when
// the local version of modules in the release branch is
// not yet available on the Go package repository.
// Unless the replace statements route all modules to the
// local copy, `go get` will try to fetch the unreleased
// version remotely and some tests will fail.
func TestReplaceStatementsAreComplete(t *testing.T) {
	workspaceDir := getWorkspaceDir()
	replaceMods := map[string]bool{}

	for _, suffix := range replaceModules {
		replaceMods[modulePrefix+suffix] = false
	}

	for _, mod := range replaceModules {
		verifyGoMod(t, workspaceDir+mod, replaceMods)
	}

	var err error
	dir := t.TempDir()
	cfg := NewDefaultConfig()
	cfg.Distribution.Go = "go"
	cfg.Distribution.OutputPath = dir
	// Use a deliberately nonexistent version to simulate an unreleased
	// version of the package. Not strictly necessary since this test
	// will catch gaps in the replace statements before a release is in
	// progress.
	cfg.Distribution.OtelColVersion = "1.9999.9999"
	cfg.Replaces = append(cfg.Replaces, generateReplaces()...)
	// Configure all components that we want to use elsewhere in these tests.
	// This ensures the resulting go.mod file has maximum coverage of modules
	// that exist in the Core repository.
	cfg.Exporters, err = parseModules([]Module{
		{
			GoMod: "go.opentelemetry.io/collector/exporter/debugexporter v1.9999.9999",
		},
		{
			GoMod: "go.opentelemetry.io/collector/exporter/nopexporter v1.9999.9999",
		},
		{
			GoMod: "go.opentelemetry.io/collector/exporter/otlpexporter v1.9999.9999",
		},
		{
			GoMod: "go.opentelemetry.io/collector/exporter/otlphttpexporter v1.9999.9999",
		},
	})
	require.NoError(t, err)
	cfg.Receivers, err = parseModules([]Module{
		{
			GoMod: "go.opentelemetry.io/collector/receiver/nopreceiver v1.9999.9999",
		},
		{
			GoMod: "go.opentelemetry.io/collector/receiver/otlpreceiver v1.9999.9999",
		},
	})
	require.NoError(t, err)
	cfg.Extensions, err = parseModules([]Module{
		{
			GoMod: "go.opentelemetry.io/collector/extension/zpagesextension v1.9999.9999",
		},
	})
	require.NoError(t, err)
	cfg.Processors, err = parseModules([]Module{
		{
			GoMod: "go.opentelemetry.io/collector/processor/batchprocessor v1.9999.9999",
		},
		{
			GoMod: "go.opentelemetry.io/collector/processor/memorylimiterprocessor v1.9999.9999",
		},
	})
	require.NoError(t, err)

	require.NoError(t, cfg.SetBackwardsCompatibility())
	require.NoError(t, cfg.Validate())
	require.NoError(t, cfg.ParseModules())
	err = GenerateAndCompile(cfg)
	require.NoError(t, err)

	verifyGoMod(t, dir, replaceMods)

	for k, v := range replaceMods {
		assert.Truef(t, v, "Module not used: %s", k)
	}
}

func verifyGoMod(t *testing.T, dir string, replaceMods map[string]bool) {
	gomodpath := path.Join(dir, "go.mod")
	// #nosec G304 We control this path and generate the file inside, so we can assume it is safe.
	gomod, err := os.ReadFile(gomodpath)
	require.NoError(t, err)

	mod, err := modfile.Parse(gomodpath, gomod, nil)
	require.NoError(t, err)

	for _, req := range mod.Require {
		if !strings.HasPrefix(req.Mod.Path, modulePrefix) {
			continue
		}

		_, ok := replaceMods[req.Mod.Path]
		assert.Truef(t, ok, "Module missing from replace statements list: %s", req.Mod.Path)

		replaceMods[req.Mod.Path] = true
	}
}

func makeModule(dir string, fileContents []byte) error {
	// if the file does not exist, try to create it
	if _, err := os.Stat(dir); os.IsNotExist(err) {
		if err = os.Mkdir(dir, 0750); err != nil {
			return fmt.Errorf("failed to create output path: %w", err)
		}
	} else if err != nil {
		return fmt.Errorf("failed to create output path: %w", err)
	}

	err := os.WriteFile(filepath.Clean(filepath.Join(dir, "go.mod")), fileContents, 0600)
	if err != nil {
		return fmt.Errorf("failed to write go.mod file: %w", err)
	}
	return nil
}

func generateReplaces() []string {
	workspaceDir := getWorkspaceDir()
	modules := replaceModules
	replaces := make([]string, len(modules))

	for i, mod := range modules {
		replaces[i] = fmt.Sprintf("%s%s => %s%s", modulePrefix, mod, workspaceDir, mod)
	}

	return replaces
}

func getWorkspaceDir() string {
	// This is dependent on the current file structure.
	// The goal is find the root of the repo so we can replace the root module.
	_, thisFile, _, _ := runtime.Caller(0)
	return filepath.Dir(filepath.Dir(filepath.Dir(filepath.Dir(filepath.Dir(thisFile)))))
}<|MERGE_RESOLUTION|>--- conflicted
+++ resolved
@@ -41,11 +41,8 @@
 	replaceModules = []string{
 		"",
 		"/component",
-<<<<<<< HEAD
+		"/component/componentprofiles",
 		"/component/componentstatus",
-=======
-		"/component/componentprofiles",
->>>>>>> 2bb26132
 		"/client",
 		"/config/configauth",
 		"/config/configcompression",
