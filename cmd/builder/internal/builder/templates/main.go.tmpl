--- conflicted
+++ resolved
@@ -42,28 +42,22 @@
 					{{.Name}}.NewFactory(),
 					{{- end}}
 				},
-<<<<<<< HEAD
-=======
 				{{- if .ConfResolver.DefaultURIScheme }}
 				DefaultScheme: "{{ .ConfResolver.DefaultURIScheme }}",
 				{{- end }}
-				ConverterFactories: []confmap.ConverterFactory{
-					expandconverter.NewFactory(),
-				},
->>>>>>> 6888f8f7
 			},
 		},
 		{{- end}}
 	}
 
     {{ if .Distribution.SupportsConfmapFactories }}
-	if useStableExpansionRules.IsEnabled() {
-		set.ConfigProviderSettings.ResolverSettings.DefaultScheme = "env"
-	} else {
-		set.ConfigProviderSettings.ResolverSettings.ConverterFactories = []confmap.ConverterFactory{
-			expandconverter.NewFactory(),
-		}
-	}
+    if useStableExpansionRules.IsEnabled() && set.ConfigProviderSettings.ResolverSettings.DefaultScheme == "" {
+        set.ConfigProviderSettings.ResolverSettings.DefaultScheme = "env"
+    } else {
+        set.ConfigProviderSettings.ResolverSettings.ConverterFactories = []confmap.ConverterFactory{
+            expandconverter.NewFactory(),
+        }
+    }
     {{- end}}
 
 	if err := run(set); err != nil {
