// Copyright The OpenTelemetry Authors
// SPDX-License-Identifier: Apache-2.0

package builder // import "go.opentelemetry.io/collector/cmd/builder/internal/builder"

import (
	"errors"
	"fmt"
	"os"
	"os/exec"
	"path/filepath"
	"text/template"
	"time"

	"go.uber.org/zap"
	"go.uber.org/zap/zapio"
)

var (
	// ErrGoNotFound is returned when a Go binary hasn't been found
	ErrGoNotFound = errors.New("go binary not found")
)

func runGoCommand(cfg Config, args ...string) error {
	cfg.Logger.Info("Running go subcommand.", zap.Any("arguments", args))
	// #nosec G204 -- cfg.Distribution.Go is trusted to be a safe path and the caller is assumed to have carried out necessary input validation
	cmd := exec.Command(cfg.Distribution.Go, args...)
	cmd.Dir = cfg.Distribution.OutputPath

	if cfg.Verbose {
		writer := &zapio.Writer{Log: cfg.Logger}
		defer func() { _ = writer.Close() }()
		cmd.Stdout = writer
		cmd.Stderr = writer
		return cmd.Run()
	}

	if out, err := cmd.CombinedOutput(); err != nil {
		return fmt.Errorf("go subcommand failed with args '%v': %w. Output:\n%s", args, err, out)
	}

	return nil
}

// GenerateAndCompile will generate the source files based on the given configuration, update go mod, and will compile into a binary
func GenerateAndCompile(cfg Config) error {
	if err := Generate(cfg); err != nil {
		return err
	}

	// run go get to update go.mod and go.sum files
	if err := GetModules(cfg); err != nil {
		return err
	}

	return Compile(cfg)
}

// Generate assembles a new distribution based on the given configuration
func Generate(cfg Config) error {
	if cfg.SkipGenerate {
		cfg.Logger.Info("Skipping generating source codes.")
		return nil
	}
	// create a warning message for non-aligned builder and collector base
	if cfg.Distribution.OtelColVersion != defaultOtelColVersion {
		cfg.Logger.Info("You're building a distribution with non-aligned version of the builder. Compilation may fail due to API changes. Please upgrade your builder or API", zap.String("builder-version", defaultOtelColVersion))
	}
	// if the file does not exist, try to create it
	if _, err := os.Stat(cfg.Distribution.OutputPath); os.IsNotExist(err) {
		if err = os.Mkdir(cfg.Distribution.OutputPath, 0750); err != nil {
			return fmt.Errorf("failed to create output path: %w", err)
		}
	} else if err != nil {
		return fmt.Errorf("failed to create output path: %w", err)
	}

	for _, tmpl := range []*template.Template{
		mainTemplate,
		mainOthersTemplate,
		mainWindowsTemplate,
		componentsTemplate,
		componentsTestTemplate,
		goModTemplate,
	} {
		if err := processAndWrite(cfg, tmpl, tmpl.Name(), cfg); err != nil {
			return fmt.Errorf("failed to generate source file %q: %w", tmpl.Name(), err)
		}
	}

	cfg.Logger.Info("Sources created", zap.String("path", cfg.Distribution.OutputPath))
	return nil
}

// Compile generates a binary from the sources based on the configuration
func Compile(cfg Config) error {
	if cfg.SkipCompilation {
		cfg.Logger.Info("Generating source codes only, the distribution will not be compiled.")
		return nil
	}

	cfg.Logger.Info("Compiling")

	var ldflags = "-s -w"

	args := []string{"build", "-trimpath", "-o", cfg.Distribution.Name}
	if cfg.Distribution.DebugCompilation {
		cfg.Logger.Info("Debug compilation is enabled, the debug symbols will be left on the resulting binary")
		ldflags = cfg.LDFlags
		args = append(args, "-gcflags=all=-N -l")
	} else if len(cfg.LDFlags) > 0 {
		ldflags += " " + cfg.LDFlags
	}
	args = append(args, "-ldflags="+ldflags)
	if cfg.Distribution.BuildTags != "" {
		args = append(args, "-tags", cfg.Distribution.BuildTags)
	}
	if err := runGoCommand(cfg, args...); err != nil {
		return fmt.Errorf("failed to compile the OpenTelemetry Collector distribution: %w", err)
	}
	cfg.Logger.Info("Compiled", zap.String("binary", fmt.Sprintf("%s/%s", cfg.Distribution.OutputPath, cfg.Distribution.Name)))

	return nil
}

// GetModules retrieves the go modules, updating go.mod and go.sum in the process
func GetModules(cfg Config) error {
	if cfg.SkipGetModules {
		cfg.Logger.Info("Generating source codes only, will not update go.mod and retrieve Go modules.")
		return nil
	}

<<<<<<< HEAD
	if err := runGoCommand(cfg, "mod", "tidy", "-compat=1.20"); err != nil {
		return fmt.Errorf("failed to update go.mod: %w", err)
=======
	// ambiguous import: found package cloud.google.com/go/compute/metadata in multiple modules
	// #nosec G204 -- cfg.Distribution.Go is trusted to be a safe path
	cmd := exec.Command(cfg.Distribution.Go, "get", "cloud.google.com/go")
	cmd.Dir = cfg.Distribution.OutputPath
	if out, err := cmd.CombinedOutput(); err != nil {
		return fmt.Errorf("failed to go get: %w. Output:\n%s", err, out)
	}

	// #nosec G204 -- cfg.Distribution.Go is trusted to be a safe path
	cmd = exec.Command(cfg.Distribution.Go, "mod", "tidy", "-compat=1.20")
	cmd.Dir = cfg.Distribution.OutputPath
	if out, err := cmd.CombinedOutput(); err != nil {
		return fmt.Errorf("failed to update go.mod: %w. Output:\n%s", err, out)
>>>>>>> 2e44da36
	}

	cfg.Logger.Info("Getting go modules")
	// basic retry if error from go mod command (in case of transient network error). This could be improved
	// retry 3 times with 5 second spacing interval
	retries := 3
	failReason := "unknown"
	for i := 1; i <= retries; i++ {
		if err := runGoCommand(cfg, "mod", "download"); err != nil {
			failReason = err.Error()
			cfg.Logger.Info("Failed modules download", zap.String("retry", fmt.Sprintf("%d/%d", i, retries)))
			time.Sleep(5 * time.Second)
			continue
		}
		return nil
	}
	return fmt.Errorf("failed to download go modules: %s", failReason)
}

func processAndWrite(cfg Config, tmpl *template.Template, outFile string, tmplParams any) error {
	out, err := os.Create(filepath.Clean(filepath.Join(cfg.Distribution.OutputPath, outFile)))
	if err != nil {
		return err
	}

	return tmpl.Execute(out, tmplParams)
}<|MERGE_RESOLUTION|>--- conflicted
+++ resolved
@@ -130,24 +130,13 @@
 		return nil
 	}
 
-<<<<<<< HEAD
-	if err := runGoCommand(cfg, "mod", "tidy", "-compat=1.20"); err != nil {
+	// ambiguous import: found package cloud.google.com/go/compute/metadata in multiple modules
+	if err := runGoCommand(cfg, "get", "cloud.google.com/go"); err != nil {
+		return fmt.Errorf("failed to go get: %w", err)
+	}
+  
+  if err := runGoCommand(cfg, "mod", "tidy", "-compat=1.20"); err != nil {
 		return fmt.Errorf("failed to update go.mod: %w", err)
-=======
-	// ambiguous import: found package cloud.google.com/go/compute/metadata in multiple modules
-	// #nosec G204 -- cfg.Distribution.Go is trusted to be a safe path
-	cmd := exec.Command(cfg.Distribution.Go, "get", "cloud.google.com/go")
-	cmd.Dir = cfg.Distribution.OutputPath
-	if out, err := cmd.CombinedOutput(); err != nil {
-		return fmt.Errorf("failed to go get: %w. Output:\n%s", err, out)
-	}
-
-	// #nosec G204 -- cfg.Distribution.Go is trusted to be a safe path
-	cmd = exec.Command(cfg.Distribution.Go, "mod", "tidy", "-compat=1.20")
-	cmd.Dir = cfg.Distribution.OutputPath
-	if out, err := cmd.CombinedOutput(); err != nil {
-		return fmt.Errorf("failed to update go.mod: %w. Output:\n%s", err, out)
->>>>>>> 2e44da36
 	}
 
 	cfg.Logger.Info("Getting go modules")
