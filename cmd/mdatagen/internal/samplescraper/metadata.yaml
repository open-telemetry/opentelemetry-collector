# Sample metadata file with all available configurations for a scraper.

type: sample
github_project: open-telemetry/opentelemetry-collector

sem_conv_version: 1.9.0

status:
  disable_codecov_badge: true
  class: scraper
  stability:
    stable: [metrics]
    development: [logs]
  distributions: []
  unsupported_platforms: [freebsd, illumos]
  codeowners:
    active: [dmitryax]
  warnings:
    - Any additional information that should be brought to the consumer's attention

resource_attributes:
  map.resource.attr:
    description: Resource attribute with a map value.
    type: map
    enabled: true

  optional.resource.attr:
    description: Explicitly disabled ResourceAttribute.
    type: string
    enabled: false

  slice.resource.attr:
    description: Resource attribute with a slice value.
    type: slice
    enabled: true

  string.enum.resource.attr:
    description: Resource attribute with a known set of string values.
    type: string
    enum: [one, two]
    enabled: true

  string.resource.attr:
    description: Resource attribute with any string value.
    type: string
    enabled: true

  string.resource.attr_disable_warning:
    description: Resource attribute with any string value.
    type: string
    enabled: true
    warnings:
      if_enabled_not_set: This resource_attribute will be disabled by default soon.

  string.resource.attr_remove_warning:
    description: Resource attribute with any string value.
    type: string
    enabled: false
    warnings:
      if_configured: This resource_attribute is deprecated and will be removed soon.

  string.resource.attr_to_be_removed:
    description: Resource attribute with any string value.
    type: string
    enabled: true
    warnings:
      if_enabled: This resource_attribute is deprecated and will be removed soon.

attributes:
  boolean_attr:
    description: Attribute with a boolean value.
    type: bool

  # This 2nd boolean attribute allows us to test both values for boolean attributes,
  # as test values are based on the parity of the attribute name length.
  boolean_attr2:
    description: Another attribute with a boolean value.
    type: bool

  enum_attr:
    description: Attribute with a known set of string values.
    type: string
    enum: [red, green, blue]

  map_attr:
    description: Attribute with a map value.
    type: map

  overridden_int_attr:
    name_override: state
    description: Integer attribute with overridden name.
    type: int

  slice_attr:
    description: Attribute with a slice value.
    type: slice

  string_attr:
    description: Attribute with any string value.
    type: string

metrics:
  default.metric:
    enabled: true
    description: Monotonic cumulative sum int metric enabled by default.
    extended_documentation: The metric will be become optional soon.
    unit: s
    sum:
      value_type: int
      monotonic: true
      aggregation_temporality: cumulative
    attributes:
      [string_attr, overridden_int_attr, enum_attr, slice_attr, map_attr]
    warnings:
      if_enabled_not_set: This metric will be disabled by default soon.

<<<<<<< HEAD
=======
  optional.metric:
    enabled: false
    description: "[DEPRECATED] Gauge double metric disabled by default."
    unit: "1"
    gauge:
      value_type: double
    attributes: [string_attr, boolean_attr, boolean_attr2]
    warnings:
      if_configured: This metric is deprecated and will be removed soon.

  optional.metric.empty_unit:
    enabled: false
    stability:
      level: deprecated
    description: "[DEPRECATED] Gauge double metric disabled by default."
    unit: ""
    gauge:
      value_type: double
    attributes: [string_attr, boolean_attr]
    warnings:
      if_configured: This metric is deprecated and will be removed soon.

>>>>>>> 995bea51
  default.metric.to_be_removed:
    enabled: true
    description: "[DEPRECATED] Non-monotonic delta sum double metric enabled by default."
    extended_documentation: The metric will be removed soon.
    unit: s
    sum:
      value_type: double
      monotonic: false
      aggregation_temporality: delta
    warnings:
      if_enabled: This metric is deprecated and will be removed soon.

  metric.input_type:
    enabled: true
    stability:
      level: beta
    description: Monotonic cumulative sum int metric with string input_type enabled by default.
    unit: s
    sum:
      value_type: int
      input_type: string
      monotonic: true
      aggregation_temporality: cumulative
    attributes:
      [string_attr, overridden_int_attr, enum_attr, slice_attr, map_attr]

  optional.metric:
    enabled: false
    description: "[DEPRECATED] Gauge double metric disabled by default."
    unit: "1"
    gauge:
      value_type: double
    attributes: [string_attr, boolean_attr, boolean_attr2]
    warnings:
      if_configured: This metric is deprecated and will be removed soon.

  optional.metric.empty_unit:
    enabled: false
    description: "[DEPRECATED] Gauge double metric disabled by default."
    unit: ""
    gauge:
      value_type: double
    attributes: [string_attr, boolean_attr]
    warnings:
      if_configured: This metric is deprecated and will be removed soon.<|MERGE_RESOLUTION|>--- conflicted
+++ resolved
@@ -114,8 +114,6 @@
     warnings:
       if_enabled_not_set: This metric will be disabled by default soon.
 
-<<<<<<< HEAD
-=======
   optional.metric:
     enabled: false
     description: "[DEPRECATED] Gauge double metric disabled by default."
@@ -138,7 +136,6 @@
     warnings:
       if_configured: This metric is deprecated and will be removed soon.
 
->>>>>>> 995bea51
   default.metric.to_be_removed:
     enabled: true
     description: "[DEPRECATED] Non-monotonic delta sum double metric enabled by default."
