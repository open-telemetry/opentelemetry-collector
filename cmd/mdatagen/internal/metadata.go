// Copyright The OpenTelemetry Authors
// SPDX-License-Identifier: Apache-2.0

package internal // import "go.opentelemetry.io/collector/cmd/mdatagen/internal"

import (
	"errors"
	"fmt"
	"regexp"
	"strconv"
	"strings"

	"go.opentelemetry.io/collector/filter"
	"go.opentelemetry.io/collector/pdata/pcommon"
)

type Metadata struct {
	// Type of the component.
	Type string `mapstructure:"type"`
	// Type of the parent component (applicable to subcomponents).
	Parent string `mapstructure:"parent"`
	// Status information for the component.
	Status *Status `mapstructure:"status"`
	// The name of the package that will be generated.
	GeneratedPackageName string `mapstructure:"generated_package_name"`
	// Telemetry information for the component.
	Telemetry Telemetry `mapstructure:"telemetry"`
	// SemConvVersion is a version number of OpenTelemetry semantic conventions applied to the scraped metrics.
	SemConvVersion string `mapstructure:"sem_conv_version"`
	// ResourceAttributes that can be emitted by the component.
	ResourceAttributes map[AttributeName]Attribute `mapstructure:"resource_attributes"`
	// Attributes emitted by one or more metrics.
	Attributes map[AttributeName]Attribute `mapstructure:"attributes"`
	// Metrics that can be emitted by the component.
	Metrics map[MetricName]Metric `mapstructure:"metrics"`
	// Events that can be emitted by the component.
	Events map[EventName]Event `mapstructure:"events"`
	// GithubProject is the project where the component README lives in the format of org/repo, defaults to open-telemetry/opentelemetry-collector-contrib
	GithubProject string `mapstructure:"github_project"`
	// ScopeName of the metrics emitted by the component.
	ScopeName string `mapstructure:"scope_name"`
	// ShortFolderName is the shortened folder name of the component, removing class if present
	ShortFolderName string `mapstructure:"-"`
	// Tests is the set of tests generated with the component
	Tests Tests `mapstructure:"tests"`
	// PackageName is the name of the package where the component is defined.
	PackageName string `mapstructure:"package_name"`
}

func (md Metadata) GetCodeCovComponentID() string {
	if md.Status.CodeCovComponentID != "" {
		return md.Status.CodeCovComponentID
	}

	return strings.ReplaceAll(md.Status.Class+"_"+md.Type, "/", "_")
}

func (md *Metadata) Validate() error {
	var errs error
	if err := md.validateType(); err != nil {
		errs = errors.Join(errs, err)
	}

	if md.Parent != "" {
		if md.Status != nil {
			// status is not required for subcomponents.
			errs = errors.Join(errs, errors.New("status must be empty for subcomponents"))
		}
	} else {
		errs = errors.Join(errs, md.Status.Validate())
	}

	if err := md.validateResourceAttributes(); err != nil {
		errs = errors.Join(errs, err)
	}

	if err := md.validateMetricsAndEvents(); err != nil {
		errs = errors.Join(errs, err)
	}

	return errs
}

// typeRegexp is used to validate the type of a component.
// A type must start with an ASCII alphabetic character and
// can only contain ASCII alphanumeric characters and '_'.
// We allow '/' for subcomponents.
// This must be kept in sync with the regex in component/config.go.
var typeRegexp = regexp.MustCompile(`^[a-zA-Z][0-9a-zA-Z_]{0,62}$`)

func (md *Metadata) validateType() error {
	if md.Type == "" {
		return errors.New("missing type")
	}

	if md.Parent != "" {
		// subcomponents are allowed to have a '/' in their type.
		return nil
	}

	if !typeRegexp.MatchString(md.Type) {
		return fmt.Errorf("invalid character(s) in type %q", md.Type)
	}
	return nil
}

func (md *Metadata) validateResourceAttributes() error {
	var errs error
	for name, attr := range md.ResourceAttributes {
		if attr.Description == "" {
			errs = errors.Join(errs, fmt.Errorf("empty description for resource attribute: %v", name))
		}
		empty := ValueType{ValueType: pcommon.ValueTypeEmpty}
		if attr.Type == empty {
			errs = errors.Join(errs, fmt.Errorf("empty type for resource attribute: %v", name))
		}
	}
	return errs
}

func (md *Metadata) validateMetricsAndEvents() error {
	var errs error
	usedAttrs := map[AttributeName]bool{}
	errs = errors.Join(errs,
		validateMetrics(md.Metrics, md.Attributes, usedAttrs),
		validateMetrics(md.Telemetry.Metrics, md.Attributes, usedAttrs),
		validateEvents(md.Events, md.Attributes, usedAttrs),
		md.validateAttributes(usedAttrs))
	return errs
}

func (md *Metadata) validateAttributes(usedAttrs map[AttributeName]bool) error {
	var errs error
	unusedAttrs := make([]AttributeName, 0, len(md.Attributes))
	for attrName, attr := range md.Attributes {
		if attr.Description == "" {
			errs = errors.Join(errs, fmt.Errorf(`missing attribute description for: %v`, attrName))
		}
		empty := ValueType{ValueType: pcommon.ValueTypeEmpty}
		if attr.Type == empty {
			errs = errors.Join(errs, fmt.Errorf("empty type for attribute: %v", attrName))
		}
		if !usedAttrs[attrName] {
			unusedAttrs = append(unusedAttrs, attrName)
		}
	}
	if len(unusedAttrs) > 0 {
		errs = errors.Join(errs, fmt.Errorf("unused attributes: %v", unusedAttrs))
	}
	return errs
}

func (md *Metadata) supportsSignal(signal string) bool {
	if md.Status == nil {
		return false
	}

	for _, signals := range md.Status.Stability {
		for _, s := range signals {
			if s == signal {
				return true
			}
		}
	}

	return false
}

func validateMetrics(metrics map[MetricName]Metric, attributes map[AttributeName]Attribute, usedAttrs map[AttributeName]bool) error {
	var errs error
	for mn, m := range metrics {
		if err := m.validate(); err != nil {
			errs = errors.Join(errs, fmt.Errorf(`metric "%v": %w`, mn, err))
			continue
		}
		unknownAttrs := make([]AttributeName, 0, len(m.Attributes))
		for _, attr := range m.Attributes {
			if _, ok := attributes[attr]; ok {
				usedAttrs[attr] = true
			} else {
				unknownAttrs = append(unknownAttrs, attr)
			}
		}
		if len(unknownAttrs) > 0 {
			errs = errors.Join(errs, fmt.Errorf(`metric "%v" refers to undefined attributes: %v`, mn, unknownAttrs))
		}
	}
	return errs
}

func validateEvents(events map[EventName]Event, attributes map[AttributeName]Attribute, usedAttrs map[AttributeName]bool) error {
	var errs error
	for en, e := range events {
		if err := e.validate(); err != nil {
			errs = errors.Join(errs, fmt.Errorf(`event "%v": %w`, en, err))
			continue
		}
		unknownAttrs := make([]AttributeName, 0, len(e.Attributes))
		for _, attr := range e.Attributes {
			if _, ok := attributes[attr]; ok {
				usedAttrs[attr] = true
			} else {
				unknownAttrs = append(unknownAttrs, attr)
			}
		}
		if len(unknownAttrs) > 0 {
			errs = errors.Join(errs, fmt.Errorf(`event "%v" refers to undefined attributes: %v`, en, unknownAttrs))
		}
	}
	return errs
}

type AttributeName string

func (mn AttributeName) Render() (string, error) {
	return FormatIdentifier(string(mn), true)
}

func (mn AttributeName) RenderUnexported() (string, error) {
	return FormatIdentifier(string(mn), false)
}

// ValueType defines an attribute value type.
type ValueType struct {
	// ValueType is type of the attribute value.
	ValueType pcommon.ValueType
}

// UnmarshalText implements the encoding.TextUnmarshaler interface.
func (mvt *ValueType) UnmarshalText(text []byte) error {
	switch vtStr := string(text); vtStr {
	case "string":
		mvt.ValueType = pcommon.ValueTypeStr
	case "int":
		mvt.ValueType = pcommon.ValueTypeInt
	case "double":
		mvt.ValueType = pcommon.ValueTypeDouble
	case "bool":
		mvt.ValueType = pcommon.ValueTypeBool
	case "bytes":
		mvt.ValueType = pcommon.ValueTypeBytes
	case "slice":
		mvt.ValueType = pcommon.ValueTypeSlice
	case "map":
		mvt.ValueType = pcommon.ValueTypeMap
	default:
		return fmt.Errorf("invalid type: %q", vtStr)
	}
	return nil
}

// String returns capitalized name of the ValueType.
func (mvt ValueType) String() string {
	return strings.Title(strings.ToLower(mvt.ValueType.String())) //nolint:staticcheck // SA1019
}

// Primitive returns name of primitive type for the ValueType.
func (mvt ValueType) Primitive() string {
	switch mvt.ValueType {
	case pcommon.ValueTypeStr:
		return "string"
	case pcommon.ValueTypeInt:
		return "int64"
	case pcommon.ValueTypeDouble:
		return "float64"
	case pcommon.ValueTypeBool:
		return "bool"
	case pcommon.ValueTypeBytes:
		return "[]byte"
	case pcommon.ValueTypeSlice:
		return "[]any"
	case pcommon.ValueTypeMap:
		return "map[string]any"
	case pcommon.ValueTypeEmpty:
		return ""
	default:
		return ""
	}
}

type Warnings struct {
	// A warning that will be displayed if the field is enabled in user config.
	IfEnabled string `mapstructure:"if_enabled"`
	// A warning that will be displayed if `enabled` field is not set explicitly in user config.
	IfEnabledNotSet string `mapstructure:"if_enabled_not_set"`
	// A warning that will be displayed if the field is configured by user in any way.
	IfConfigured string `mapstructure:"if_configured"`
}

type Attribute struct {
	// Description describes the purpose of the attribute.
	Description string `mapstructure:"description"`
	// NameOverride can be used to override the attribute name.
	NameOverride string `mapstructure:"name_override"`
	// Enabled defines whether the attribute is enabled by default.
	Enabled bool `mapstructure:"enabled"`
	// Include can be used to filter attributes.
	Include []filter.Config `mapstructure:"include"`
	// Include can be used to filter attributes.
	Exclude []filter.Config `mapstructure:"exclude"`
	// Enum can optionally describe the set of values to which the attribute can belong.
	Enum []string `mapstructure:"enum"`
	// Type is an attribute type.
	Type ValueType `mapstructure:"type"`
	// IsTemplate defines if attribute template of type Type should be used
	IsTemplate bool `mapstructure:"is_template"`
	// FullName is the attribute name populated from the map key.
	FullName AttributeName `mapstructure:"-"`
	// Warnings that will be shown to user under specified conditions.
	Warnings Warnings `mapstructure:"warnings"`
	// Optional defines whether the attribute is required.
	Optional bool `mapstructure:"optional"`
}

// Name returns actual name of the attribute that is set on the metric after applying NameOverride.
func (a Attribute) Name() AttributeName {
	if a.NameOverride != "" {
		return AttributeName(a.NameOverride)
	}
	return a.FullName
}

func (a Attribute) TestValue() string {
	if a.IsTemplate {
		return a.TestTemplateKey()
	}
	if a.Enum != nil {
		return fmt.Sprintf(`%q`, a.Enum[0])
	}
	switch a.Type.ValueType {
	case pcommon.ValueTypeEmpty:
		return ""
	case pcommon.ValueTypeStr:
		return fmt.Sprintf(`"%s-val"`, a.FullName)
	case pcommon.ValueTypeInt:
		return strconv.Itoa(len(a.FullName))
	case pcommon.ValueTypeDouble:
		return fmt.Sprintf("%f", 0.1+float64(len(a.FullName)))
	case pcommon.ValueTypeBool:
		return strconv.FormatBool(len(a.FullName)%2 == 0)
	case pcommon.ValueTypeMap:
		return fmt.Sprintf(`map[string]any{"key1": "%s-val1", "key2": "%s-val2"}`, a.FullName, a.FullName)
	case pcommon.ValueTypeSlice:
		return fmt.Sprintf(`[]any{"%s-item1", "%s-item2"}`, a.FullName, a.FullName)
	case pcommon.ValueTypeBytes:
		return fmt.Sprintf(`[]byte("%s-val")`, a.FullName)
	}
	return ""
}

<<<<<<< HEAD
func (a Attribute) TestTemplateKey() string {
	return `"key", ` + a.TestTemplateValue()
}

func (a Attribute) TestTemplateValue() string {
	switch a.Type.ValueType {
	case pcommon.ValueTypeStr:
		return `"val"`
	case pcommon.ValueTypeInt:
		return `int64(1)`
	case pcommon.ValueTypeDouble:
		return `1.1`
	case pcommon.ValueTypeBool:
		return `true`
	case pcommon.ValueTypeMap:
		return `map[string]any{"key1": "val1", "key2": "val2"}`
	case pcommon.ValueTypeSlice:
		return `[]any{"item1", "item2"}`
	case pcommon.ValueTypeBytes:
		return `[]byte("val")`
	}
	return ""
}

func (a Attribute) TestResultTemplateKey() string {
	if a.IsTemplate {
		return ".key"
	}
	return ""
=======
type Signal struct {
	// Enabled defines whether the signal is enabled by default.
	Enabled bool `mapstructure:"enabled"`

	// Warnings that will be shown to user under specified conditions.
	Warnings Warnings `mapstructure:"warnings"`

	// Description of the signal.
	Description string `mapstructure:"description"`

	// The stability level of the signal.
	Stability Stability `mapstructure:"stability"`

	// Extended documentation of the signal. If specified, this will be appended to the description used in generated documentation.
	ExtendedDocumentation string `mapstructure:"extended_documentation"`

	// Attributes is the list of attributes that the signal emits.
	Attributes []AttributeName `mapstructure:"attributes"`
}

func (s Signal) HasOptionalAttribute(attrs map[AttributeName]Attribute) bool {
	for _, attr := range s.Attributes {
		if v, exists := attrs[attr]; exists && v.Optional {
			return true
		}
	}
	return false
>>>>>>> 8b73477b
}<|MERGE_RESOLUTION|>--- conflicted
+++ resolved
@@ -348,7 +348,6 @@
 	return ""
 }
 
-<<<<<<< HEAD
 func (a Attribute) TestTemplateKey() string {
 	return `"key", ` + a.TestTemplateValue()
 }
@@ -378,7 +377,8 @@
 		return ".key"
 	}
 	return ""
-=======
+}
+
 type Signal struct {
 	// Enabled defines whether the signal is enabled by default.
 	Enabled bool `mapstructure:"enabled"`
@@ -406,5 +406,4 @@
 		}
 	}
 	return false
->>>>>>> 8b73477b
 }