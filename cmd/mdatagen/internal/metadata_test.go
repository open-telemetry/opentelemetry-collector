--- conflicted
+++ resolved
@@ -172,13 +172,6 @@
 	assert.False(t, md.supportsSignal("logs"))
 }
 
-<<<<<<< HEAD
-func contains(r string, rs []string) bool {
-	return slices.Contains(rs, r)
-}
-
-=======
->>>>>>> 9444d813
 func TestCodeCovID(t *testing.T) {
 	tests := []struct {
 		md   Metadata
