--- conflicted
+++ resolved
@@ -21,28 +21,9 @@
 
 	var (
 		templateFiles = map[string]struct{}{
-<<<<<<< HEAD
-			path.Join(rootDir, "component_test.go.tmpl"):           {},
-			path.Join(rootDir, "component_telemetry_test.go.tmpl"): {},
-			path.Join(rootDir, "documentation.md.tmpl"):            {},
-			path.Join(rootDir, "feature_gates.go.tmpl"):            {},
-			path.Join(rootDir, "metrics.go.tmpl"):                  {},
-			path.Join(rootDir, "metrics_test.go.tmpl"):             {},
-			path.Join(rootDir, "resource.go.tmpl"):                 {},
-			path.Join(rootDir, "resource_test.go.tmpl"):            {},
-			path.Join(rootDir, "config.go.tmpl"):                   {},
-			path.Join(rootDir, "config_test.go.tmpl"):              {},
-			path.Join(rootDir, "package_test.go.tmpl"):             {},
-			path.Join(rootDir, "readme.md.tmpl"):                   {},
-			path.Join(rootDir, "status.go.tmpl"):                   {},
-			path.Join(rootDir, "telemetry.go.tmpl"):                {},
-			path.Join(rootDir, "telemetry_test.go.tmpl"):           {},
-			path.Join(rootDir, "testdata", "config.yaml.tmpl"):     {},
-			path.Join(rootDir, "telemetrytest.go.tmpl"):            {},
-			path.Join(rootDir, "telemetrytest_test.go.tmpl"):       {},
-=======
 			path.Join(rootDir, "component_test.go.tmpl"):       {},
 			path.Join(rootDir, "documentation.md.tmpl"):        {},
+      path.Join(rootDir, "feature_gates.go.tmpl"): {},      
 			path.Join(rootDir, "metrics.go.tmpl"):              {},
 			path.Join(rootDir, "metrics_test.go.tmpl"):         {},
 			path.Join(rootDir, "resource.go.tmpl"):             {},
@@ -57,7 +38,6 @@
 			path.Join(rootDir, "testdata", "config.yaml.tmpl"): {},
 			path.Join(rootDir, "telemetrytest.go.tmpl"):        {},
 			path.Join(rootDir, "telemetrytest_test.go.tmpl"):   {},
->>>>>>> 45a80248
 		}
 		count = 0
 	)
