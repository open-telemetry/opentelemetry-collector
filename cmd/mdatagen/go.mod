--- conflicted
+++ resolved
@@ -74,15 +74,9 @@
 	go.yaml.in/yaml/v3 v3.0.4 // indirect
 	golang.org/x/net v0.44.0 // indirect
 	golang.org/x/sys v0.36.0 // indirect
-<<<<<<< HEAD
-	google.golang.org/genproto/googleapis/rpc v0.0.0-20250922171735-9219d122eba9 // indirect
-	google.golang.org/grpc v1.75.1 // indirect
-	google.golang.org/protobuf v1.36.9 // indirect
-=======
 	google.golang.org/genproto/googleapis/rpc v0.0.0-20250825161204-c5933d9347a5 // indirect
 	google.golang.org/grpc v1.76.0 // indirect
 	google.golang.org/protobuf v1.36.10 // indirect
->>>>>>> 5bdfd094
 	gopkg.in/yaml.v3 v3.0.1 // indirect
 )
 
