// Copyright 2019, OpenTelemetry Authors
//
// Licensed under the Apache License, Version 2.0 (the "License");
// you may not use this file except in compliance with the License.
// You may obtain a copy of the License at
//
//     http://www.apache.org/licenses/LICENSE-2.0
//
// Unless required by applicable law or agreed to in writing, software
// distributed under the License is distributed on an "AS IS" BASIS,
// WITHOUT WARRANTIES OR CONDITIONS OF ANY KIND, either express or implied.
// See the License for the specific language governing permissions and
// limitations under the License.

// Program otelcol is the OpenTelemetry Collector that collects stats
// and traces and exports to a configured backend.
package main

import (
	"log"

	"github.com/open-telemetry/opentelemetry-collector/defaults"
	"github.com/open-telemetry/opentelemetry-collector/internal/version"
	"github.com/open-telemetry/opentelemetry-collector/service"
)

func main() {
	handleErr := func(err error) {
		if err != nil {
			log.Fatalf("Failed to run the service: %v", err)
		}
	}

	factories, err := defaults.Components()
	handleErr(err)

<<<<<<< HEAD
	info := service.ApplicationStartInfo{
		ExeName:  "otelcol",
		LongName: "OpenTelemetry Collector",
		Version:  version.Version,
		GitHash:  version.GitHash,
	}

	svc := service.New(factories, info)
=======
	svc, err := service.New(factories)
	handleErr(err)

>>>>>>> 2ed85b20
	err = svc.Start()
	handleErr(err)
}<|MERGE_RESOLUTION|>--- conflicted
+++ resolved
@@ -34,7 +34,6 @@
 	factories, err := defaults.Components()
 	handleErr(err)
 
-<<<<<<< HEAD
 	info := service.ApplicationStartInfo{
 		ExeName:  "otelcol",
 		LongName: "OpenTelemetry Collector",
@@ -42,12 +41,9 @@
 		GitHash:  version.GitHash,
 	}
 
-	svc := service.New(factories, info)
-=======
-	svc, err := service.New(factories)
+	svc, err := service.New(factories, info)
 	handleErr(err)
 
->>>>>>> 2ed85b20
 	err = svc.Start()
 	handleErr(err)
 }