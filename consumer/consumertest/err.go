// Copyright The OpenTelemetry Authors
// SPDX-License-Identifier: Apache-2.0

package consumertest // import "go.opentelemetry.io/collector/consumer/consumertest"
import (
	"context"

	"go.opentelemetry.io/collector/pdata/plog"
	"go.opentelemetry.io/collector/pdata/pmetric"
	"go.opentelemetry.io/collector/pdata/pprofile"
	"go.opentelemetry.io/collector/pdata/ptrace"
)

// NewErr returns a Consumer that just drops all received data and returns the specified error to Consume* callers.
func NewErr(err error) Consumer {
	return &baseConsumer{
<<<<<<< HEAD
		ConsumeTracesFunc:   func(ctx context.Context, td ptrace.Traces) error { return err },
		ConsumeMetricsFunc:  func(ctx context.Context, md pmetric.Metrics) error { return err },
		ConsumeLogsFunc:     func(ctx context.Context, ld plog.Logs) error { return err },
		ConsumeProfilesFunc: func(ctx context.Context, ld pprofile.Profiles) error { return err },
=======
		ConsumeTracesFunc:  func(context.Context, ptrace.Traces) error { return err },
		ConsumeMetricsFunc: func(context.Context, pmetric.Metrics) error { return err },
		ConsumeLogsFunc:    func(context.Context, plog.Logs) error { return err },
>>>>>>> c8f9563f
	}
}<|MERGE_RESOLUTION|>--- conflicted
+++ resolved
@@ -14,15 +14,9 @@
 // NewErr returns a Consumer that just drops all received data and returns the specified error to Consume* callers.
 func NewErr(err error) Consumer {
 	return &baseConsumer{
-<<<<<<< HEAD
-		ConsumeTracesFunc:   func(ctx context.Context, td ptrace.Traces) error { return err },
-		ConsumeMetricsFunc:  func(ctx context.Context, md pmetric.Metrics) error { return err },
-		ConsumeLogsFunc:     func(ctx context.Context, ld plog.Logs) error { return err },
-		ConsumeProfilesFunc: func(ctx context.Context, ld pprofile.Profiles) error { return err },
-=======
-		ConsumeTracesFunc:  func(context.Context, ptrace.Traces) error { return err },
-		ConsumeMetricsFunc: func(context.Context, pmetric.Metrics) error { return err },
-		ConsumeLogsFunc:    func(context.Context, plog.Logs) error { return err },
->>>>>>> c8f9563f
+		ConsumeTracesFunc:   func(context.Context, ptrace.Traces) error { return err },
+		ConsumeMetricsFunc:  func(context.Context, pmetric.Metrics) error { return err },
+		ConsumeLogsFunc:     func(context.Context, plog.Logs) error { return err },
+		ConsumeProfilesFunc: func(context.Context, pprofile.Profiles) error { return err },
 	}
 }