--- conflicted
+++ resolved
@@ -52,15 +52,11 @@
 	go.opentelemetry.io/otel/trace v1.39.0 // indirect
 	go.uber.org/multierr v1.11.0 // indirect
 	go.yaml.in/yaml/v3 v3.0.4 // indirect
-<<<<<<< HEAD
 	golang.org/x/net v0.46.1-0.20251013234738-63d1a5100f82 // indirect
-	golang.org/x/sys v0.38.0 // indirect
+	golang.org/x/sys v0.39.0 // indirect
 	golang.org/x/text v0.30.0 // indirect
 	google.golang.org/genproto/googleapis/rpc v0.0.0-20251022142026-3a174f9686a8 // indirect
 	google.golang.org/protobuf v1.36.10 // indirect
-=======
-	golang.org/x/sys v0.39.0 // indirect
->>>>>>> 2e5bb6d6
 	gopkg.in/yaml.v3 v3.0.1 // indirect
 )
 
