module go.opentelemetry.io/collector/extension/zpagesextension

go 1.20

require (
	github.com/stretchr/testify v1.8.4
	go.opentelemetry.io/collector v0.88.0
	go.opentelemetry.io/collector/component v0.88.0
	go.opentelemetry.io/collector/config/confignet v0.88.0
	go.opentelemetry.io/collector/confmap v0.88.0
	go.opentelemetry.io/collector/extension v0.88.0
	go.opentelemetry.io/contrib/zpages v0.45.0
	go.opentelemetry.io/otel/sdk v1.19.0
	go.opentelemetry.io/otel/trace v1.19.0
	go.uber.org/zap v1.26.0
)

require (
	github.com/cenkalti/backoff/v4 v4.2.1 // indirect
	github.com/davecgh/go-spew v1.1.1 // indirect
	github.com/go-logr/logr v1.2.4 // indirect
	github.com/go-logr/stdr v1.2.2 // indirect
	github.com/gogo/protobuf v1.3.2 // indirect
	github.com/golang/protobuf v1.5.3 // indirect
<<<<<<< HEAD
	github.com/google/uuid v1.4.0 // indirect
	github.com/grpc-ecosystem/grpc-gateway/v2 v2.16.0 // indirect
=======
	github.com/hashicorp/go-version v1.6.0 // indirect
>>>>>>> 8bea0d37
	github.com/knadh/koanf/maps v0.1.1 // indirect
	github.com/knadh/koanf/providers/confmap v0.1.0 // indirect
	github.com/knadh/koanf/v2 v2.0.1 // indirect
	github.com/mitchellh/copystructure v1.2.0 // indirect
	github.com/mitchellh/mapstructure v1.5.1-0.20220423185008-bf980b35cac4 // indirect
	github.com/mitchellh/reflectwalk v1.0.2 // indirect
	github.com/pmezard/go-difflib v1.0.0 // indirect
	go.opencensus.io v0.24.0 // indirect
	go.opentelemetry.io/collector/config/configtelemetry v0.88.0 // indirect
	go.opentelemetry.io/collector/featuregate v1.0.0-rcv0017 // indirect
	go.opentelemetry.io/collector/pdata v1.0.0-rcv0017 // indirect
	go.opentelemetry.io/collector/semconv v0.88.0 // indirect
	go.opentelemetry.io/collector/service v0.88.0 // indirect
	go.opentelemetry.io/contrib/propagators/b3 v1.20.0 // indirect
	go.opentelemetry.io/otel v1.19.0 // indirect
	go.opentelemetry.io/otel/exporters/otlp/otlptrace v1.19.0 // indirect
	go.opentelemetry.io/otel/exporters/otlp/otlptrace/otlptracegrpc v1.19.0 // indirect
	go.opentelemetry.io/otel/exporters/otlp/otlptrace/otlptracehttp v1.19.0 // indirect
	go.opentelemetry.io/otel/exporters/stdout/stdouttrace v1.19.0 // indirect
	go.opentelemetry.io/otel/metric v1.19.0 // indirect
	go.opentelemetry.io/proto/otlp v1.0.0 // indirect
	go.uber.org/multierr v1.11.0 // indirect
	golang.org/x/net v0.17.0 // indirect
	golang.org/x/sys v0.13.0 // indirect
	golang.org/x/text v0.13.0 // indirect
	google.golang.org/genproto/googleapis/api v0.0.0-20230822172742-b8732ec3820d // indirect
	google.golang.org/genproto/googleapis/rpc v0.0.0-20230822172742-b8732ec3820d // indirect
	google.golang.org/grpc v1.59.0 // indirect
	google.golang.org/protobuf v1.31.0 // indirect
	gopkg.in/yaml.v3 v3.0.1 // indirect
)

replace go.opentelemetry.io/collector => ../../

replace go.opentelemetry.io/collector/component => ../../component

replace go.opentelemetry.io/collector/config/confignet => ../../config/confignet

replace go.opentelemetry.io/collector/confmap => ../../confmap

replace go.opentelemetry.io/collector/exporter => ../../exporter

replace go.opentelemetry.io/collector/extension => ../

replace go.opentelemetry.io/collector/featuregate => ../../featuregate

replace go.opentelemetry.io/collector/pdata => ../../pdata

replace go.opentelemetry.io/collector/processor => ../../processor

replace go.opentelemetry.io/collector/receiver => ../../receiver

replace go.opentelemetry.io/collector/semconv => ../../semconv

replace go.opentelemetry.io/collector/service => ../../service

replace go.opentelemetry.io/collector/consumer => ../../consumer

retract (
	v0.76.0 // Depends on retracted pdata v1.0.0-rc10 module, use v0.76.1
	v0.69.0 // Release failed, use v0.69.1
)

replace go.opentelemetry.io/collector/connector => ../../connector

replace go.opentelemetry.io/collector/config/configtelemetry => ../../config/configtelemetry<|MERGE_RESOLUTION|>--- conflicted
+++ resolved
@@ -22,12 +22,9 @@
 	github.com/go-logr/stdr v1.2.2 // indirect
 	github.com/gogo/protobuf v1.3.2 // indirect
 	github.com/golang/protobuf v1.5.3 // indirect
-<<<<<<< HEAD
 	github.com/google/uuid v1.4.0 // indirect
 	github.com/grpc-ecosystem/grpc-gateway/v2 v2.16.0 // indirect
-=======
 	github.com/hashicorp/go-version v1.6.0 // indirect
->>>>>>> 8bea0d37
 	github.com/knadh/koanf/maps v0.1.1 // indirect
 	github.com/knadh/koanf/providers/confmap v0.1.0 // indirect
 	github.com/knadh/koanf/v2 v2.0.1 // indirect
