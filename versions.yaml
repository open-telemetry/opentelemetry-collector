# Copyright The OpenTelemetry Authors
# SPDX-License-Identifier: Apache-2.0

module-sets:
  stable:
    version: v1.10.0
    modules:
      - go.opentelemetry.io/collector/featuregate
      - go.opentelemetry.io/collector/pdata
      - go.opentelemetry.io/collector/config/configopaque
      - go.opentelemetry.io/collector/config/configcompression
<<<<<<< HEAD
      - go.opentelemetry.io/collector/config/configtls
=======
      - go.opentelemetry.io/collector/config/configretry
>>>>>>> 72c23aa5
  beta:
    version: v0.103.0
    modules:
      - go.opentelemetry.io/collector
      - go.opentelemetry.io/collector/cmd/builder
      - go.opentelemetry.io/collector/cmd/mdatagen
      - go.opentelemetry.io/collector/component
      - go.opentelemetry.io/collector/confmap
      - go.opentelemetry.io/collector/confmap/converter/expandconverter
      - go.opentelemetry.io/collector/confmap/provider/envprovider
      - go.opentelemetry.io/collector/confmap/provider/fileprovider
      - go.opentelemetry.io/collector/confmap/provider/httpprovider
      - go.opentelemetry.io/collector/confmap/provider/httpsprovider
      - go.opentelemetry.io/collector/confmap/provider/yamlprovider
      - go.opentelemetry.io/collector/config/configauth
      - go.opentelemetry.io/collector/config/configgrpc
      - go.opentelemetry.io/collector/config/confighttp
      - go.opentelemetry.io/collector/config/confignet
      - go.opentelemetry.io/collector/config/configtelemetry
      - go.opentelemetry.io/collector/config/internal
      - go.opentelemetry.io/collector/connector
      - go.opentelemetry.io/collector/connector/forwardconnector
      - go.opentelemetry.io/collector/consumer
      - go.opentelemetry.io/collector/exporter
      - go.opentelemetry.io/collector/exporter/debugexporter
      - go.opentelemetry.io/collector/exporter/loggingexporter
      - go.opentelemetry.io/collector/exporter/nopexporter
      - go.opentelemetry.io/collector/exporter/otlpexporter
      - go.opentelemetry.io/collector/exporter/otlphttpexporter
      - go.opentelemetry.io/collector/extension
      - go.opentelemetry.io/collector/extension/auth
      - go.opentelemetry.io/collector/extension/ballastextension
      - go.opentelemetry.io/collector/extension/zpagesextension
      - go.opentelemetry.io/collector/extension/memorylimiterextension
      - go.opentelemetry.io/collector/otelcol
      - go.opentelemetry.io/collector/pdata/pprofile
      - go.opentelemetry.io/collector/pdata/testdata
      - go.opentelemetry.io/collector/processor
      - go.opentelemetry.io/collector/processor/batchprocessor
      - go.opentelemetry.io/collector/processor/memorylimiterprocessor
      - go.opentelemetry.io/collector/receiver
      - go.opentelemetry.io/collector/receiver/nopreceiver
      - go.opentelemetry.io/collector/receiver/otlpreceiver
      - go.opentelemetry.io/collector/semconv
      - go.opentelemetry.io/collector/service
      - go.opentelemetry.io/collector/filter

excluded-modules:
  - go.opentelemetry.io/collector/cmd/otelcorecol
  - go.opentelemetry.io/collector/internal/e2e
  - go.opentelemetry.io/collector/internal/tools
  - go.opentelemetry.io/collector/confmap/internal/e2e<|MERGE_RESOLUTION|>--- conflicted
+++ resolved
@@ -9,11 +9,8 @@
       - go.opentelemetry.io/collector/pdata
       - go.opentelemetry.io/collector/config/configopaque
       - go.opentelemetry.io/collector/config/configcompression
-<<<<<<< HEAD
+      - go.opentelemetry.io/collector/config/configretry
       - go.opentelemetry.io/collector/config/configtls
-=======
-      - go.opentelemetry.io/collector/config/configretry
->>>>>>> 72c23aa5
   beta:
     version: v0.103.0
     modules:
