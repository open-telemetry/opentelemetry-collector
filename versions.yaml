# Copyright The OpenTelemetry Authors
# SPDX-License-Identifier: Apache-2.0

module-sets:
  stable:
    version: v1.15.0
    modules:
      - go.opentelemetry.io/collector/client
      - go.opentelemetry.io/collector/featuregate
      - go.opentelemetry.io/collector/pdata
      - go.opentelemetry.io/collector/confmap
      - go.opentelemetry.io/collector/confmap/provider/envprovider
      - go.opentelemetry.io/collector/confmap/provider/fileprovider
      - go.opentelemetry.io/collector/config/configopaque
      - go.opentelemetry.io/collector/config/configcompression
      - go.opentelemetry.io/collector/config/configretry
      - go.opentelemetry.io/collector/config/configtls
<<<<<<< HEAD
      - go.opentelemetry.io/collector/config/confignet
      - go.opentelemetry.io/collector/config/configtelemetry
=======
>>>>>>> 95f9cec1
  beta:
    version: v0.109.0
    modules:
      - go.opentelemetry.io/collector
      - go.opentelemetry.io/collector/internal/globalgates
      - go.opentelemetry.io/collector/cmd/builder
      - go.opentelemetry.io/collector/cmd/mdatagen
      - go.opentelemetry.io/collector/component
      - go.opentelemetry.io/collector/component/componentstatus
      - go.opentelemetry.io/collector/component/componentprofiles
      - go.opentelemetry.io/collector/confmap/converter/expandconverter
      - go.opentelemetry.io/collector/confmap/provider/httpprovider
      - go.opentelemetry.io/collector/confmap/provider/httpsprovider
      - go.opentelemetry.io/collector/confmap/provider/yamlprovider
      - go.opentelemetry.io/collector/config/configauth
      - go.opentelemetry.io/collector/config/configgrpc
      - go.opentelemetry.io/collector/config/confighttp
<<<<<<< HEAD
=======
      - go.opentelemetry.io/collector/config/confignet
      - go.opentelemetry.io/collector/config/configtelemetry
>>>>>>> 95f9cec1
      - go.opentelemetry.io/collector/config/internal
      - go.opentelemetry.io/collector/connector
      - go.opentelemetry.io/collector/connector/connectorprofiles
      - go.opentelemetry.io/collector/connector/forwardconnector
      - go.opentelemetry.io/collector/consumer
      - go.opentelemetry.io/collector/consumer/consumerprofiles
      - go.opentelemetry.io/collector/consumer/consumertest
      - go.opentelemetry.io/collector/exporter
      - go.opentelemetry.io/collector/exporter/debugexporter
      - go.opentelemetry.io/collector/exporter/exporterprofiles
      - go.opentelemetry.io/collector/exporter/loggingexporter
      - go.opentelemetry.io/collector/exporter/nopexporter
      - go.opentelemetry.io/collector/exporter/otlpexporter
      - go.opentelemetry.io/collector/exporter/otlphttpexporter
      - go.opentelemetry.io/collector/extension
      - go.opentelemetry.io/collector/extension/extensioncapabilities
      - go.opentelemetry.io/collector/extension/auth
      - go.opentelemetry.io/collector/extension/experimental/storage
      - go.opentelemetry.io/collector/extension/zpagesextension
      - go.opentelemetry.io/collector/extension/memorylimiterextension
      - go.opentelemetry.io/collector/otelcol
      - go.opentelemetry.io/collector/otelcol/otelcoltest
      - go.opentelemetry.io/collector/pdata/pprofile
      - go.opentelemetry.io/collector/pdata/testdata
      - go.opentelemetry.io/collector/processor
      - go.opentelemetry.io/collector/processor/batchprocessor
      - go.opentelemetry.io/collector/processor/memorylimiterprocessor
      - go.opentelemetry.io/collector/processor/processorprofiles
      - go.opentelemetry.io/collector/receiver
      - go.opentelemetry.io/collector/receiver/nopreceiver
      - go.opentelemetry.io/collector/receiver/otlpreceiver
      - go.opentelemetry.io/collector/receiver/receiverprofiles
      - go.opentelemetry.io/collector/semconv
      - go.opentelemetry.io/collector/service
      - go.opentelemetry.io/collector/filter

excluded-modules:
  - go.opentelemetry.io/collector/cmd/otelcorecol
  - go.opentelemetry.io/collector/internal/e2e
  - go.opentelemetry.io/collector/internal/tools
  - go.opentelemetry.io/collector/confmap/internal/e2e<|MERGE_RESOLUTION|>--- conflicted
+++ resolved
@@ -15,11 +15,7 @@
       - go.opentelemetry.io/collector/config/configcompression
       - go.opentelemetry.io/collector/config/configretry
       - go.opentelemetry.io/collector/config/configtls
-<<<<<<< HEAD
       - go.opentelemetry.io/collector/config/confignet
-      - go.opentelemetry.io/collector/config/configtelemetry
-=======
->>>>>>> 95f9cec1
   beta:
     version: v0.109.0
     modules:
@@ -37,11 +33,7 @@
       - go.opentelemetry.io/collector/config/configauth
       - go.opentelemetry.io/collector/config/configgrpc
       - go.opentelemetry.io/collector/config/confighttp
-<<<<<<< HEAD
-=======
-      - go.opentelemetry.io/collector/config/confignet
       - go.opentelemetry.io/collector/config/configtelemetry
->>>>>>> 95f9cec1
       - go.opentelemetry.io/collector/config/internal
       - go.opentelemetry.io/collector/connector
       - go.opentelemetry.io/collector/connector/connectorprofiles
