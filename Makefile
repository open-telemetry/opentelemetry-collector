include ./Makefile.Common

# This is the code that we want to run lint, etc.
ALL_SRC := $(shell find . -name '*.go' \
							-not -path './internal/tools/*' \
							-not -path './model/internal/data/protogen/*' \
							-not -path './service/internal/zpages/tmplgen/*' \
							-type f | sort)

# All source code and documents. Used in spell check.
ALL_DOC := $(shell find . \( -name "*.md" -o -name "*.yaml" \) \
                                -type f | sort)

# ALL_MODULES includes ./* dirs (excludes . dir)
ALL_MODULES := $(shell find . -type f -name "go.mod" -exec dirname {} \; | sort | egrep  '^./' )

CMD?=
TOOLS_MOD_DIR := ./internal/tools

GOOS=$(shell go env GOOS)
GOARCH=$(shell go env GOARCH)

BUILD_INFO_IMPORT_PATH=go.opentelemetry.io/collector/internal/version
VERSION=$(shell git describe --always --match "v[0-9]*" HEAD)
BUILD_INFO=-ldflags "-X $(BUILD_INFO_IMPORT_PATH).Version=$(VERSION)"

RUN_CONFIG?=examples/local/otel-config.yaml
CONTRIB_PATH=$(CURDIR)/../opentelemetry-collector-contrib
COMP_REL_PATH=service/defaultcomponents/defaults.go
MOD_NAME=go.opentelemetry.io/collector

ADDLICENSE=addlicense
GOCOVMERGE=gocovmerge
MISSPELL=misspell -error
MISSPELL_CORRECTION=misspell -w

# Function to execute a command. Note the empty line before endef to make sure each command
# gets executed separately instead of concatenated with previous one.
# Accepts command to execute as first parameter.
define exec-command
$(1)

endef

.DEFAULT_GOAL := all

.PHONY: version
version:
	@echo ${VERSION}

.PHONY: all
all: checklicense checkdoc misspell goimpi golint gotest otelcol

all-modules:
	@echo $(ALL_MODULES) | tr ' ' '\n' | sort

.PHONY: gomoddownload
gomoddownload:
	@$(MAKE) for-all CMD="go mod download"

.PHONY: gotest
gotest:
	@$(MAKE) for-all CMD="make test test-unstable"

.PHONY: gobenchmark
gobenchmark:
	@$(MAKE) for-all CMD="make benchmark"

.PHONY: gotest-with-cover
gotest-with-cover:
	@$(MAKE) for-all CMD="make test-with-cover"
	$(GOCOVMERGE) $$(find . -name coverage.out) > coverage.txt

.PHONY: golint
golint:
	@$(MAKE) for-all CMD="make lint lint-unstable"

.PHONY: goimpi
goimpi:
	@$(MAKE) for-all CMD="make impi"

.PHONY: gofmt
gofmt:
	@$(MAKE) for-all CMD="make fmt"

.PHONY: gotidy
gotidy:
	$(MAKE) for-all CMD="rm -fr go.sum"
	$(MAKE) for-all CMD="go mod tidy -go=1.16"
	$(MAKE) for-all CMD="go mod tidy -go=1.17"

.PHONY: addlicense
addlicense:
	@ADDLICENSEOUT=`$(ADDLICENSE) -y "" -c "The OpenTelemetry Authors" $(ALL_SRC) 2>&1`; \
		if [ "$$ADDLICENSEOUT" ]; then \
			echo "$(ADDLICENSE) FAILED => add License errors:\n"; \
			echo "$$ADDLICENSEOUT\n"; \
			exit 1; \
		else \
			echo "Add License finished successfully"; \
		fi

.PHONY: checklicense
checklicense:
	@ADDLICENSEOUT=`$(ADDLICENSE) -check $(ALL_SRC) 2>&1`; \
		if [ "$$ADDLICENSEOUT" ]; then \
			echo "$(ADDLICENSE) FAILED => add License errors:\n"; \
			echo "$$ADDLICENSEOUT\n"; \
			echo "Use 'make addlicense' to fix this."; \
			exit 1; \
		else \
			echo "Check License finished successfully"; \
		fi

.PHONY: misspell
misspell:
	$(MISSPELL) $(ALL_DOC)

.PHONY: misspell-correction
misspell-correction:
	$(MISSPELL_CORRECTION) $(ALL_DOC)

.PHONY: install-tools
install-tools:
	cd $(TOOLS_MOD_DIR) && go install github.com/client9/misspell/cmd/misspell
	cd $(TOOLS_MOD_DIR) && go install github.com/golangci/golangci-lint/cmd/golangci-lint
	cd $(TOOLS_MOD_DIR) && go install github.com/google/addlicense
<<<<<<< HEAD
	cd $(TOOLS_MOD_DIR) && go install github.com/google/go-licenses
	cd $(TOOLS_MOD_DIR) && go install github.com/jstemmer/go-junit-report
=======
>>>>>>> 5c8f7f9b
	cd $(TOOLS_MOD_DIR) && go install github.com/mjibson/esc
	cd $(TOOLS_MOD_DIR) && go install github.com/ory/go-acc
	cd $(TOOLS_MOD_DIR) && go install github.com/pavius/impi/cmd/impi
	cd $(TOOLS_MOD_DIR) && go install github.com/tcnksm/ghr
	cd $(TOOLS_MOD_DIR) && go install github.com/wadey/gocovmerge
	cd $(TOOLS_MOD_DIR) && go install go.opentelemetry.io/build-tools/checkdoc
	cd $(TOOLS_MOD_DIR) && go install go.opentelemetry.io/build-tools/semconvgen
	cd $(TOOLS_MOD_DIR) && go install golang.org/x/exp/cmd/apidiff
	cd $(TOOLS_MOD_DIR) && go install golang.org/x/tools/cmd/goimports

.PHONY: otelcol
otelcol:
	go generate ./...
	$(MAKE) build-binary-internal

.PHONY: otelcol-unstable
otelcol-unstable:
	go generate ./...
	$(MAKE) build-binary-internal-unstable

.PHONY: otelcol-licenses
otelcol-licenses: cmd/otelcol/third-party

cmd/otelcol/third-party:
	@echo creating third_party directory with licenses + reciprical source
	cd ./cmd/otelcol && go-licenses save . --save_path=third-party
	chmod +w $(find ./cmd/otelcol/third-party -type d)

.PHONY: run
run:
	GO111MODULE=on go run --race ./cmd/otelcol/... --config ${RUN_CONFIG} ${RUN_ARGS}

.PHONY: docker-component # Not intended to be used directly
docker-component: check-component
	GOOS=linux $(MAKE) $(COMPONENT) $(COMPONENT)-licenses
	cp ./bin/$(COMPONENT)_linux_amd64 ./cmd/$(COMPONENT)/$(COMPONENT)
	docker build -t $(COMPONENT) ./cmd/$(COMPONENT)/
	rm ./cmd/$(COMPONENT)/$(COMPONENT)

.PHONY: for-all
for-all:
	@echo "running $${CMD} in root"
	@$${CMD}
	@set -e; for dir in $(ALL_MODULES); do \
	  (cd "$${dir}" && \
	  	echo "running $${CMD} in $${dir}" && \
	 	$${CMD} ); \
	done

.PHONY: check-component
check-component:
ifndef COMPONENT
	$(error COMPONENT variable was not defined)
endif

.PHONY: add-tag
add-tag:
	@[ "${TAG}" ] || ( echo ">> env var TAG is not set"; exit 1 )
	@echo "Adding tag ${TAG}"
	@git tag -a ${TAG} -s -m "Version ${TAG}"
	@set -e; for dir in $(ALL_MODULES); do \
	  (echo Adding tag "$${dir:2}/$${TAG}" && \
	 	git tag -a "$${dir:2}/$${TAG}" -s -m "Version ${dir:2}/${TAG}" ); \
	done

.PHONY: push-tag
push-tag:
	@[ "${TAG}" ] || ( echo ">> env var TAG is not set"; exit 1 )
	@echo "Pushing tag ${TAG}"
	@git push upstream ${TAG}
	@set -e; for dir in $(ALL_MODULES); do \
	  (echo Pushing tag "$${dir:2}/$${TAG}" && \
	 	git push upstream "$${dir:2}/$${TAG}"); \
	done

.PHONY: delete-tag
delete-tag:
	@[ "${TAG}" ] || ( echo ">> env var TAG is not set"; exit 1 )
	@echo "Deleting tag ${TAG}"
	@git tag -d ${TAG}
	@set -e; for dir in $(ALL_MODULES); do \
	  (echo Deleting tag "$${dir:2}/$${TAG}" && \
	 	git tag -d "$${dir:2}/$${TAG}" ); \
	done

.PHONY: docker-otelcol
docker-otelcol:
	COMPONENT=otelcol $(MAKE) docker-component

# build collector binaries with different OS and Architecture
.PHONY: binaries-all-sys
binaries-all-sys: binaries-darwin_amd64 binaries-darwin_arm64 binaries-linux_amd64 binaries-linux_arm64 binaries-windows_amd64

.PHONY: binaries-all-sys-unstable
binaries-all-sys-unstable: binaries-darwin_amd64-unstable binaries-darwin_arm64-unstable binaries-linux_amd64-unstable binaries-linux_arm64-unstable binaries-windows_amd64-unstable

.PHONY: binaries-darwin_amd64
binaries-darwin_amd64:
	GOOS=darwin  GOARCH=amd64 $(MAKE) build-binary-internal

.PHONY: binaries-darwin_arm64
binaries-darwin_arm64:
	GOOS=darwin  GOARCH=arm64 $(MAKE) build-binary-internal

.PHONY: binaries-linux_amd64
binaries-linux_amd64:
	GOOS=linux   GOARCH=amd64 $(MAKE) build-binary-internal

.PHONY: binaries-linux_arm64
binaries-linux_arm64:
	GOOS=linux   GOARCH=arm64 $(MAKE) build-binary-internal

.PHONY: binaries-windows_amd64
binaries-windows_amd64:
	GOOS=windows GOARCH=amd64 EXTENSION=.exe $(MAKE) build-binary-internal

.PHONY: binaries-darwin_amd64-unstable
binaries-darwin_amd64-unstable:
	GOOS=darwin  GOARCH=amd64 $(MAKE) build-binary-internal-unstable

.PHONY: binaries-darwin_arm64-unstable
binaries-darwin_arm64-unstable:
	GOOS=darwin  GOARCH=arm64 $(MAKE) build-binary-internal-unstable

.PHONY: binaries-linux_amd64-unstable
binaries-linux_amd64-unstable:
	GOOS=linux   GOARCH=amd64 $(MAKE) build-binary-internal-unstable

.PHONY: binaries-linux_arm64-unstable
binaries-linux_arm64-unstable:
	GOOS=linux   GOARCH=arm64 $(MAKE) build-binary-internal-unstable

.PHONY: binaries-windows_amd64-unstable
binaries-windows_amd64-unstable:
	GOOS=windows GOARCH=amd64 EXTENSION=.exe $(MAKE) build-binary-internal-unstable

.PHONY: build-binary-internal
build-binary-internal:
	GO111MODULE=on CGO_ENABLED=0 go build -trimpath -o ./bin/otelcol_$(GOOS)_$(GOARCH)$(EXTENSION) $(BUILD_INFO) ./cmd/otelcol

.PHONY: build-binary-internal-unstable
build-binary-internal-unstable:
	GO111MODULE=on CGO_ENABLED=0 go build -trimpath -o ./bin/otelcol_$(GOOS)_$(GOARCH)$(EXTENSION)_unstable $(BUILD_INFO) -tags enable_unstable ./cmd/otelcol

.PHONY: deb-rpm-package
%-package: ARCH ?= amd64
%-package:
	$(MAKE) binaries-linux_$(ARCH)
	docker build -t otelcol-fpm internal/buildscripts/packaging/fpm
	docker run --rm -v $(CURDIR):/repo -e PACKAGE=$* -e VERSION=$(VERSION) -e ARCH=$(ARCH) otelcol-fpm

.PHONY: genmdata
genmdata:
	$(MAKE) for-all CMD="go generate ./..."

DEPENDABOT_PATH=".github/dependabot.yml"
.PHONY: internal-gendependabot
internal-gendependabot:
	@echo "Add rule for \"${PACKAGE}\" in \"${DIR}\"";
	@echo "  - package-ecosystem: \"${PACKAGE}\"" >> ${DEPENDABOT_PATH};
	@echo "    directory: \"${DIR}\"" >> ${DEPENDABOT_PATH};
	@echo "    schedule:" >> ${DEPENDABOT_PATH};
	@echo "      interval: \"weekly\"" >> ${DEPENDABOT_PATH};

# This target should run on /bin/bash since the syntax DIR=$${dir:1} is not supported by /bin/sh.
.PHONY: gendependabot
gendependabot: $(eval SHELL:=/bin/bash)
	@echo "Recreating ${DEPENDABOT_PATH} file"
	@echo "# File generated by \"make gendependabot\"; DO NOT EDIT." > ${DEPENDABOT_PATH}
	@echo "" >> ${DEPENDABOT_PATH}
	@echo "version: 2" >> ${DEPENDABOT_PATH}
	@echo "updates:" >> ${DEPENDABOT_PATH}
	$(MAKE) internal-gendependabot DIR="/" PACKAGE="github-actions"
	$(MAKE) internal-gendependabot DIR="/" PACKAGE="docker"
	$(MAKE) internal-gendependabot DIR="/" PACKAGE="gomod"
	@set -e; for dir in $(ALL_MODULES); do \
		$(MAKE) internal-gendependabot DIR=$${dir:1} PACKAGE="gomod"; \
	done

# Definitions for ProtoBuf generation.

# The source directory for OTLP ProtoBufs.
OPENTELEMETRY_PROTO_SRC_DIR=model/internal/opentelemetry-proto

# Find all .proto files.
OPENTELEMETRY_PROTO_FILES := $(subst $(OPENTELEMETRY_PROTO_SRC_DIR)/,,$(wildcard $(OPENTELEMETRY_PROTO_SRC_DIR)/opentelemetry/proto/*/v1/*.proto $(OPENTELEMETRY_PROTO_SRC_DIR)/opentelemetry/proto/collector/*/v1/*.proto))

# Target directory to write generated files to.
PROTO_TARGET_GEN_DIR=model/internal/data/protogen

# Go package name to use for generated files.
PROTO_PACKAGE=go.opentelemetry.io/collector/$(PROTO_TARGET_GEN_DIR)

# Intermediate directory used during generation.
PROTO_INTERMEDIATE_DIR=model/internal/.patched-otlp-proto

DOCKER_PROTOBUF ?= otel/build-protobuf:0.4.1
PROTOC := docker run --rm -u ${shell id -u} -v${PWD}:${PWD} -w${PWD}/$(PROTO_INTERMEDIATE_DIR) ${DOCKER_PROTOBUF} --proto_path=${PWD}
PROTO_INCLUDES := -I/usr/include/github.com/gogo/protobuf -I./

# Generate OTLP Protobuf Go files. This will place generated files in PROTO_TARGET_GEN_DIR.
genproto:
	git submodule update --init
	# Call a sub-make to ensure OPENTELEMETRY_PROTO_FILES is populated after the submodule
	# files are present.
	$(MAKE) genproto_sub
	$(MAKE) fmt

genproto_sub:
	@echo Generating code for the following files:
	@$(foreach file,$(OPENTELEMETRY_PROTO_FILES),$(call exec-command,echo $(file)))

	@echo Delete intermediate directory.
	@rm -rf $(PROTO_INTERMEDIATE_DIR)

	@echo Copy .proto file to intermediate directory.
	mkdir -p $(PROTO_INTERMEDIATE_DIR)/opentelemetry
	cp -R $(OPENTELEMETRY_PROTO_SRC_DIR)/opentelemetry/* $(PROTO_INTERMEDIATE_DIR)/opentelemetry

	# Patch proto files. See proto_patch.sed for patching rules.
	@echo Modify them in the intermediate directory.
	$(foreach file,$(OPENTELEMETRY_PROTO_FILES),$(call exec-command,sed -f proto_patch.sed $(OPENTELEMETRY_PROTO_SRC_DIR)/$(file) > $(PROTO_INTERMEDIATE_DIR)/$(file)))

	@echo Generate Go code from .proto files in intermediate directory.
	$(foreach file,$(OPENTELEMETRY_PROTO_FILES),$(call exec-command,$(PROTOC) $(PROTO_INCLUDES) --gogofaster_out=plugins=grpc:./ $(file)))

	@echo Move generated code to target directory.
	mkdir -p $(PROTO_TARGET_GEN_DIR)
	cp -R $(PROTO_INTERMEDIATE_DIR)/$(PROTO_PACKAGE)/* $(PROTO_TARGET_GEN_DIR)/
	rm -rf $(PROTO_INTERMEDIATE_DIR)/go.opentelemetry.io

	@rm -rf $(OPENTELEMETRY_PROTO_SRC_DIR)/*
	@rm -rf $(OPENTELEMETRY_PROTO_SRC_DIR)/.* > /dev/null 2>&1 || true

# Generate structs, functions and tests for pdata package. Must be used after any changes
# to proto and after running `make genproto`
genpdata:
	go run cmd/pdatagen/main.go
	$(MAKE) fmt

# Generate semantic convention constants. Requires a clone of the opentelemetry-specification repo
gensemconv:
	@[ "${SPECPATH}" ] || ( echo ">> env var SPECPATH is not set"; exit 1 )
	@[ "${SPECTAG}" ] || ( echo ">> env var SPECTAG is not set"; exit 1 )
	@echo "Generating semantic convention constants from specification version ${SPECTAG} at ${SPECPATH}"
	semconvgen -o model/semconv/${SPECTAG} -t model/internal/semconv/template.j2 -s ${SPECTAG} -i ${SPECPATH}/semantic_conventions/resource -p conventionType=resource
	semconvgen -o model/semconv/${SPECTAG} -t model/internal/semconv/template.j2 -s ${SPECTAG} -i ${SPECPATH}/semantic_conventions/trace -p conventionType=trace

# Checks that the HEAD of the contrib repo checked out in CONTRIB_PATH compiles
# against the current version of this repo.
.PHONY: check-contrib
check-contrib:
	@echo Setting contrib at $(CONTRIB_PATH) to use this core checkout
	make -C $(CONTRIB_PATH) for-all CMD="go mod edit -replace go.opentelemetry.io/collector=$(CURDIR)"
	make -C $(CONTRIB_PATH) for-all CMD="go mod edit -replace go.opentelemetry.io/collector/model=$(CURDIR)/model"
	make -C $(CONTRIB_PATH) for-all CMD="go mod tidy -go=1.16"
	make -C $(CONTRIB_PATH) for-all CMD="go mod tidy -go=1.17"
	make -C $(CONTRIB_PATH) test
	@echo Restoring contrib to no longer use this core checkout
	make -C $(CONTRIB_PATH) for-all CMD="go mod edit -dropreplace go.opentelemetry.io/collector"

# List of directories where certificates are stored for unit tests.
CERT_DIRS := config/configgrpc/testdata \
             config/confighttp/testdata

# Generate certificates for unit tests relying on certificates.
.PHONY: certs
certs:
	$(foreach dir, $(CERT_DIRS), $(call exec-command, @internal/buildscripts/gen-certs.sh -o $(dir)))

# Generate certificates for unit tests relying on certificates without copying certs to specific test directories.
.PHONY: certs-dryrun
certs-dryrun:
	@internal/buildscripts/gen-certs.sh -d

# Verify existence of READMEs for components specified as default components in the collector.
.PHONY: checkdoc
checkdoc:
	checkdoc --project-path $(CURDIR) --component-rel-path $(COMP_REL_PATH) --module-name $(MOD_NAME)

# Construct new API state snapshots
.PHONY: apidiff-build
apidiff-build:
	@$(foreach pkg,$(ALL_PKGS),$(call exec-command,./internal/buildscripts/gen-apidiff.sh -p $(pkg)))

# If we are running in CI, change input directory
ifeq ($(CI), true)
APICOMPARE_OPTS=$(COMPARE_OPTS)
else
APICOMPARE_OPTS=-d "./internal/data/apidiff"
endif

# Compare API state snapshots
.PHONY: apidiff-compare
apidiff-compare:
	@$(foreach pkg,$(ALL_PKGS),$(call exec-command,./internal/buildscripts/compare-apidiff.sh -p $(pkg)))<|MERGE_RESOLUTION|>--- conflicted
+++ resolved
@@ -125,11 +125,7 @@
 	cd $(TOOLS_MOD_DIR) && go install github.com/client9/misspell/cmd/misspell
 	cd $(TOOLS_MOD_DIR) && go install github.com/golangci/golangci-lint/cmd/golangci-lint
 	cd $(TOOLS_MOD_DIR) && go install github.com/google/addlicense
-<<<<<<< HEAD
 	cd $(TOOLS_MOD_DIR) && go install github.com/google/go-licenses
-	cd $(TOOLS_MOD_DIR) && go install github.com/jstemmer/go-junit-report
-=======
->>>>>>> 5c8f7f9b
 	cd $(TOOLS_MOD_DIR) && go install github.com/mjibson/esc
 	cd $(TOOLS_MOD_DIR) && go install github.com/ory/go-acc
 	cd $(TOOLS_MOD_DIR) && go install github.com/pavius/impi/cmd/impi
