--- conflicted
+++ resolved
@@ -60,17 +60,9 @@
 	// If the provider watches for configuration change, collector may reload the new configuration upon changes.
 	ConfigProvider ConfigProvider
 
-<<<<<<< HEAD
 	// TelemetryProvider setups and provides the Collector's own telemetry.
 	TelemetryProvider TelemetryProvider
-=======
-	// LoggingOptions provides a way to change behavior of zap logging.
-	LoggingOptions []zap.Option
-
-	// SkipSettingGRPCLogger avoids setting the grpc logger
-	SkipSettingGRPCLogger bool
 
 	// For testing purpose only.
 	telemetry collectorTelemetryExporter
->>>>>>> 2acc422a
 }