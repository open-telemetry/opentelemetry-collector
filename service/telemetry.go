--- conflicted
+++ resolved
@@ -93,89 +93,17 @@
 		return err
 	}
 
-<<<<<<< HEAD
-	// This prometheus registry is shared between OpenCensus and OpenTelemetry exporters,
-	// acting as a bridge between OC and Otel.
-	// This is used as a path to migrate the existing OpenCensus instrumentation
-	// to the OpenTelemetry Go SDK without breaking existing metrics.
+	return tel.initPrometheus(settings.Logger, cfg.Metrics.Address, cfg.Metrics.Level, settings.Resource, asyncErrorChannel)
+}
+
+func (tel *telemetryInitializer) initPrometheus(logger *zap.Logger, address string, level configtelemetry.Level, res *resource.Resource, asyncErrorChannel chan error) error {
 	promRegistry := prometheus.NewRegistry()
 	if tel.useOtel {
-		if err := tel.initOpenTelemetry(settings.Resource, promRegistry); err != nil {
+		if err := tel.initOpenTelemetry(res, promRegistry); err != nil {
 			return err
 		}
 	} else {
-		if err := tel.initOpenCensus(cfg, settings.Resource, promRegistry); err != nil {
-			return err
-		}
-	}
-
-	settings.Logger.Info(
-		"Serving Prometheus metrics",
-		zap.String(zapKeyTelemetryAddress, cfg.Metrics.Address),
-		zap.String(zapKeyTelemetryLevel, cfg.Metrics.Level.String()),
-	)
-
-	mux := http.NewServeMux()
-	mux.Handle("/metrics", promhttp.HandlerFor(promRegistry, promhttp.HandlerOpts{}))
-
-	tel.server = &http.Server{
-		Addr:    cfg.Metrics.Address,
-		Handler: mux,
-	}
-
-	go func() {
-		if serveErr := tel.server.ListenAndServe(); serveErr != nil && !errors.Is(serveErr, http.ErrServerClosed) {
-			asyncErrorChannel <- serveErr
-		}
-	}()
-
-	return nil
-}
-
-func (tel *telemetryInitializer) initOpenCensus(cfg telemetry.Config, res *resource.Resource, promRegistry *prometheus.Registry) error {
-=======
-	return tel.initPrometheus(logger, cfg.Metrics.Address, cfg.Metrics.Level, telAttrs, asyncErrorChannel)
-}
-
-func buildTelAttrs(buildInfo component.BuildInfo, cfg telemetry.Config) map[string]string {
-	telAttrs := map[string]string{}
-
-	for k, v := range cfg.Resource {
-		// nil value indicates that the attribute should not be included in the telemetry.
-		if v != nil {
-			telAttrs[k] = *v
-		}
-	}
-
-	if _, ok := cfg.Resource[semconv.AttributeServiceName]; !ok {
-		// AttributeServiceName is not specified in the config. Use the default service name.
-		telAttrs[semconv.AttributeServiceName] = buildInfo.Command
-	}
-
-	if _, ok := cfg.Resource[semconv.AttributeServiceInstanceID]; !ok {
-		// AttributeServiceInstanceID is not specified in the config. Auto-generate one.
-		instanceUUID, _ := uuid.NewRandom()
-		instanceID := instanceUUID.String()
-		telAttrs[semconv.AttributeServiceInstanceID] = instanceID
-	}
-
-	if _, ok := cfg.Resource[semconv.AttributeServiceVersion]; !ok {
-		// AttributeServiceVersion is not specified in the config. Use the actual
-		// build version.
-		telAttrs[semconv.AttributeServiceVersion] = buildInfo.Version
-	}
-
-	return telAttrs
-}
-
-func (tel *telemetryInitializer) initPrometheus(logger *zap.Logger, address string, level configtelemetry.Level, telAttrs map[string]string, asyncErrorChannel chan error) error {
-	promRegistry := prometheus.NewRegistry()
-	if tel.useOtel {
-		if err := tel.initOpenTelemetry(telAttrs, promRegistry); err != nil {
-			return err
-		}
-	} else {
-		if err := tel.initOpenCensus(level, telAttrs, promRegistry); err != nil {
+		if err := tel.initOpenCensus(level, res, promRegistry); err != nil {
 			return err
 		}
 	}
@@ -201,8 +129,7 @@
 	return nil
 }
 
-func (tel *telemetryInitializer) initOpenCensus(level configtelemetry.Level, telAttrs map[string]string, promRegistry *prometheus.Registry) error {
->>>>>>> 8e95d8ff
+func (tel *telemetryInitializer) initOpenCensus(level configtelemetry.Level, res *resource.Resource, promRegistry *prometheus.Registry) error {
 	tel.ocRegistry = ocmetric.NewRegistry()
 	metricproducer.GlobalManager().AddProducer(tel.ocRegistry)
 
@@ -232,11 +159,7 @@
 	return nil
 }
 
-<<<<<<< HEAD
-func (tel *telemetryInitializer) initOpenTelemetry(res *resource.Resource, promRegistry prometheus.Registerer) error {
-=======
-func (tel *telemetryInitializer) initOpenTelemetry(attrs map[string]string, promRegistry *prometheus.Registry) error {
->>>>>>> 8e95d8ff
+func (tel *telemetryInitializer) initOpenTelemetry(res *resource.Resource, promRegistry *prometheus.Registry) error {
 	// Initialize the ocRegistry, still used by the process metrics.
 	tel.ocRegistry = ocmetric.NewRegistry()
 	metricproducer.GlobalManager().AddProducer(tel.ocRegistry)
