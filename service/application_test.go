// Copyright The OpenTelemetry Authors
//
// Licensed under the Apache License, Version 2.0 (the "License");
// you may not use this file except in compliance with the License.
// You may obtain a copy of the License at
//
//       http://www.apache.org/licenses/LICENSE-2.0
//
// Unless required by applicable law or agreed to in writing, software
// distributed under the License is distributed on an "AS IS" BASIS,
// WITHOUT WARRANTIES OR CONDITIONS OF ANY KIND, either express or implied.
// See the License for the specific language governing permissions and
// limitations under the License.

// Package collector handles the command-line, configuration, and runs the OC collector.
package service

import (
	"bufio"
	"errors"
	"flag"
	"fmt"
	"net/http"
	"sort"
	"strconv"
	"strings"
	"syscall"
	"testing"
	"time"

	"github.com/prometheus/common/expfmt"
	"github.com/spf13/cobra"
	"github.com/spf13/viper"
	"github.com/stretchr/testify/assert"
	"github.com/stretchr/testify/require"
	"go.uber.org/zap"
	"go.uber.org/zap/zapcore"

	"go.opentelemetry.io/collector/component"
<<<<<<< HEAD
	"go.opentelemetry.io/collector/config"
	"go.opentelemetry.io/collector/config/configload"
=======
>>>>>>> 34c17ea0
	"go.opentelemetry.io/collector/config/configmodels"
	"go.opentelemetry.io/collector/config/configparser"
	"go.opentelemetry.io/collector/processor/attributesprocessor"
	"go.opentelemetry.io/collector/processor/batchprocessor"
	"go.opentelemetry.io/collector/receiver/jaegerreceiver"
	"go.opentelemetry.io/collector/service/defaultcomponents"
	"go.opentelemetry.io/collector/service/internal/builder"
	"go.opentelemetry.io/collector/testutil"
)

func TestApplication_Start(t *testing.T) {
	factories, err := defaultcomponents.Components()
	require.NoError(t, err)

	loggingHookCalled := false
	hook := func(entry zapcore.Entry) error {
		loggingHookCalled = true
		return nil
	}

	app, err := New(Parameters{Factories: factories, ApplicationStartInfo: component.DefaultApplicationStartInfo(), LoggingOptions: []zap.Option{zap.Hooks(hook)}})
	require.NoError(t, err)
	assert.Equal(t, app.rootCmd, app.Command())

	const testPrefix = "a_test"
	metricsPort := testutil.GetAvailablePort(t)
	healthCheckPortStr := strconv.FormatUint(uint64(testutil.GetAvailablePort(t)), 10)
	app.rootCmd.SetArgs([]string{
		"--config=testdata/otelcol-config.yaml",
		"--metrics-addr=localhost:" + strconv.FormatUint(uint64(metricsPort), 10),
		"--metrics-prefix=" + testPrefix,
		"--set=extensions.health_check.port=" + healthCheckPortStr,
	})

	appDone := make(chan struct{})
	go func() {
		defer close(appDone)
		assert.NoError(t, app.Run())
	}()

	assert.Equal(t, Starting, <-app.GetStateChannel())
	assert.Equal(t, Running, <-app.GetStateChannel())
	require.True(t, isAppAvailable(t, "http://localhost:"+healthCheckPortStr))
	assert.Equal(t, app.logger, app.GetLogger())
	assert.True(t, loggingHookCalled)

	// All labels added to all collector metrics by default are listed below.
	// These labels are hard coded here in order to avoid inadvertent changes:
	// at this point changing labels should be treated as a breaking changing
	// and requires a good justification. The reason is that changes to metric
	// names or labels can break alerting, dashboards, etc that are used to
	// monitor the Collector in production deployments.
	mandatoryLabels := []string{
		"service_instance_id",
	}
	assertMetrics(t, testPrefix, metricsPort, mandatoryLabels)

	app.signalsChannel <- syscall.SIGTERM
	<-appDone
	assert.Equal(t, Closing, <-app.GetStateChannel())
	assert.Equal(t, Closed, <-app.GetStateChannel())
}

type mockAppTelemetry struct{}

func (tel *mockAppTelemetry) init(chan<- error, uint64, *zap.Logger) error {
	return nil
}

func (tel *mockAppTelemetry) shutdown() error {
	return errors.New("err1")
}

func TestApplication_ReportError(t *testing.T) {
	// use a mock AppTelemetry struct to return an error on shutdown
	preservedAppTelemetry := applicationTelemetry
	applicationTelemetry = &mockAppTelemetry{}
	defer func() { applicationTelemetry = preservedAppTelemetry }()

	factories, err := defaultcomponents.Components()
	require.NoError(t, err)

	app, err := New(Parameters{Factories: factories, ApplicationStartInfo: component.DefaultApplicationStartInfo()})
	require.NoError(t, err)

	app.rootCmd.SetArgs([]string{"--config=testdata/otelcol-config-minimal.yaml"})

	appDone := make(chan struct{})
	go func() {
		defer close(appDone)
		assert.EqualError(t, app.Run(), "failed to shutdown application telemetry: err1")
	}()

	assert.Equal(t, Starting, <-app.GetStateChannel())
	assert.Equal(t, Running, <-app.GetStateChannel())
	app.service.ReportFatalError(errors.New("err2"))
	<-appDone
	assert.Equal(t, Closing, <-app.GetStateChannel())
	assert.Equal(t, Closed, <-app.GetStateChannel())
}

func TestApplication_StartAsGoRoutine(t *testing.T) {
	factories, err := defaultcomponents.Components()
	require.NoError(t, err)

	params := Parameters{
		ApplicationStartInfo: component.DefaultApplicationStartInfo(),
		ConfigFactory: func(_ *viper.Viper, _ *cobra.Command, factories component.Factories) (*configmodels.Config, error) {
			return constructMimumalOpConfig(t, factories), nil
		},
		Factories: factories,
	}
	app, err := New(params)
	require.NoError(t, err)
	app.Command().SetArgs([]string{
		"--metrics-level=NONE",
	})

	appDone := make(chan struct{})
	go func() {
		defer close(appDone)
		appErr := app.Run()
		if appErr != nil {
			err = appErr
		}
	}()

	assert.Equal(t, Starting, <-app.GetStateChannel())
	assert.Equal(t, Running, <-app.GetStateChannel())

	app.Shutdown()
	app.Shutdown()
	<-appDone
	assert.Equal(t, Closing, <-app.GetStateChannel())
	assert.Equal(t, Closed, <-app.GetStateChannel())
}

// isAppAvailable checks if the healthcheck server at the given endpoint is
// returning `available`.
func isAppAvailable(t *testing.T, healthCheckEndPoint string) bool {
	client := &http.Client{}
	resp, err := client.Get(healthCheckEndPoint)
	require.NoError(t, err)

	defer resp.Body.Close()
	return resp.StatusCode == http.StatusOK
}

func assertMetrics(t *testing.T, prefix string, metricsPort uint16, mandatoryLabels []string) {
	client := &http.Client{}
	resp, err := client.Get(fmt.Sprintf("http://localhost:%d/metrics", metricsPort))
	require.NoError(t, err)

	defer resp.Body.Close()
	reader := bufio.NewReader(resp.Body)

	var parser expfmt.TextParser
	parsed, err := parser.TextToMetricFamilies(reader)
	require.NoError(t, err)

	for metricName, metricFamily := range parsed {
		// require is used here so test fails with a single message.
		require.True(
			t,
			strings.HasPrefix(metricName, prefix),
			"expected prefix %q but string starts with %q",
			prefix,
			metricName[:len(prefix)+1]+"...")

		for _, metric := range metricFamily.Metric {
			var labelNames []string
			for _, labelPair := range metric.Label {
				labelNames = append(labelNames, *labelPair.Name)
			}

			for _, mandatoryLabel := range mandatoryLabels {
				// require is used here so test fails with a single message.
				require.Contains(t, labelNames, mandatoryLabel, "mandatory label %q not present", mandatoryLabel)
			}
		}
	}
}

func TestSetFlag(t *testing.T) {
	factories, err := defaultcomponents.Components()
	require.NoError(t, err)
	params := Parameters{
		Factories: factories,
	}
	t.Run("unknown_component", func(t *testing.T) {
		app, err := New(params)
		require.NoError(t, err)
		err = app.rootCmd.ParseFlags([]string{
			"--config=testdata/otelcol-config.yaml",
			"--set=processors.doesnotexist.timeout=2s",
		})
		require.NoError(t, err)
<<<<<<< HEAD
		cfg, err := FileLoaderConfigFactory(configload.NewViper(), app.rootCmd, factories)
=======
		cfg, err := FileLoaderConfigFactory(configparser.NewViper(), app.rootCmd, factories)
>>>>>>> 34c17ea0
		require.Error(t, err)
		require.Nil(t, cfg)

	})
	t.Run("component_not_added_to_pipeline", func(t *testing.T) {
		app, err := New(params)
		require.NoError(t, err)
		err = app.rootCmd.ParseFlags([]string{
			"--config=testdata/otelcol-config.yaml",
			"--set=processors.batch/foo.timeout=2s",
		})
		require.NoError(t, err)
<<<<<<< HEAD
		cfg, err := FileLoaderConfigFactory(configload.NewViper(), app.rootCmd, factories)
=======
		cfg, err := FileLoaderConfigFactory(configparser.NewViper(), app.rootCmd, factories)
>>>>>>> 34c17ea0
		require.NoError(t, err)
		assert.NotNil(t, cfg)
		err = cfg.Validate()
		require.NoError(t, err)

		var processors []string
		for k := range cfg.Processors {
			processors = append(processors, k)
		}
		sort.Strings(processors)
		// batch/foo is not added to the pipeline
		assert.Equal(t, []string{"attributes", "batch", "batch/foo"}, processors)
		assert.Equal(t, []string{"attributes", "batch"}, cfg.Service.Pipelines["traces"].Processors)
	})
	t.Run("ok", func(t *testing.T) {
		app, err := New(params)
		require.NoError(t, err)

		err = app.rootCmd.ParseFlags([]string{
			"--config=testdata/otelcol-config.yaml",
			"--set=processors.batch.timeout=2s",
			// Arrays are overridden and object arrays cannot be indexed
			// this creates actions array of size 1
			"--set=processors.attributes.actions.key=foo",
			"--set=processors.attributes.actions.value=bar",
			"--set=receivers.jaeger.protocols.grpc.endpoint=localhost:12345",
			"--set=extensions.health_check.port=8080",
		})
		require.NoError(t, err)
<<<<<<< HEAD
		cfg, err := FileLoaderConfigFactory(configload.NewViper(), app.rootCmd, factories)
=======
		cfg, err := FileLoaderConfigFactory(configparser.NewViper(), app.rootCmd, factories)
>>>>>>> 34c17ea0
		require.NoError(t, err)
		require.NotNil(t, cfg)
		err = cfg.Validate()
		require.NoError(t, err)

		assert.Equal(t, 2, len(cfg.Processors))
		batch := cfg.Processors["batch"].(*batchprocessor.Config)
		assert.Equal(t, time.Second*2, batch.Timeout)
		jaeger := cfg.Receivers["jaeger"].(*jaegerreceiver.Config)
		assert.Equal(t, "localhost:12345", jaeger.GRPC.NetAddr.Endpoint)
		attributes := cfg.Processors["attributes"].(*attributesprocessor.Config)
		require.Equal(t, 1, len(attributes.Actions))
		assert.Equal(t, "foo", attributes.Actions[0].Key)
		assert.Equal(t, "bar", attributes.Actions[0].Value)
	})
}

func TestSetFlag_component_does_not_exist(t *testing.T) {
	factories, err := defaultcomponents.Components()
	require.NoError(t, err)

<<<<<<< HEAD
	v := configload.NewViper()
=======
	v := configparser.NewViper()
>>>>>>> 34c17ea0
	cmd := &cobra.Command{}
	addSetFlag(cmd.Flags())
	fs := &flag.FlagSet{}
	builder.Flags(fs)
	cmd.Flags().AddGoFlagSet(fs)
	cmd.ParseFlags([]string{
		"--config=testdata/otelcol-config.yaml",
		"--set=processors.batch.timeout=2s",
		// Arrays are overridden and object arrays cannot be indexed
		// this creates actions array of size 1
		"--set=processors.attributes.actions.key=foo",
		"--set=processors.attributes.actions.value=bar",
		"--set=receivers.jaeger.protocols.grpc.endpoint=localhost:12345",
	})
	cfg, err := FileLoaderConfigFactory(v, cmd, factories)
	require.NoError(t, err)
	require.NotNil(t, cfg)
}

func constructMimumalOpConfig(t *testing.T, factories component.Factories) *configmodels.Config {
	configStr := `
receivers:
  otlp:
    protocols:
      grpc:
exporters:
  logging:
processors:
  batch:

extensions:

service:
  extensions:
  pipelines:
    traces:
      receivers: [otlp]
      processors: [batch]
      exporters: [logging]
`
<<<<<<< HEAD
	v := configload.NewViper()
=======
	v := configparser.NewViper()
>>>>>>> 34c17ea0
	v.SetConfigType("yaml")
	v.ReadConfig(strings.NewReader(configStr))
	cfg, err := configparser.Load(v, factories)
	assert.NoError(t, err)
	err = cfg.Validate()
	assert.NoError(t, err)
	return cfg
}<|MERGE_RESOLUTION|>--- conflicted
+++ resolved
@@ -37,11 +37,7 @@
 	"go.uber.org/zap/zapcore"
 
 	"go.opentelemetry.io/collector/component"
-<<<<<<< HEAD
-	"go.opentelemetry.io/collector/config"
 	"go.opentelemetry.io/collector/config/configload"
-=======
->>>>>>> 34c17ea0
 	"go.opentelemetry.io/collector/config/configmodels"
 	"go.opentelemetry.io/collector/config/configparser"
 	"go.opentelemetry.io/collector/processor/attributesprocessor"
@@ -239,11 +235,7 @@
 			"--set=processors.doesnotexist.timeout=2s",
 		})
 		require.NoError(t, err)
-<<<<<<< HEAD
 		cfg, err := FileLoaderConfigFactory(configload.NewViper(), app.rootCmd, factories)
-=======
-		cfg, err := FileLoaderConfigFactory(configparser.NewViper(), app.rootCmd, factories)
->>>>>>> 34c17ea0
 		require.Error(t, err)
 		require.Nil(t, cfg)
 
@@ -256,11 +248,7 @@
 			"--set=processors.batch/foo.timeout=2s",
 		})
 		require.NoError(t, err)
-<<<<<<< HEAD
 		cfg, err := FileLoaderConfigFactory(configload.NewViper(), app.rootCmd, factories)
-=======
-		cfg, err := FileLoaderConfigFactory(configparser.NewViper(), app.rootCmd, factories)
->>>>>>> 34c17ea0
 		require.NoError(t, err)
 		assert.NotNil(t, cfg)
 		err = cfg.Validate()
@@ -290,11 +278,7 @@
 			"--set=extensions.health_check.port=8080",
 		})
 		require.NoError(t, err)
-<<<<<<< HEAD
 		cfg, err := FileLoaderConfigFactory(configload.NewViper(), app.rootCmd, factories)
-=======
-		cfg, err := FileLoaderConfigFactory(configparser.NewViper(), app.rootCmd, factories)
->>>>>>> 34c17ea0
 		require.NoError(t, err)
 		require.NotNil(t, cfg)
 		err = cfg.Validate()
@@ -316,11 +300,7 @@
 	factories, err := defaultcomponents.Components()
 	require.NoError(t, err)
 
-<<<<<<< HEAD
 	v := configload.NewViper()
-=======
-	v := configparser.NewViper()
->>>>>>> 34c17ea0
 	cmd := &cobra.Command{}
 	addSetFlag(cmd.Flags())
 	fs := &flag.FlagSet{}
@@ -361,11 +341,7 @@
       processors: [batch]
       exporters: [logging]
 `
-<<<<<<< HEAD
 	v := configload.NewViper()
-=======
-	v := configparser.NewViper()
->>>>>>> 34c17ea0
 	v.SetConfigType("yaml")
 	v.ReadConfig(strings.NewReader(configStr))
 	cfg, err := configparser.Load(v, factories)
