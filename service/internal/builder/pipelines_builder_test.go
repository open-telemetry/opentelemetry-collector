// Copyright The OpenTelemetry Authors
//
// Licensed under the Apache License, Version 2.0 (the "License");
// you may not use this file except in compliance with the License.
// You may obtain a copy of the License at
//
//       http://www.apache.org/licenses/LICENSE-2.0
//
// Unless required by applicable law or agreed to in writing, software
// distributed under the License is distributed on an "AS IS" BASIS,
// WITHOUT WARRANTIES OR CONDITIONS OF ANY KIND, either express or implied.
// See the License for the specific language governing permissions and
// limitations under the License.

package builder

import (
	"context"
	"path"
	"testing"

	"github.com/stretchr/testify/assert"
	"github.com/stretchr/testify/require"
	"go.opentelemetry.io/otel/trace"
	"go.uber.org/zap"

	"go.opentelemetry.io/collector/component"
	"go.opentelemetry.io/collector/component/componenttest"
	"go.opentelemetry.io/collector/config"
	"go.opentelemetry.io/collector/config/configtest"
	"go.opentelemetry.io/collector/internal/testcomponents"
	"go.opentelemetry.io/collector/internal/testdata"
	"go.opentelemetry.io/collector/model/pdata"
)

func TestBuildPipelines(t *testing.T) {
	tests := []struct {
		name          string
		pipelineName  string
		exporterNames []config.ComponentID
	}{
		{
			name:          "one-exporter",
			pipelineName:  "traces",
			exporterNames: []config.ComponentID{config.NewID("exampleexporter")},
		},
		{
			name:          "multi-exporter",
			pipelineName:  "traces/2",
			exporterNames: []config.ComponentID{config.NewID("exampleexporter"), config.NewIDWithName("exampleexporter", "2")},
		},
	}

	for _, test := range tests {
		t.Run(test.name, func(t *testing.T) {
			testPipeline(t, test.pipelineName, test.exporterNames)
		})
	}
}

func createExampleConfig(dataType string) *config.Config {
	exampleReceiverFactory := testcomponents.ExampleReceiverFactory
	exampleProcessorFactory := testcomponents.ExampleProcessorFactory
	exampleExporterFactory := testcomponents.ExampleExporterFactory

	cfg := &config.Config{
		Receivers: map[config.ComponentID]config.Receiver{
			config.NewID(exampleReceiverFactory.Type()): exampleReceiverFactory.CreateDefaultConfig(),
		},
		Processors: map[config.ComponentID]config.Processor{
			config.NewID(exampleProcessorFactory.Type()): exampleProcessorFactory.CreateDefaultConfig(),
		},
		Exporters: map[config.ComponentID]config.Exporter{
			config.NewID(exampleExporterFactory.Type()): exampleExporterFactory.CreateDefaultConfig(),
		},
		Service: config.Service{
			Pipelines: map[string]*config.Pipeline{
				dataType: {
					Name:       dataType,
					InputType:  config.DataType(dataType),
					Receivers:  []config.ComponentID{config.NewID(exampleReceiverFactory.Type())},
					Processors: []config.ComponentID{config.NewID(exampleProcessorFactory.Type())},
					Exporters:  []config.ComponentID{config.NewID(exampleExporterFactory.Type())},
				},
			},
		},
	}
	return cfg
}

func TestBuildPipelines_BuildVarious(t *testing.T) {

	factories := createTestFactories()

	tests := []struct {
		dataType   string
		shouldFail bool
	}{
		{
			dataType:   "logs",
			shouldFail: false,
		},
		{
			dataType:   "nosuchdatatype",
			shouldFail: true,
		},
	}

	for _, test := range tests {
		t.Run(test.dataType, func(t *testing.T) {
			dataType := test.dataType

			cfg := createExampleConfig(dataType)

			// BuildProcessors the pipeline
			allExporters, err := BuildExporters(zap.NewNop(), trace.NewNoopTracerProvider(), component.DefaultBuildInfo(), cfg, factories.Exporters)
			if test.shouldFail {
				assert.Error(t, err)
				return
			}

			require.NoError(t, err)
			require.EqualValues(t, 1, len(allExporters))
			pipelineProcessors, err := BuildPipelines(zap.NewNop(), trace.NewNoopTracerProvider(), component.DefaultBuildInfo(), cfg, allExporters, factories.Processors)

			assert.NoError(t, err)
			require.NotNil(t, pipelineProcessors)

			err = pipelineProcessors.StartProcessors(context.Background(), componenttest.NewNopHost())
			assert.NoError(t, err)

			pipelineName := dataType
			processor := pipelineProcessors[pipelineName]

			// Ensure pipeline has its fields correctly populated.
			require.NotNil(t, processor)
			assert.Nil(t, processor.firstTC)
			assert.Nil(t, processor.firstMC)
			assert.NotNil(t, processor.firstLC)

			// Compose the list of created exporters.
			exporterIDs := []config.ComponentID{config.NewID("exampleexporter")}
			var exporters []*builtExporter
			for _, expID := range exporterIDs {
				// Ensure exporter is created.
<<<<<<< HEAD
				exp := allExporters[name]
=======
				exp := allExporters[expID]
>>>>>>> 8739b2bb
				require.NotNil(t, exp)
				exporters = append(exporters, exp)
			}

			// Send Logs via processor and verify that all exporters of the pipeline receive it.

			// First check that there are no logs in the exporters yet.
			var exporterConsumers []*testcomponents.ExampleExporterConsumer
			for _, exporter := range exporters {
				expConsumer := exporter.getLogExporter().(*exporterWrapper).lc.(*testcomponents.ExampleExporterConsumer)
				exporterConsumers = append(exporterConsumers, expConsumer)
				require.Equal(t, len(expConsumer.Logs), 0)
			}

			// Send one custom data.
			log := pdata.Logs{}
			require.NoError(t, processor.firstLC.ConsumeLogs(context.Background(), log))

			// Now verify received data.
			for _, expConsumer := range exporterConsumers {
				// Check that the trace is received by exporter.
				require.Equal(t, 1, len(expConsumer.Logs))

				// Verify that span is successfully delivered.
				assert.EqualValues(t, log, expConsumer.Logs[0])
			}

			err = pipelineProcessors.ShutdownProcessors(context.Background())
			assert.NoError(t, err)
		})
	}
}

func testPipeline(t *testing.T, pipelineName string, exporterIDs []config.ComponentID) {
	factories, err := testcomponents.ExampleComponents()
	assert.NoError(t, err)
	cfg, err := configtest.LoadConfigAndValidate("testdata/pipelines_builder.yaml", factories)
	// Unmarshal the config
	require.Nil(t, err)

	// BuildProcessors the pipeline
	allExporters, err := BuildExporters(zap.NewNop(), trace.NewNoopTracerProvider(), component.DefaultBuildInfo(), cfg, factories.Exporters)
	assert.NoError(t, err)
	pipelineProcessors, err := BuildPipelines(zap.NewNop(), trace.NewNoopTracerProvider(), component.DefaultBuildInfo(), cfg, allExporters, factories.Processors)

	assert.NoError(t, err)
	require.NotNil(t, pipelineProcessors)

	assert.NoError(t, pipelineProcessors.StartProcessors(context.Background(), componenttest.NewNopHost()))

	processor := pipelineProcessors[pipelineName]

	// Ensure pipeline has its fields correctly populated.
	require.NotNil(t, processor)
	assert.NotNil(t, processor.firstTC)
	assert.Nil(t, processor.firstMC)

	// Compose the list of created exporters.
	var exporters []*builtExporter
	for _, expID := range exporterIDs {
		// Ensure exporter is created.
<<<<<<< HEAD
		exp := allExporters[name]
=======
		exp := allExporters[expID]
>>>>>>> 8739b2bb
		require.NotNil(t, exp)
		exporters = append(exporters, exp)
	}

	// Send TraceData via processor and verify that all exporters of the pipeline receive it.

	// First check that there are no traces in the exporters yet.
	var exporterConsumers []*testcomponents.ExampleExporterConsumer
	for _, exporter := range exporters {
		expConsumer := exporter.getTracesExporter().(*exporterWrapper).tc.(*testcomponents.ExampleExporterConsumer)
		exporterConsumers = append(exporterConsumers, expConsumer)
		require.Equal(t, len(expConsumer.Traces), 0)
	}

	td := testdata.GenerateTracesOneSpan()
	require.NoError(t, processor.firstTC.ConsumeTraces(context.Background(), td))

	// Now verify received data.
	for _, expConsumer := range exporterConsumers {
		// Check that the trace is received by exporter.
		require.Equal(t, 1, len(expConsumer.Traces))

		// Verify that span is successfully delivered.
		assert.EqualValues(t, td, expConsumer.Traces[0])
	}

	err = pipelineProcessors.ShutdownProcessors(context.Background())
	assert.NoError(t, err)
}

func TestBuildPipelines_NotSupportedDataType(t *testing.T) {
	factories := createTestFactories()

	tests := []struct {
		configFile string
	}{
		{
			configFile: "not_supported_processor_logs.yaml",
		},
		{
			configFile: "not_supported_processor_metrics.yaml",
		},
		{
			configFile: "not_supported_processor_traces.yaml",
		},
	}

	for _, test := range tests {
		t.Run(test.configFile, func(t *testing.T) {

			cfg, err := configtest.LoadConfigAndValidate(path.Join("testdata", test.configFile), factories)
			require.Nil(t, err)

			allExporters, err := BuildExporters(zap.NewNop(), trace.NewNoopTracerProvider(), component.DefaultBuildInfo(), cfg, factories.Exporters)
			assert.NoError(t, err)

			pipelineProcessors, err := BuildPipelines(zap.NewNop(), trace.NewNoopTracerProvider(), component.DefaultBuildInfo(), cfg, allExporters, factories.Processors)
			assert.Error(t, err)
			assert.Zero(t, len(pipelineProcessors))
		})
	}
}<|MERGE_RESOLUTION|>--- conflicted
+++ resolved
@@ -143,11 +143,7 @@
 			var exporters []*builtExporter
 			for _, expID := range exporterIDs {
 				// Ensure exporter is created.
-<<<<<<< HEAD
-				exp := allExporters[name]
-=======
 				exp := allExporters[expID]
->>>>>>> 8739b2bb
 				require.NotNil(t, exp)
 				exporters = append(exporters, exp)
 			}
@@ -209,11 +205,7 @@
 	var exporters []*builtExporter
 	for _, expID := range exporterIDs {
 		// Ensure exporter is created.
-<<<<<<< HEAD
-		exp := allExporters[name]
-=======
 		exp := allExporters[expID]
->>>>>>> 8739b2bb
 		require.NotNil(t, exp)
 		exporters = append(exporters, exp)
 	}
