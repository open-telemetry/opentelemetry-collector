// Copyright The OpenTelemetry Authors
//
// Licensed under the Apache License, Version 2.0 (the "License");
// you may not use this file except in compliance with the License.
// You may obtain a copy of the License at
//
//       http://www.apache.org/licenses/LICENSE-2.0
//
// Unless required by applicable law or agreed to in writing, software
// distributed under the License is distributed on an "AS IS" BASIS,
// WITHOUT WARRANTIES OR CONDITIONS OF ANY KIND, either express or implied.
// See the License for the specific language governing permissions and
// limitations under the License.

package builder

import (
	"context"
	"errors"
	"fmt"

	"go.opentelemetry.io/otel/trace"
	"go.uber.org/zap"

	"go.opentelemetry.io/collector/component"
	"go.opentelemetry.io/collector/component/componenterror"
	"go.opentelemetry.io/collector/config"
	"go.opentelemetry.io/collector/consumer"
	"go.opentelemetry.io/collector/consumer/consumererror"
	"go.opentelemetry.io/collector/service/internal/fanoutconsumer"
)

var errUnusedReceiver = errors.New("receiver defined but not used by any pipeline")

// builtReceiver is a receiver that is built based on a config. It can have
// a trace and/or a metrics component.
type builtReceiver struct {
	set component.ReceiverCreateSettings

	receiver component.Receiver
}

// Start starts the receiver.
func (rcv *builtReceiver) Start(ctx context.Context, host component.Host) error {
	return rcv.receiver.Start(ctx, host)
}

// Shutdown stops the receiver.
func (rcv *builtReceiver) Shutdown(ctx context.Context) error {
	return rcv.receiver.Shutdown(ctx)
}

// Receivers is a map of receivers created from receiver configs.
type Receivers map[config.ComponentID]*builtReceiver

// ShutdownAll stops all receivers.
func (rcvs Receivers) ShutdownAll(ctx context.Context) error {
	var errs []error
	for _, rcv := range rcvs {
		err := rcv.Shutdown(ctx)
		if err != nil {
			errs = append(errs, err)
		}
	}

	return consumererror.Combine(errs)
}

// StartAll starts all receivers.
func (rcvs Receivers) StartAll(ctx context.Context, host component.Host) error {
	for _, rcv := range rcvs {
		rcv.set.Logger.Info("Receiver is starting...")

		if err := rcv.Start(ctx, newHostWrapper(host, rcv.set.Logger)); err != nil {
			return err
		}
		rcv.set.Logger.Info("Receiver started.")
	}
	return nil
}

func (rcvs Receivers) ReloadReceivers(
	ctx context.Context,
	tracerProvider trace.TracerProvider,
	logger *zap.Logger,
	buildInfo component.BuildInfo,
	config *config.Config,
	builtPipelines BuiltPipelines,
	factories map[config.Type]component.ReceiverFactory,
	host component.Host,
) error {
	set := component.ReceiverCreateSettings{Logger: logger.With(zap.String(zapKindKey, zapKindReceiver)), BuildInfo: buildInfo, TracerProvider: tracerProvider}
	rb := &receiversBuilder{set, config, builtPipelines, factories}

	for id, rcv := range rcvs {
		rcvCfg := config.Receivers[id]
		if reloadableRcv, ok := rcv.receiver.(component.Reloadable); ok {
			if err := reloadableRcv.Reload(host, ctx, rcvCfg); err != nil {
				return err
			}
			continue
		}

		rcv.Shutdown(ctx)

		recvLogger := rb.set.Logger.With(zap.Stringer(zapNameKey, id))

		rcv, err := rb.buildReceiver(context.Background(), rcvCfg)
		if err != nil {
			if err == errUnusedReceiver {
				recvLogger.Info("Ignoring receiver as it is not used by any pipeline")
				continue
			}
			return err
		}
		rcv.Start(ctx, host)
		rcvs[id] = rcv
	}
	return nil
}

// receiversBuilder builds receivers from config.
type receiversBuilder struct {
<<<<<<< HEAD
	set            component.ReceiverCreateSettings
=======
>>>>>>> 8739b2bb
	config         *config.Config
	builtPipelines BuiltPipelines
	factories      map[config.Type]component.ReceiverFactory
}

// BuildReceivers builds Receivers from config.
func BuildReceivers(
	logger *zap.Logger,
	tracerProvider trace.TracerProvider,
	buildInfo component.BuildInfo,
	cfg *config.Config,
	builtPipelines BuiltPipelines,
	factories map[config.Type]component.ReceiverFactory,
) (Receivers, error) {
<<<<<<< HEAD
	set := component.ReceiverCreateSettings{Logger: logger.With(zap.String(zapKindKey, zapKindReceiver)), BuildInfo: buildInfo, TracerProvider: tracerProvider}
	rb := &receiversBuilder{set, config, builtPipelines, factories}

	receivers := make(Receivers)
	for id, recvCfg := range rb.config.Receivers {
		rcv, err := rb.buildReceiver(context.Background(), recvCfg)
=======
	rb := &receiversBuilder{cfg, builtPipelines, factories}

	receivers := make(Receivers)
	for recvID, recvCfg := range cfg.Receivers {
		set := component.ReceiverCreateSettings{
			Logger:         logger.With(zap.String(zapKindKey, zapKindReceiver), zap.String(zapNameKey, recvID.String())),
			TracerProvider: tracerProvider,
			BuildInfo:      buildInfo,
		}

		rcv, err := rb.buildReceiver(context.Background(), set, recvCfg)
>>>>>>> 8739b2bb
		if err != nil {
			if err == errUnusedReceiver {
				set.Logger.Info("Ignoring receiver as it is not used by any pipeline")
				continue
			}
			return nil, err
		}
<<<<<<< HEAD
		receivers[id] = rcv
=======
		receivers[recvID] = rcv
>>>>>>> 8739b2bb
	}

	return receivers, nil
}

// hasReceiver returns true if the pipeline is attached to specified receiver.
func hasReceiver(pipeline *config.Pipeline, receiverID config.ComponentID) bool {
	for _, id := range pipeline.Receivers {
		if id == receiverID {
			return true
		}
	}
	return false
}

type attachedPipelines map[config.DataType][]*builtPipeline

func (rb *receiversBuilder) findPipelinesToAttach(receiverID config.ComponentID) (attachedPipelines, error) {
	// A receiver may be attached to multiple pipelines. Pipelines may consume different
	// data types. We need to compile the list of pipelines of each type that must be
	// attached to this receiver according to configuration.

	pipelinesToAttach := make(attachedPipelines)
	pipelinesToAttach[config.TracesDataType] = make([]*builtPipeline, 0)
	pipelinesToAttach[config.MetricsDataType] = make([]*builtPipeline, 0)

	// Iterate over all pipelines.
	for name, pipelineCfg := range rb.config.Service.Pipelines {
		// Get the first processor of the pipeline.
		pipelineProcessor := rb.builtPipelines[name]
		if pipelineProcessor == nil {
			return nil, fmt.Errorf("cannot find pipeline processor for pipeline %s",
				pipelineCfg.Name)
		}

		// Is this receiver attached to the pipeline?
		if hasReceiver(pipelineCfg, receiverID) {
			if _, exists := pipelinesToAttach[pipelineCfg.InputType]; !exists {
				pipelinesToAttach[pipelineCfg.InputType] = make([]*builtPipeline, 0)
			}

			// Yes, add it to the list of pipelines of corresponding data type.
			pipelinesToAttach[pipelineCfg.InputType] =
				append(pipelinesToAttach[pipelineCfg.InputType], pipelineProcessor)
		}
	}

	return pipelinesToAttach, nil
}

func attachReceiverToPipelines(
	ctx context.Context,
	set component.ReceiverCreateSettings,
	factory component.ReceiverFactory,
	dataType config.DataType,
	cfg config.Receiver,
	rcv *builtReceiver,
	builtPipelines []*builtPipeline,
) error {
	// There are pipelines of the specified data type that must be attached to
	// the receiver. Create the receiver of corresponding data type and make
	// sure its output is fanned out to all attached pipelines.
	var err error
	var createdReceiver component.Receiver

	switch dataType {
	case config.TracesDataType:
		junction := buildFanoutTraceConsumer(builtPipelines)
		createdReceiver, err = factory.CreateTracesReceiver(ctx, set, cfg, junction)

	case config.MetricsDataType:
		junction := buildFanoutMetricConsumer(builtPipelines)
		createdReceiver, err = factory.CreateMetricsReceiver(ctx, set, cfg, junction)

	case config.LogsDataType:
		junction := buildFanoutLogConsumer(builtPipelines)
		createdReceiver, err = factory.CreateLogsReceiver(ctx, set, cfg, junction)

	default:
		err = componenterror.ErrDataTypeIsNotSupported
	}

	if err != nil {
		if err == componenterror.ErrDataTypeIsNotSupported {
			return fmt.Errorf(
				"receiver %v does not support %s but it was used in a %s pipeline",
				cfg.ID(), dataType, dataType)
		}
		return fmt.Errorf("cannot create receiver %v: %w", cfg.ID(), err)
	}

	// Check if the factory really created the receiver.
	if createdReceiver == nil {
		return fmt.Errorf("factory for %v produced a nil receiver", cfg.ID())
	}

	if rcv.receiver != nil {
		// The receiver was previously created for this config. This can happen if the
		// same receiver type supports more than one data type. In that case we expect
		// that CreateTracesReceiver and CreateMetricsReceiver return the same value.
		if rcv.receiver != createdReceiver {
			return fmt.Errorf(
				"factory for %v is implemented incorrectly: "+
					"CreateTracesReceiver and CreateMetricsReceiver must return the same "+
					"receiver pointer when creating receivers of different data types",
				cfg.ID(),
			)
		}
	}
	rcv.receiver = createdReceiver

	set.Logger.Info("Receiver was built.", zap.String("datatype", string(dataType)))

	return nil
}

func (rb *receiversBuilder) buildReceiver(ctx context.Context, cfg config.Receiver) (*builtReceiver, error) {

	// First find pipelines that must be attached to this receiver.
	pipelinesToAttach, err := rb.findPipelinesToAttach(cfg.ID())
	if err != nil {
		return nil, err
	}

	// Prepare to build the receiver.
	factory := rb.factories[cfg.ID().Type()]
	if factory == nil {
		return nil, fmt.Errorf("receiver factory not found for: %v", cfg.ID())
	}

	set := component.ReceiverCreateSettings{
		Logger:         rb.set.Logger.With(zap.Stringer(zapNameKey, cfg.ID())),
		TracerProvider: rb.set.TracerProvider,
		BuildInfo:      rb.set.BuildInfo,
	}
	rcv := &builtReceiver{
		set: set,
	}

	// Now we have list of pipelines broken down by data type. Iterate for each data type.
	for dataType, pipelines := range pipelinesToAttach {
		if len(pipelines) == 0 {
			// No pipelines of this data type are attached to this receiver.
			continue
		}

		// Attach the corresponding part of the receiver to all pipelines that require
		// this data type.
		err := attachReceiverToPipelines(ctx, set, factory, dataType, cfg, rcv, pipelines)
		if err != nil {
			return nil, err
		}
	}

	if rcv.receiver == nil {
		return nil, errUnusedReceiver
	}

	return rcv, nil
}

func buildFanoutTraceConsumer(pipelines []*builtPipeline) consumer.Traces {
	// Optimize for the case when there is only one processor, no need to create junction point.
	if len(pipelines) == 1 {
		return pipelines[0].firstTC
	}

	var pipelineConsumers []consumer.Traces
	anyPipelineMutatesData := false
	for _, pipeline := range pipelines {
		pipelineConsumers = append(pipelineConsumers, pipeline.firstTC)
		anyPipelineMutatesData = anyPipelineMutatesData || pipeline.MutatesData
	}

	// Create a junction point that fans out to all pipelines.
	if anyPipelineMutatesData {
		// If any pipeline mutates data use a cloning fan out connector
		// so that it is safe to modify fanned out data.
		// TODO: if there are more than 2 pipelines only clone data for pipelines that
		// declare the intent to mutate the data. Pipelines that do not mutate the data
		// can consume shared data.
		return fanoutconsumer.NewTracesCloning(pipelineConsumers)
	}
	return fanoutconsumer.NewTraces(pipelineConsumers)
}

func buildFanoutMetricConsumer(pipelines []*builtPipeline) consumer.Metrics {
	// Optimize for the case when there is only one processor, no need to create junction point.
	if len(pipelines) == 1 {
		return pipelines[0].firstMC
	}

	var pipelineConsumers []consumer.Metrics
	anyPipelineMutatesData := false
	for _, pipeline := range pipelines {
		pipelineConsumers = append(pipelineConsumers, pipeline.firstMC)
		anyPipelineMutatesData = anyPipelineMutatesData || pipeline.MutatesData
	}

	// Create a junction point that fans out to all pipelines.
	if anyPipelineMutatesData {
		// If any pipeline mutates data use a cloning fan out connector
		// so that it is safe to modify fanned out data.
		// TODO: if there are more than 2 pipelines only clone data for pipelines that
		// declare the intent to mutate the data. Pipelines that do not mutate the data
		// can consume shared data.
		return fanoutconsumer.NewMetricsCloning(pipelineConsumers)
	}
	return fanoutconsumer.NewMetrics(pipelineConsumers)
}

func buildFanoutLogConsumer(pipelines []*builtPipeline) consumer.Logs {
	// Optimize for the case when there is only one processor, no need to create junction point.
	if len(pipelines) == 1 {
		return pipelines[0].firstLC
	}

	var pipelineConsumers []consumer.Logs
	anyPipelineMutatesData := false
	for _, pipeline := range pipelines {
		pipelineConsumers = append(pipelineConsumers, pipeline.firstLC)
		anyPipelineMutatesData = anyPipelineMutatesData || pipeline.MutatesData
	}

	// Create a junction point that fans out to all pipelines.
	if anyPipelineMutatesData {
		// If any pipeline mutates data use a cloning fan out connector
		// so that it is safe to modify fanned out data.
		// TODO: if there are more than 2 pipelines only clone data for pipelines that
		// declare the intent to mutate the data. Pipelines that do not mutate the data
		// can consume shared data.
		return fanoutconsumer.NewLogsCloning(pipelineConsumers)
	}
	return fanoutconsumer.NewLogs(pipelineConsumers)
}<|MERGE_RESOLUTION|>--- conflicted
+++ resolved
@@ -35,8 +35,7 @@
 // builtReceiver is a receiver that is built based on a config. It can have
 // a trace and/or a metrics component.
 type builtReceiver struct {
-	set component.ReceiverCreateSettings
-
+	logger   *zap.Logger
 	receiver component.Receiver
 }
 
@@ -69,12 +68,12 @@
 // StartAll starts all receivers.
 func (rcvs Receivers) StartAll(ctx context.Context, host component.Host) error {
 	for _, rcv := range rcvs {
-		rcv.set.Logger.Info("Receiver is starting...")
-
-		if err := rcv.Start(ctx, newHostWrapper(host, rcv.set.Logger)); err != nil {
+		rcv.logger.Info("Receiver is starting...")
+
+		if err := rcv.Start(ctx, newHostWrapper(host, rcv.logger)); err != nil {
 			return err
 		}
-		rcv.set.Logger.Info("Receiver started.")
+		rcv.logger.Info("Receiver started.")
 	}
 	return nil
 }
@@ -89,10 +88,11 @@
 	factories map[config.Type]component.ReceiverFactory,
 	host component.Host,
 ) error {
-	set := component.ReceiverCreateSettings{Logger: logger.With(zap.String(zapKindKey, zapKindReceiver)), BuildInfo: buildInfo, TracerProvider: tracerProvider}
-	rb := &receiversBuilder{set, config, builtPipelines, factories}
+	rb := &receiversBuilder{config, builtPipelines, factories}
 
 	for id, rcv := range rcvs {
+		set := component.ReceiverCreateSettings{Logger: logger.With(zap.String(zapKindKey, zapKindReceiver)), BuildInfo: buildInfo, TracerProvider: tracerProvider}
+
 		rcvCfg := config.Receivers[id]
 		if reloadableRcv, ok := rcv.receiver.(component.Reloadable); ok {
 			if err := reloadableRcv.Reload(host, ctx, rcvCfg); err != nil {
@@ -103,12 +103,10 @@
 
 		rcv.Shutdown(ctx)
 
-		recvLogger := rb.set.Logger.With(zap.Stringer(zapNameKey, id))
-
-		rcv, err := rb.buildReceiver(context.Background(), rcvCfg)
+		rcv, err := rb.buildReceiver(context.Background(), set, rcvCfg)
 		if err != nil {
 			if err == errUnusedReceiver {
-				recvLogger.Info("Ignoring receiver as it is not used by any pipeline")
+				set.Logger.Info("Ignoring receiver as it is not used by any pipeline")
 				continue
 			}
 			return err
@@ -121,10 +119,6 @@
 
 // receiversBuilder builds receivers from config.
 type receiversBuilder struct {
-<<<<<<< HEAD
-	set            component.ReceiverCreateSettings
-=======
->>>>>>> 8739b2bb
 	config         *config.Config
 	builtPipelines BuiltPipelines
 	factories      map[config.Type]component.ReceiverFactory
@@ -139,14 +133,6 @@
 	builtPipelines BuiltPipelines,
 	factories map[config.Type]component.ReceiverFactory,
 ) (Receivers, error) {
-<<<<<<< HEAD
-	set := component.ReceiverCreateSettings{Logger: logger.With(zap.String(zapKindKey, zapKindReceiver)), BuildInfo: buildInfo, TracerProvider: tracerProvider}
-	rb := &receiversBuilder{set, config, builtPipelines, factories}
-
-	receivers := make(Receivers)
-	for id, recvCfg := range rb.config.Receivers {
-		rcv, err := rb.buildReceiver(context.Background(), recvCfg)
-=======
 	rb := &receiversBuilder{cfg, builtPipelines, factories}
 
 	receivers := make(Receivers)
@@ -158,7 +144,6 @@
 		}
 
 		rcv, err := rb.buildReceiver(context.Background(), set, recvCfg)
->>>>>>> 8739b2bb
 		if err != nil {
 			if err == errUnusedReceiver {
 				set.Logger.Info("Ignoring receiver as it is not used by any pipeline")
@@ -166,11 +151,7 @@
 			}
 			return nil, err
 		}
-<<<<<<< HEAD
-		receivers[id] = rcv
-=======
 		receivers[recvID] = rcv
->>>>>>> 8739b2bb
 	}
 
 	return receivers, nil
@@ -287,7 +268,7 @@
 	return nil
 }
 
-func (rb *receiversBuilder) buildReceiver(ctx context.Context, cfg config.Receiver) (*builtReceiver, error) {
+func (rb *receiversBuilder) buildReceiver(ctx context.Context, set component.ReceiverCreateSettings, cfg config.Receiver) (*builtReceiver, error) {
 
 	// First find pipelines that must be attached to this receiver.
 	pipelinesToAttach, err := rb.findPipelinesToAttach(cfg.ID())
@@ -300,14 +281,8 @@
 	if factory == nil {
 		return nil, fmt.Errorf("receiver factory not found for: %v", cfg.ID())
 	}
-
-	set := component.ReceiverCreateSettings{
-		Logger:         rb.set.Logger.With(zap.Stringer(zapNameKey, cfg.ID())),
-		TracerProvider: rb.set.TracerProvider,
-		BuildInfo:      rb.set.BuildInfo,
-	}
 	rcv := &builtReceiver{
-		set: set,
+		logger: set.Logger,
 	}
 
 	// Now we have list of pipelines broken down by data type. Iterate for each data type.
