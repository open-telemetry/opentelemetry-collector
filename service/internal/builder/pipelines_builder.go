--- conflicted
+++ resolved
@@ -188,22 +188,9 @@
 		// it becomes the next for the previous one (previous in the pipeline,
 		// which we will build in the next loop iteration).
 		var err error
-<<<<<<< HEAD
-		componentLogger := pb.logger.With(zap.String(zapKindKey, zapKindProcessor), zap.Stringer(zapNameKey, procCfg.ID()))
-		creationSet := component.ProcessorCreateSettings{
-			Logger:    componentLogger,
-			BuildInfo: pb.buildInfo,
-		}
 
 		switch pipelineCfg.InputType {
 		case config.TracesDataType:
-			var proc component.TracesProcessor
-			proc, err = factory.CreateTracesProcessor(ctx, creationSet, procCfg, tc)
-=======
-
-		switch pipelineCfg.InputType {
-		case config.TracesDataType:
->>>>>>> 3543d669
 			if proc != nil {
 				mutatesConsumedData = mutatesConsumedData || proc.Capabilities().MutatesData
 			}
@@ -212,11 +199,6 @@
 			tc = proc
 
 		case config.MetricsDataType:
-<<<<<<< HEAD
-			var proc component.MetricsProcessor
-			proc, err = factory.CreateMetricsProcessor(ctx, creationSet, procCfg, mc)
-=======
->>>>>>> 3543d669
 			if proc != nil {
 				mutatesConsumedData = mutatesConsumedData || proc.Capabilities().MutatesData
 			}
@@ -225,11 +207,6 @@
 			mc = proc
 
 		case config.LogsDataType:
-<<<<<<< HEAD
-			var proc component.LogsProcessor
-			proc, err = factory.CreateLogsProcessor(ctx, creationSet, procCfg, lc)
-=======
->>>>>>> 3543d669
 			if proc != nil {
 				mutatesConsumedData = mutatesConsumedData || proc.Capabilities().MutatesData
 			}
