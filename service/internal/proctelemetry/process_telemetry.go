// Copyright The OpenTelemetry Authors
// SPDX-License-Identifier: Apache-2.0

package proctelemetry // import "go.opentelemetry.io/collector/service/internal/proctelemetry"

import (
	"context"
	"os"
	"runtime"
	"sync"
	"time"

	"github.com/shirou/gopsutil/v4/common"
	"github.com/shirou/gopsutil/v4/process"

	"go.opentelemetry.io/collector/component"
	"go.opentelemetry.io/collector/service/internal/metadata"
)

// processMetrics is a struct that contains views related to process metrics (cpu, mem, etc)
type processMetrics struct {
	startTimeUnixNano int64
	proc              *process.Process
	context           context.Context

	// mu protects everything bellow.
	mu         sync.Mutex
	lastMsRead time.Time
	ms         *runtime.MemStats
}

type RegisterOption interface {
	apply(*registerOption)
}

type registerOption struct {
	hostProc string
}

type registerOptionFunc func(*registerOption)

func (fn registerOptionFunc) apply(set *registerOption) {
	fn(set)
}

// WithHostProc overrides the /proc folder on Linux used by process telemetry.
func WithHostProc(hostProc string) RegisterOption {
	return registerOptionFunc(func(uo *registerOption) {
		uo.hostProc = hostProc
	})
}

// RegisterProcessMetrics creates a new set of processMetrics (mem, cpu) that can be used to measure
// basic information about this process.
<<<<<<< HEAD
func RegisterProcessMetrics(cfg servicetelemetry.TelemetrySettings, opts ...RegisterOption) error {
=======
func RegisterProcessMetrics(cfg component.TelemetrySettings, opts ...RegisterOption) error {
>>>>>>> d2ed276a
	set := registerOption{}
	for _, opt := range opts {
		opt.apply(&set)
	}
	var err error
	pm := &processMetrics{
		startTimeUnixNano: time.Now().UnixNano(),
		ms:                &runtime.MemStats{},
	}

	ctx := context.Background()
	if set.hostProc != "" {
		ctx = context.WithValue(ctx, common.EnvKey, common.EnvMap{common.HostProcEnvKey: set.hostProc})
	}
	pm.context = ctx
	pm.proc, err = process.NewProcessWithContext(pm.context, int32(os.Getpid()))
	if err != nil {
		return err
	}

	_, err = metadata.NewTelemetryBuilder(cfg,
		metadata.WithProcessUptimeCallback(pm.updateProcessUptime),
		metadata.WithProcessRuntimeHeapAllocBytesCallback(pm.updateAllocMem),
		metadata.WithProcessRuntimeTotalAllocBytesCallback(pm.updateTotalAllocMem),
		metadata.WithProcessRuntimeTotalSysMemoryBytesCallback(pm.updateSysMem),
		metadata.WithProcessCPUSecondsCallback(pm.updateCPUSeconds),
		metadata.WithProcessMemoryRssCallback(pm.updateRSSMemory),
	)
	return err
}

func (pm *processMetrics) updateProcessUptime() float64 {
	now := time.Now().UnixNano()
	return float64(now-pm.startTimeUnixNano) / 1e9
}

func (pm *processMetrics) updateAllocMem() int64 {
	pm.mu.Lock()
	defer pm.mu.Unlock()
	pm.readMemStatsIfNeeded()
	return int64(pm.ms.Alloc)
}

func (pm *processMetrics) updateTotalAllocMem() int64 {
	pm.mu.Lock()
	defer pm.mu.Unlock()
	pm.readMemStatsIfNeeded()
	return int64(pm.ms.TotalAlloc)
}

func (pm *processMetrics) updateSysMem() int64 {
	pm.mu.Lock()
	defer pm.mu.Unlock()
	pm.readMemStatsIfNeeded()
	return int64(pm.ms.Sys)
}

func (pm *processMetrics) updateCPUSeconds() float64 {
	times, err := pm.proc.TimesWithContext(pm.context)
	if err != nil {
		return 0
	}

	return times.User + times.System + times.Idle + times.Nice +
		times.Iowait + times.Irq + times.Softirq + times.Steal
}

func (pm *processMetrics) updateRSSMemory() int64 {
	mem, err := pm.proc.MemoryInfoWithContext(pm.context)
	if err != nil {
		return 0
	}
	return int64(mem.RSS)
}

func (pm *processMetrics) readMemStatsIfNeeded() {
	now := time.Now()
	// If last time we read was less than one second ago just reuse the values
	if now.Sub(pm.lastMsRead) < time.Second {
		return
	}
	pm.lastMsRead = now
	runtime.ReadMemStats(pm.ms)
}<|MERGE_RESOLUTION|>--- conflicted
+++ resolved
@@ -52,11 +52,7 @@
 
 // RegisterProcessMetrics creates a new set of processMetrics (mem, cpu) that can be used to measure
 // basic information about this process.
-<<<<<<< HEAD
-func RegisterProcessMetrics(cfg servicetelemetry.TelemetrySettings, opts ...RegisterOption) error {
-=======
 func RegisterProcessMetrics(cfg component.TelemetrySettings, opts ...RegisterOption) error {
->>>>>>> d2ed276a
 	set := registerOption{}
 	for _, opt := range opts {
 		opt.apply(&set)
