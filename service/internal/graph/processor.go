--- conflicted
+++ resolved
@@ -81,48 +81,32 @@
 		if err != nil {
 			return fmt.Errorf("failed to create %q processor, in pipeline %q: %w", set.ID, n.pipelineID.String(), err)
 		}
-<<<<<<< HEAD
 		n.consumer = obsconsumer.NewTraces(n.Component.(consumer.Traces), consumedSettings)
-=======
-		n.consumer = obsconsumer.NewTraces(n.Component.(consumer.Traces), tb.ProcessorConsumedItems, tb.ProcessorConsumedSize)
 		n.consumer = refconsumer.NewTraces(n.consumer.(consumer.Traces))
->>>>>>> 97c2ac96
 	case pipeline.SignalMetrics:
 		n.Component, err = builder.CreateMetrics(ctx, set,
 			obsconsumer.NewMetrics(next.(consumer.Metrics), producedSettings))
 		if err != nil {
 			return fmt.Errorf("failed to create %q processor, in pipeline %q: %w", set.ID, n.pipelineID.String(), err)
 		}
-<<<<<<< HEAD
 		n.consumer = obsconsumer.NewMetrics(n.Component.(consumer.Metrics), consumedSettings)
-=======
-		n.consumer = obsconsumer.NewMetrics(n.Component.(consumer.Metrics), tb.ProcessorConsumedItems, tb.ProcessorConsumedSize)
 		n.consumer = refconsumer.NewMetrics(n.consumer.(consumer.Metrics))
->>>>>>> 97c2ac96
 	case pipeline.SignalLogs:
 		n.Component, err = builder.CreateLogs(ctx, set,
 			obsconsumer.NewLogs(next.(consumer.Logs), producedSettings))
 		if err != nil {
 			return fmt.Errorf("failed to create %q processor, in pipeline %q: %w", set.ID, n.pipelineID.String(), err)
 		}
-<<<<<<< HEAD
 		n.consumer = obsconsumer.NewLogs(n.Component.(consumer.Logs), consumedSettings)
-=======
-		n.consumer = obsconsumer.NewLogs(n.Component.(consumer.Logs), tb.ProcessorConsumedItems, tb.ProcessorConsumedSize)
 		n.consumer = refconsumer.NewLogs(n.consumer.(consumer.Logs))
->>>>>>> 97c2ac96
 	case xpipeline.SignalProfiles:
 		n.Component, err = builder.CreateProfiles(ctx, set,
 			obsconsumer.NewProfiles(next.(xconsumer.Profiles), producedSettings))
 		if err != nil {
 			return fmt.Errorf("failed to create %q processor, in pipeline %q: %w", set.ID, n.pipelineID.String(), err)
 		}
-<<<<<<< HEAD
 		n.consumer = obsconsumer.NewProfiles(n.Component.(xconsumer.Profiles), consumedSettings)
-=======
-		n.consumer = obsconsumer.NewProfiles(n.Component.(xconsumer.Profiles), tb.ProcessorConsumedItems, tb.ProcessorConsumedSize)
 		n.consumer = refconsumer.NewProfiles(n.consumer.(xconsumer.Profiles))
->>>>>>> 97c2ac96
 	default:
 		return fmt.Errorf("error creating processor %q in pipeline %q, data type %q is not supported", set.ID, n.pipelineID.String(), n.pipelineID.Signal())
 	}
