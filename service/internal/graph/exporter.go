--- conflicted
+++ resolved
@@ -74,45 +74,29 @@
 		if err != nil {
 			return fmt.Errorf("failed to create %q exporter for data type %q: %w", set.ID, n.pipelineType, err)
 		}
-<<<<<<< HEAD
 		n.consumer = obsconsumer.NewTraces(n.Component.(consumer.Traces), consumedSettings)
-=======
-		n.consumer = obsconsumer.NewTraces(n.Component.(consumer.Traces), tb.ExporterConsumedItems, tb.ExporterConsumedSize)
 		n.consumer = refconsumer.NewTraces(n.consumer.(consumer.Traces))
->>>>>>> 97c2ac96
 	case pipeline.SignalMetrics:
 		n.Component, err = builder.CreateMetrics(ctx, set)
 		if err != nil {
 			return fmt.Errorf("failed to create %q exporter for data type %q: %w", set.ID, n.pipelineType, err)
 		}
-<<<<<<< HEAD
 		n.consumer = obsconsumer.NewMetrics(n.Component.(consumer.Metrics), consumedSettings)
-=======
-		n.consumer = obsconsumer.NewMetrics(n.Component.(consumer.Metrics), tb.ExporterConsumedItems, tb.ExporterConsumedSize)
 		n.consumer = refconsumer.NewMetrics(n.consumer.(consumer.Metrics))
->>>>>>> 97c2ac96
 	case pipeline.SignalLogs:
 		n.Component, err = builder.CreateLogs(ctx, set)
 		if err != nil {
 			return fmt.Errorf("failed to create %q exporter for data type %q: %w", set.ID, n.pipelineType, err)
 		}
-<<<<<<< HEAD
 		n.consumer = obsconsumer.NewLogs(n.Component.(consumer.Logs), consumedSettings)
-=======
-		n.consumer = obsconsumer.NewLogs(n.Component.(consumer.Logs), tb.ExporterConsumedItems, tb.ExporterConsumedSize)
 		n.consumer = refconsumer.NewLogs(n.consumer.(consumer.Logs))
->>>>>>> 97c2ac96
 	case xpipeline.SignalProfiles:
 		n.Component, err = builder.CreateProfiles(ctx, set)
 		if err != nil {
 			return fmt.Errorf("failed to create %q exporter for data type %q: %w", set.ID, n.pipelineType, err)
 		}
-<<<<<<< HEAD
 		n.consumer = obsconsumer.NewProfiles(n.Component.(xconsumer.Profiles), consumedSettings)
-=======
-		n.consumer = obsconsumer.NewProfiles(n.Component.(xconsumer.Profiles), tb.ExporterConsumedItems, tb.ExporterConsumedSize)
 		n.consumer = refconsumer.NewProfiles(n.consumer.(xconsumer.Profiles))
->>>>>>> 97c2ac96
 	default:
 		return fmt.Errorf("error creating exporter %q for data type %q is not supported", set.ID, n.pipelineType)
 	}
