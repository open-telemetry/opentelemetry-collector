--- conflicted
+++ resolved
@@ -41,13 +41,8 @@
 	BuildInfo component.BuildInfo
 
 	ReceiverBuilder  builders.Receiver
-<<<<<<< HEAD
 	ProcessorBuilder builders.Processor
-	ExporterBuilder  *exporter.Builder
-=======
-	ProcessorBuilder *processor.Builder
 	ExporterBuilder  builders.Exporter
->>>>>>> 7cd1579d
 	ConnectorBuilder builders.Connector
 
 	// PipelineConfigs is a map of component.ID to PipelineConfig.
