// Copyright  The OpenTelemetry Authors
//
// Licensed under the Apache License, Version 2.0 (the "License");
// you may not use this file except in compliance with the License.
// You may obtain a copy of the License at
//
//      http://www.apache.org/licenses/LICENSE-2.0
//
// Unless required by applicable law or agreed to in writing, software
// distributed under the License is distributed on an "AS IS" BASIS,
// WITHOUT WARRANTIES OR CONDITIONS OF ANY KIND, either express or implied.
// See the License for the specific language governing permissions and
// limitations under the License.

// Code generated by "esc -pkg internal -o resources.go -modtime 0 templates/"; DO NOT EDIT.

package internal

import (
	"bytes"
	"compress/gzip"
	"encoding/base64"
	"fmt"
	"io"
	"io/ioutil"
	"net/http"
	"os"
	"path"
	"sync"
	"time"
)

type _escLocalFS struct{}

var _escLocal _escLocalFS

type _escStaticFS struct{}

var _escStatic _escStaticFS

type _escDirectory struct {
	fs   http.FileSystem
	name string
}

type _escFile struct {
	compressed string
	size       int64
	modtime    int64
	local      string
	isDir      bool

	once sync.Once
	data []byte
	name string
}

func (_escLocalFS) Open(name string) (http.File, error) {
	f, present := _escData[path.Clean(name)]
	if !present {
		return nil, os.ErrNotExist
	}
	return os.Open(f.local)
}

func (_escStaticFS) prepare(name string) (*_escFile, error) {
	f, present := _escData[path.Clean(name)]
	if !present {
		return nil, os.ErrNotExist
	}
	var err error
	f.once.Do(func() {
		f.name = path.Base(name)
		if f.size == 0 {
			return
		}
		var gr *gzip.Reader
		b64 := base64.NewDecoder(base64.StdEncoding, bytes.NewBufferString(f.compressed))
		gr, err = gzip.NewReader(b64)
		if err != nil {
			return
		}
		f.data, err = ioutil.ReadAll(gr)
	})
	if err != nil {
		return nil, err
	}
	return f, nil
}

func (fs _escStaticFS) Open(name string) (http.File, error) {
	f, err := fs.prepare(name)
	if err != nil {
		return nil, err
	}
	return f.File()
}

func (dir _escDirectory) Open(name string) (http.File, error) {
	return dir.fs.Open(dir.name + name)
}

func (f *_escFile) File() (http.File, error) {
	type httpFile struct {
		*bytes.Reader
		*_escFile
	}
	return &httpFile{
		Reader:   bytes.NewReader(f.data),
		_escFile: f,
	}, nil
}

func (f *_escFile) Close() error {
	return nil
}

func (f *_escFile) Readdir(count int) ([]os.FileInfo, error) {
	if !f.isDir {
		return nil, fmt.Errorf(" escFile.Readdir: '%s' is not directory", f.name)
	}

	fis, ok := _escDirs[f.local]
	if !ok {
		return nil, fmt.Errorf(" escFile.Readdir: '%s' is directory, but we have no info about content of this dir, local=%s", f.name, f.local)
	}
	limit := count
	if count <= 0 || limit > len(fis) {
		limit = len(fis)
	}

	if len(fis) == 0 && count > 0 {
		return nil, io.EOF
	}

	return fis[0:limit], nil
}

func (f *_escFile) Stat() (os.FileInfo, error) {
	return f, nil
}

func (f *_escFile) Name() string {
	return f.name
}

func (f *_escFile) Size() int64 {
	return f.size
}

func (f *_escFile) Mode() os.FileMode {
	return 0
}

func (f *_escFile) ModTime() time.Time {
	return time.Unix(f.modtime, 0)
}

func (f *_escFile) IsDir() bool {
	return f.isDir
}

func (f *_escFile) Sys() interface{} {
	return f
}

// FS returns a http.Filesystem for the embedded assets. If useLocal is true,
// the filesystem's contents are instead used.
func FS(useLocal bool) http.FileSystem {
	if useLocal {
		return _escLocal
	}
	return _escStatic
}

// Dir returns a http.Filesystem for the embedded assets on a given prefix dir.
// If useLocal is true, the filesystem's contents are instead used.
func Dir(useLocal bool, name string) http.FileSystem {
	if useLocal {
		return _escDirectory{fs: _escLocal, name: name}
	}
	return _escDirectory{fs: _escStatic, name: name}
}

// FSByte returns the named file from the embedded assets. If useLocal is
// true, the filesystem's contents are instead used.
func FSByte(useLocal bool, name string) ([]byte, error) {
	if useLocal {
		f, err := _escLocal.Open(name)
		if err != nil {
			return nil, err
		}
		b, err := ioutil.ReadAll(f)
		_ = f.Close()
		return b, err
	}
	f, err := _escStatic.prepare(name)
	if err != nil {
		return nil, err
	}
	return f.data, nil
}

// FSMustByte is the same as FSByte, but panics if name is not present.
func FSMustByte(useLocal bool, name string) []byte {
	b, err := FSByte(useLocal, name)
	if err != nil {
		panic(err)
	}
	return b
}

// FSString is the string version of FSByte.
func FSString(useLocal bool, name string) (string, error) {
	b, err := FSByte(useLocal, name)
	return string(b), err
}

// FSMustString is the string version of FSMustByte.
func FSMustString(useLocal bool, name string) string {
	return string(FSMustByte(useLocal, name))
}

var _escData = map[string]*_escFile{

	"/templates/component_header.html": {
		name:    "component_header.html",
		local:   "templates/component_header.html",
		size:    156,
<<<<<<< HEAD
		modtime: 1605733049,
=======
		modtime: 0,
>>>>>>> 511cdaa8
		compressed: `
H4sIAAAAAAAC/1SMsQqDMBRFd7/iIq7q5lBiltKt9B8CPklQX6R1e9x/L6ZQ2vXcc65ZE3AZ0V3ztmcV
PW467TnpQVZmzZp0Kfs96VJQizTjw1uyAgAXB+8C4lPmsT4fydqbdY+wCen64F0fB19iWV/yF/54X0en
U3kHAAD//zT+SdCcAAAA
`,
	},

	"/templates/extensions_table.html": {
		name:    "extensions_table.html",
		local:   "templates/extensions_table.html",
		size:    353,
<<<<<<< HEAD
		modtime: 1605733049,
=======
		modtime: 0,
>>>>>>> 511cdaa8
		compressed: `
H4sIAAAAAAAC/2SQwU7DMBBE7/2KlemRNJwjxxwQHDnwB248DRbOOnK2tGD531HTQIvqk1fzZjU7Wuw2
gCb5CmjVNiaHVE2j7Tz3DT0osyIiynltqWlp8xSHMTJYntmN0bOUsgDJcg9ap3jw7HC8n7+z5y0epgU7
oxX5HeETfMGv9NPTkv4i2e6jT3HPrqE7AEui8yaECbdWkzPYUXWlaHFkg++5VR1YkJTRlt4Tdq06HVfK
4zeOAp58ZLYD2pw3L/sQXu2AUpT5N+raGl2Lu0TRtaTfqsCulJWu52bNTwAAAP//sz5qjmEBAAA=
`,
	},

	"/templates/footer.html": {
		name:    "footer.html",
		local:   "templates/footer.html",
		size:    15,
<<<<<<< HEAD
		modtime: 1605733049,
=======
		modtime: 0,
>>>>>>> 511cdaa8
		compressed: `
H4sIAAAAAAAC/7LRT8pPqbTjstHPKMnNsQMEAAD//wEFevAPAAAA
`,
	},

	"/templates/header.html": {
		name:    "header.html",
		local:   "templates/header.html",
		size:    467,
<<<<<<< HEAD
		modtime: 1605733049,
=======
		modtime: 0,
>>>>>>> 511cdaa8
		compressed: `
H4sIAAAAAAAC/5TRMU8sIRAH8P4+BY/25eC9szGGxUItLIwW11giO7uMB8wG5rxsLvfdDdnTxNhoBeFP
fpnM3/y5fbzZPj/dicAp2pVph4guj52ELK0J4Hq7EkIIk4Cd8MGVCtzJPQ/rS3mOGDmCPR7Vtl1OJ6OX
lyWNmHeiQOxkDVTY71mgpyxFKDB0UuvD4aBogswQIQGXWSHpwb21Xwo9Sf1d4jlCDQD8wQTmqV5pPVDm
qkaiMYKbsCpPSTfpenAJ49w9OIaCLv6995Sr/AXtqQc1Aqc+tgn/qwv1T6czpzD3ONJ6wrxTCbPy9ROv
vuDEoocBiqjF/5RszGuV1uhFsCujl0bMC/Vz62vzZe1hY98DAAD//7qRGmLTAQAA
`,
	},

	"/templates/pipelines_table.html": {
		name:    "pipelines_table.html",
		local:   "templates/pipelines_table.html",
		size:    1946,
<<<<<<< HEAD
		modtime: 1605733049,
=======
		modtime: 0,
>>>>>>> 511cdaa8
		compressed: `
H4sIAAAAAAAC/7SVwXLTMBCG7zyFxnRyIjVcU1scSpnhAMN0eAFZ2gRNlZVmJbdujd+dsWyrTp0LtL5k
rOjX/tlv/8hFEJUB5sOjgTKrLCmgrXdCajzs2MeMv2OMsSLQ8DAsFJPWeCew/MSE0QcsDewDLyr+tTbm
hzhCkVe8yIM6OcU3WHl3NXz+mS8W0oWBBAxAvcU3dHX49ejW9PheBxHAX1v09RHUFxHEim63IEHfA/kV
PX6SleC9XdXkpnGWwqKRIp/i07YXgu1Kdnltj84iYLhB5azG0HWjgAQegF2QfdCooPkQH+OZW/vgR9kg
3TK9Z3AP+Cyf7Y+5TdEW8u5Atka1Y+8BIOOzSmA8LI/ytgVUbDvb6VG1bW93OUW962Kn/wZxKpLC/Koq
Z+L6X/XGgWbDRGeETkcDMo0GZD+a+CNSil+AjLUF+02wL7M+AF33+clpB0YjoDhCuQC6eZJTPpIA5Mn3
dxpVSaNlxidFkQu+dK/oZSuAaj7VN0a1IUF0dZ6eIzvRc2QTvef/5yr4HNklPjd5Rn5Rcpbf2XbWJZhw
QeMmXNC4hCvdNKvQgsYtacFoGWFFxSvCNl+lu3HQFXl8JfO/AQAA//9We3KLmgcAAA==
`,
	},

	"/templates/properties_table.html": {
		name:    "properties_table.html",
		local:   "templates/properties_table.html",
		size:    420,
<<<<<<< HEAD
		modtime: 1605733049,
=======
		modtime: 0,
>>>>>>> 511cdaa8
		compressed: `
H4sIAAAAAAAC/2SRwW7DIBBE7/6KVRr1VMc5u5gfqFT11Ds2U8sqWVuwqRoR/r1yTCpb4YAEO48ZDarV
MR7ezQkp1apqdaHEtA4U5OLQ7NrRW/gyTKYbuK/puNMFEVGMtB/Y4pfqho6UUr71hnvk0Qvt4XACyyw6
fPhxgpcBIasXoqThi/ADztRqOC8l/j+L6b57P57Z1vQEIEdZnoELeER1jGBL5WqixJJxQ89NBxZ4favg
nvTaQ95wSWnuQlVi9RrUz9yG6XXZr+vDg3TrsTX4NO6M2WLDVOLv3YJtSoWqbl+h/wIAAP//aLmk3KQB
AAA=
`,
	},

	"/templates": {
		name:  "templates",
		local: `templates/`,
		isDir: true,
	},
}

var _escDirs = map[string][]os.FileInfo{

	"templates/": {
		_escData["/templates/component_header.html"],
		_escData["/templates/extensions_table.html"],
		_escData["/templates/footer.html"],
		_escData["/templates/header.html"],
		_escData["/templates/pipelines_table.html"],
		_escData["/templates/properties_table.html"],
	},
}<|MERGE_RESOLUTION|>--- conflicted
+++ resolved
@@ -227,11 +227,7 @@
 		name:    "component_header.html",
 		local:   "templates/component_header.html",
 		size:    156,
-<<<<<<< HEAD
-		modtime: 1605733049,
-=======
-		modtime: 0,
->>>>>>> 511cdaa8
+		modtime: 1605733049,
 		compressed: `
 H4sIAAAAAAAC/1SMsQqDMBRFd7/iIq7q5lBiltKt9B8CPklQX6R1e9x/L6ZQ2vXcc65ZE3AZ0V3ztmcV
 PW467TnpQVZmzZp0Kfs96VJQizTjw1uyAgAXB+8C4lPmsT4fydqbdY+wCen64F0fB19iWV/yF/54X0en
@@ -243,11 +239,7 @@
 		name:    "extensions_table.html",
 		local:   "templates/extensions_table.html",
 		size:    353,
-<<<<<<< HEAD
-		modtime: 1605733049,
-=======
-		modtime: 0,
->>>>>>> 511cdaa8
+		modtime: 1605733049,
 		compressed: `
 H4sIAAAAAAAC/2SQwU7DMBBE7/2KlemRNJwjxxwQHDnwB248DRbOOnK2tGD531HTQIvqk1fzZjU7Wuw2
 gCb5CmjVNiaHVE2j7Tz3DT0osyIiynltqWlp8xSHMTJYntmN0bOUsgDJcg9ap3jw7HC8n7+z5y0epgU7
@@ -260,11 +252,7 @@
 		name:    "footer.html",
 		local:   "templates/footer.html",
 		size:    15,
-<<<<<<< HEAD
-		modtime: 1605733049,
-=======
-		modtime: 0,
->>>>>>> 511cdaa8
+		modtime: 1605733049,
 		compressed: `
 H4sIAAAAAAAC/7LRT8pPqbTjstHPKMnNsQMEAAD//wEFevAPAAAA
 `,
@@ -274,11 +262,7 @@
 		name:    "header.html",
 		local:   "templates/header.html",
 		size:    467,
-<<<<<<< HEAD
-		modtime: 1605733049,
-=======
-		modtime: 0,
->>>>>>> 511cdaa8
+		modtime: 1605733049,
 		compressed: `
 H4sIAAAAAAAC/5TRMU8sIRAH8P4+BY/25eC9szGGxUItLIwW11giO7uMB8wG5rxsLvfdDdnTxNhoBeFP
 fpnM3/y5fbzZPj/dicAp2pVph4guj52ELK0J4Hq7EkIIk4Cd8MGVCtzJPQ/rS3mOGDmCPR7Vtl1OJ6OX
@@ -292,11 +276,7 @@
 		name:    "pipelines_table.html",
 		local:   "templates/pipelines_table.html",
 		size:    1946,
-<<<<<<< HEAD
-		modtime: 1605733049,
-=======
-		modtime: 0,
->>>>>>> 511cdaa8
+		modtime: 1605733049,
 		compressed: `
 H4sIAAAAAAAC/7SVwXLTMBCG7zyFxnRyIjVcU1scSpnhAMN0eAFZ2gRNlZVmJbdujd+dsWyrTp0LtL5k
 rOjX/tlv/8hFEJUB5sOjgTKrLCmgrXdCajzs2MeMv2OMsSLQ8DAsFJPWeCew/MSE0QcsDewDLyr+tTbm
@@ -313,11 +293,7 @@
 		name:    "properties_table.html",
 		local:   "templates/properties_table.html",
 		size:    420,
-<<<<<<< HEAD
-		modtime: 1605733049,
-=======
-		modtime: 0,
->>>>>>> 511cdaa8
+		modtime: 1605733049,
 		compressed: `
 H4sIAAAAAAAC/2SRwW7DIBBE7/6KVRr1VMc5u5gfqFT11Ds2U8sqWVuwqRoR/r1yTCpb4YAEO48ZDarV
 MR7ezQkp1apqdaHEtA4U5OLQ7NrRW/gyTKYbuK/puNMFEVGMtB/Y4pfqho6UUr71hnvk0Qvt4XACyyw6
