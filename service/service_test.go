--- conflicted
+++ resolved
@@ -542,33 +542,20 @@
 }
 
 func newNopSettings() Settings {
-<<<<<<< HEAD
+	receiversConfigs, receiversFactories := builders.NewNopReceiverConfigsAndFactories()
 	extensionsConfigs, extensionsFactories := builders.NewNopExtensionConfigsAndFactories()
 
 	return Settings{
 		BuildInfo:           component.NewDefaultBuildInfo(),
 		CollectorConf:       confmap.New(),
-		Receivers:           receivertest.NewNopBuilder(),
+		ReceiversConfigs:    receiversConfigs,
+		ReceiversFactories:  receiversFactories,
 		Processors:          processortest.NewNopBuilder(),
 		Exporters:           exportertest.NewNopBuilder(),
 		Connectors:          connectortest.NewNopBuilder(),
 		ExtensionsConfigs:   extensionsConfigs,
 		ExtensionsFactories: extensionsFactories,
 		AsyncErrorChannel:   make(chan error),
-=======
-	receiversConfigs, receiversFactories := builders.NewNopReceiverConfigsAndFactories()
-
-	return Settings{
-		BuildInfo:          component.NewDefaultBuildInfo(),
-		CollectorConf:      confmap.New(),
-		ReceiversConfigs:   receiversConfigs,
-		ReceiversFactories: receiversFactories,
-		Processors:         processortest.NewNopBuilder(),
-		Exporters:          exportertest.NewNopBuilder(),
-		Connectors:         connectortest.NewNopBuilder(),
-		Extensions:         extensiontest.NewNopBuilder(),
-		AsyncErrorChannel:  make(chan error),
->>>>>>> 454432e0
 	}
 }
 
