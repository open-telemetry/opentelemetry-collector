--- conflicted
+++ resolved
@@ -192,7 +192,7 @@
 	assert.Equal(t, set.Processors.Factory(nopType), srv.host.GetFactory(component.KindProcessor, nopType))
 
 	assert.Nil(t, srv.host.GetFactory(component.KindExporter, wrongType))
-	assert.Equal(t, srv.host.exporters.Factory(nopType), srv.host.GetFactory(component.KindExporter, nopType))
+	assert.Equal(t, srv.host.Exporters.Factory(nopType), srv.host.GetFactory(component.KindExporter, nopType))
 
 	assert.Nil(t, srv.host.GetFactory(component.KindConnector, wrongType))
 	assert.Equal(t, set.Connectors.Factory(nopType), srv.host.GetFactory(component.KindConnector, nopType))
@@ -545,7 +545,6 @@
 	exportersConfigs, exportersFactories := builders.NewNopExporterConfigsAndFactories()
 
 	return Settings{
-<<<<<<< HEAD
 		BuildInfo:          component.NewDefaultBuildInfo(),
 		CollectorConf:      confmap.New(),
 		Receivers:          receivertest.NewNopBuilder(),
@@ -554,16 +553,7 @@
 		ExportersFactories: exportersFactories,
 		Connectors:         connectortest.NewNopBuilder(),
 		Extensions:         extensiontest.NewNopBuilder(),
-=======
-		BuildInfo:         component.NewDefaultBuildInfo(),
-		CollectorConf:     confmap.New(),
-		Receivers:         receivertest.NewNopBuilder(),
-		Processors:        processortest.NewNopBuilder(),
-		Exporters:         exportertest.NewNopBuilder(),
-		Connectors:        connectortest.NewNopBuilder(),
-		Extensions:        extensiontest.NewNopBuilder(),
-		AsyncErrorChannel: make(chan error),
->>>>>>> d2ed276a
+		AsyncErrorChannel:  make(chan error),
 	}
 }
 
