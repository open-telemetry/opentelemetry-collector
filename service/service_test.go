// Copyright The OpenTelemetry Authors
// SPDX-License-Identifier: Apache-2.0

package service

import (
	"bufio"
	"context"
	"errors"
	"fmt"
	"net/http"
	"strings"
	"sync"
	"testing"
	"time"

	"github.com/prometheus/common/expfmt"
	"github.com/stretchr/testify/assert"
	"github.com/stretchr/testify/require"
	"go.uber.org/zap"
	"go.uber.org/zap/zapcore"

	"go.opentelemetry.io/collector/component"
	"go.opentelemetry.io/collector/component/componentstatus"
	"go.opentelemetry.io/collector/config/confighttp"
	"go.opentelemetry.io/collector/config/configtelemetry"
	"go.opentelemetry.io/collector/confmap"
	"go.opentelemetry.io/collector/extension"
	"go.opentelemetry.io/collector/extension/zpagesextension"
	"go.opentelemetry.io/collector/internal/testutil"
	"go.opentelemetry.io/collector/pdata/pcommon"
	"go.opentelemetry.io/collector/service/extensions"
	"go.opentelemetry.io/collector/service/internal/builders"
	"go.opentelemetry.io/collector/service/pipelines"
	"go.opentelemetry.io/collector/service/telemetry"
)

type labelState int

const (
	labelNotPresent labelState = iota
	labelSpecificValue
	labelAnyValue
)

type labelValue struct {
	label string
	state labelState
}

type ownMetricsTestCase struct {
	name                string
	userDefinedResource map[string]*string
	expectedLabels      map[string]labelValue
}

var testResourceAttrValue = "resource_attr_test_value" // #nosec G101: Potential hardcoded credentials
var testInstanceID = "test_instance_id"
var testServiceVersion = "2022-05-20"
var testServiceName = "test name"

// prometheusToOtelConv is used to check that the expected resource labels exist as
// part of the otel resource attributes.
var prometheusToOtelConv = map[string]string{
	"service_instance_id": "service.instance.id",
	"service_name":        "service.name",
	"service_version":     "service.version",
}

const metricsVersion = "test version"
const otelCommand = "otelcoltest"

func ownMetricsTestCases() []ownMetricsTestCase {
	return []ownMetricsTestCase{{
		name:                "no resource",
		userDefinedResource: nil,
		// All labels added to all collector metrics by default are listed below.
		// These labels are hard coded here in order to avoid inadvertent changes:
		// at this point changing labels should be treated as a breaking changing
		// and requires a good justification. The reason is that changes to metric
		// names or labels can break alerting, dashboards, etc that are used to
		// monitor the Collector in production deployments.
		expectedLabels: map[string]labelValue{
			"service_instance_id": {state: labelAnyValue},
			"service_name":        {label: otelCommand, state: labelSpecificValue},
			"service_version":     {label: metricsVersion, state: labelSpecificValue},
		},
	},
		{
			name: "resource with custom attr",
			userDefinedResource: map[string]*string{
				"custom_resource_attr": &testResourceAttrValue,
			},
			expectedLabels: map[string]labelValue{
				"service_instance_id":  {state: labelAnyValue},
				"service_name":         {label: otelCommand, state: labelSpecificValue},
				"service_version":      {label: metricsVersion, state: labelSpecificValue},
				"custom_resource_attr": {label: "resource_attr_test_value", state: labelSpecificValue},
			},
		},
		{
			name: "override service.name",
			userDefinedResource: map[string]*string{
				"service.name": &testServiceName,
			},
			expectedLabels: map[string]labelValue{
				"service_instance_id": {state: labelAnyValue},
				"service_name":        {label: testServiceName, state: labelSpecificValue},
				"service_version":     {label: metricsVersion, state: labelSpecificValue},
			},
		},
		{
			name: "suppress service.name",
			userDefinedResource: map[string]*string{
				"service.name": nil,
			},
			expectedLabels: map[string]labelValue{
				"service_instance_id": {state: labelAnyValue},
				"service_name":        {state: labelNotPresent},
				"service_version":     {label: metricsVersion, state: labelSpecificValue},
			},
		},
		{
			name: "override service.instance.id",
			userDefinedResource: map[string]*string{
				"service.instance.id": &testInstanceID,
			},
			expectedLabels: map[string]labelValue{
				"service_instance_id": {label: "test_instance_id", state: labelSpecificValue},
				"service_name":        {label: otelCommand, state: labelSpecificValue},
				"service_version":     {label: metricsVersion, state: labelSpecificValue},
			},
		},
		{
			name: "suppress service.instance.id",
			userDefinedResource: map[string]*string{
				"service.instance.id": nil, // nil value in config is used to suppress attributes.
			},
			expectedLabels: map[string]labelValue{
				"service_instance_id": {state: labelNotPresent},
				"service_name":        {label: otelCommand, state: labelSpecificValue},
				"service_version":     {label: metricsVersion, state: labelSpecificValue},
			},
		},
		{
			name: "override service.version",
			userDefinedResource: map[string]*string{
				"service.version": &testServiceVersion,
			},
			expectedLabels: map[string]labelValue{
				"service_instance_id": {state: labelAnyValue},
				"service_name":        {label: otelCommand, state: labelSpecificValue},
				"service_version":     {label: "2022-05-20", state: labelSpecificValue},
			},
		},
		{
			name: "suppress service.version",
			userDefinedResource: map[string]*string{
				"service.version": nil, // nil value in config is used to suppress attributes.
			},
			expectedLabels: map[string]labelValue{
				"service_instance_id": {state: labelAnyValue},
				"service_name":        {label: otelCommand, state: labelSpecificValue},
				"service_version":     {state: labelNotPresent},
			},
		}}
}

var (
	nopType   = component.MustNewType("nop")
	wrongType = component.MustNewType("wrong")
)

func TestServiceGetFactory(t *testing.T) {
	set := newNopSettings()
	srv, err := New(context.Background(), set, newNopConfig())
	require.NoError(t, err)

	assert.NoError(t, srv.Start(context.Background()))
	t.Cleanup(func() {
		assert.NoError(t, srv.Shutdown(context.Background()))
	})

	assert.Nil(t, srv.host.GetFactory(component.KindReceiver, wrongType))
	assert.Equal(t, srv.host.Receivers.Factory(nopType), srv.host.GetFactory(component.KindReceiver, nopType))

	assert.Nil(t, srv.host.GetFactory(component.KindProcessor, wrongType))
	assert.Equal(t, srv.host.Processors.Factory(nopType), srv.host.GetFactory(component.KindProcessor, nopType))

	assert.Nil(t, srv.host.GetFactory(component.KindExporter, wrongType))
	assert.Equal(t, srv.host.Exporters.Factory(nopType), srv.host.GetFactory(component.KindExporter, nopType))

	assert.Nil(t, srv.host.GetFactory(component.KindConnector, wrongType))
	assert.Equal(t, srv.host.Connectors.Factory(nopType), srv.host.GetFactory(component.KindConnector, nopType))

	assert.Nil(t, srv.host.GetFactory(component.KindExtension, wrongType))
	assert.Equal(t, srv.host.Extensions.Factory(nopType), srv.host.GetFactory(component.KindExtension, nopType))

	// Try retrieve non existing component.Kind.
	assert.Nil(t, srv.host.GetFactory(42, nopType))
}

func TestServiceGetExtensions(t *testing.T) {
	srv, err := New(context.Background(), newNopSettings(), newNopConfig())
	require.NoError(t, err)

	assert.NoError(t, srv.Start(context.Background()))
	t.Cleanup(func() {
		assert.NoError(t, srv.Shutdown(context.Background()))
	})

	extMap := srv.host.GetExtensions()

	assert.Len(t, extMap, 1)
	assert.Contains(t, extMap, component.NewID(nopType))
}

func TestServiceGetExporters(t *testing.T) {
	srv, err := New(context.Background(), newNopSettings(), newNopConfig())
	require.NoError(t, err)

	assert.NoError(t, srv.Start(context.Background()))
	t.Cleanup(func() {
		assert.NoError(t, srv.Shutdown(context.Background()))
	})

	// nolint
	expMap := srv.host.GetExporters()
	assert.Len(t, expMap, 3)
	assert.Len(t, expMap[component.DataTypeTraces], 1)
	assert.Contains(t, expMap[component.DataTypeTraces], component.NewID(nopType))
	assert.Len(t, expMap[component.DataTypeMetrics], 1)
	assert.Contains(t, expMap[component.DataTypeMetrics], component.NewID(nopType))
	assert.Len(t, expMap[component.DataTypeLogs], 1)
	assert.Contains(t, expMap[component.DataTypeLogs], component.NewID(nopType))
}

// TestServiceTelemetryCleanupOnError tests that if newService errors due to an invalid config telemetry is cleaned up
// and another service with a valid config can be started right after.
func TestServiceTelemetryCleanupOnError(t *testing.T) {
	invalidCfg := newNopConfig()
	invalidCfg.Pipelines[component.MustNewID("traces")].Processors[0] = component.MustNewID("invalid")
	// Create a service with an invalid config and expect an error
	_, err := New(context.Background(), newNopSettings(), invalidCfg)
	require.Error(t, err)

	// Create a service with a valid config and expect no error
	srv, err := New(context.Background(), newNopSettings(), newNopConfig())
	require.NoError(t, err)
	assert.NoError(t, srv.Shutdown(context.Background()))
}

func TestServiceTelemetry(t *testing.T) {
	for _, tc := range ownMetricsTestCases() {
		t.Run(fmt.Sprintf("ipv4_%s", tc.name), func(t *testing.T) {
			testCollectorStartHelper(t, tc, "tcp4")
		})
		t.Run(fmt.Sprintf("ipv6_%s", tc.name), func(t *testing.T) {
			testCollectorStartHelper(t, tc, "tcp6")
		})
	}
}

func testCollectorStartHelper(t *testing.T, tc ownMetricsTestCase, network string) {
	var once sync.Once
	loggingHookCalled := false
	hook := func(zapcore.Entry) error {
		once.Do(func() {
			loggingHookCalled = true
		})
		return nil
	}

	var (
		metricsAddr string
		zpagesAddr  string
	)
	switch network {
	case "tcp", "tcp4":
		metricsAddr = testutil.GetAvailableLocalAddress(t)
		zpagesAddr = testutil.GetAvailableLocalAddress(t)
	case "tcp6":
		metricsAddr = testutil.GetAvailableLocalIPv6Address(t)
		zpagesAddr = testutil.GetAvailableLocalIPv6Address(t)
	}
	require.NotZero(t, metricsAddr, "network must be either of tcp, tcp4 or tcp6")
	require.NotZero(t, zpagesAddr, "network must be either of tcp, tcp4 or tcp6")

	set := newNopSettings()
	set.BuildInfo = component.BuildInfo{Version: "test version", Command: otelCommand}
	set.ExtensionsConfigs = map[component.ID]component.Config{
		component.MustNewID("zpages"): &zpagesextension.Config{
			ServerConfig: confighttp.ServerConfig{Endpoint: zpagesAddr},
		},
	}
	set.ExtensionsFactories = map[component.Type]extension.Factory{component.MustNewType("zpages"): zpagesextension.NewFactory()}
	set.LoggingOptions = []zap.Option{zap.Hooks(hook)}

	cfg := newNopConfig()
	cfg.Extensions = []component.ID{component.MustNewID("zpages")}
	cfg.Telemetry.Metrics.Address = metricsAddr
	cfg.Telemetry.Resource = make(map[string]*string)
	// Include resource attributes under the service::telemetry::resource key.
	for k, v := range tc.userDefinedResource {
		cfg.Telemetry.Resource[k] = v
	}

	// Create a service, check for metrics, shutdown and repeat to ensure that telemetry can be started/shutdown and started again.
	for i := 0; i < 2; i++ {
		srv, err := New(context.Background(), set, cfg)
		require.NoError(t, err)

		require.NoError(t, srv.Start(context.Background()))
		// Sleep for 1 second to ensure the http server is started.
		time.Sleep(1 * time.Second)
		assert.True(t, loggingHookCalled)

		assertResourceLabels(t, srv.telemetrySettings.Resource, tc.expectedLabels)
		assertMetrics(t, metricsAddr, tc.expectedLabels)
		assertZPages(t, zpagesAddr)
		require.NoError(t, srv.Shutdown(context.Background()))
	}
}

// TestServiceTelemetryRestart tests that the service correctly restarts the telemetry server.
func TestServiceTelemetryRestart(t *testing.T) {
	// Create a service
	srvOne, err := New(context.Background(), newNopSettings(), newNopConfig())
	require.NoError(t, err)

	// URL of the telemetry service metrics endpoint
	telemetryURL := "http://localhost:8888/metrics"

	// Start the service
	require.NoError(t, srvOne.Start(context.Background()))

	// check telemetry server to ensure we get a response
	var resp *http.Response

	resp, err = http.Get(telemetryURL)
	assert.NoError(t, err)
	assert.NoError(t, resp.Body.Close())
	assert.Equal(t, http.StatusOK, resp.StatusCode)
	// Response body must be closed now instead of defer as the test
	// restarts the server on the same port. Leaving response open
	// leaks a goroutine.
	resp.Body.Close()

	// Shutdown the service
	require.NoError(t, srvOne.Shutdown(context.Background()))

	// Create a new service with the same telemetry
	srvTwo, err := New(context.Background(), newNopSettings(), newNopConfig())
	require.NoError(t, err)

	// Start the new service
	require.NoError(t, srvTwo.Start(context.Background()))

	// check telemetry server to ensure we get a response
	require.Eventually(t,
		func() bool {
			resp, err = http.Get(telemetryURL)
			assert.NoError(t, resp.Body.Close())
			return err == nil
		},
		500*time.Millisecond,
		100*time.Millisecond,
		"Must get a valid response from the service",
	)
	defer resp.Body.Close()
	assert.Equal(t, http.StatusOK, resp.StatusCode)

	// Shutdown the new service
	assert.NoError(t, srvTwo.Shutdown(context.Background()))
}

func TestExtensionNotificationFailure(t *testing.T) {
	set := newNopSettings()
	cfg := newNopConfig()

	var extName = component.MustNewType("configWatcher")
	configWatcherExtensionFactory := newConfigWatcherExtensionFactory(extName)
	set.ExtensionsConfigs = map[component.ID]component.Config{component.NewID(extName): configWatcherExtensionFactory.CreateDefaultConfig()}
	set.ExtensionsFactories = map[component.Type]extension.Factory{extName: configWatcherExtensionFactory}
	cfg.Extensions = []component.ID{component.NewID(extName)}

	// Create a service
	srv, err := New(context.Background(), set, cfg)
	require.NoError(t, err)

	// Start the service
	require.Error(t, srv.Start(context.Background()))

	// Shut down the service
	require.NoError(t, srv.Shutdown(context.Background()))
}

func TestNilCollectorEffectiveConfig(t *testing.T) {
	set := newNopSettings()
	set.CollectorConf = nil
	cfg := newNopConfig()

	var extName = component.MustNewType("configWatcher")
	configWatcherExtensionFactory := newConfigWatcherExtensionFactory(extName)
	set.ExtensionsConfigs = map[component.ID]component.Config{component.NewID(extName): configWatcherExtensionFactory.CreateDefaultConfig()}
	set.ExtensionsFactories = map[component.Type]extension.Factory{extName: configWatcherExtensionFactory}
	cfg.Extensions = []component.ID{component.NewID(extName)}

	// Create a service
	srv, err := New(context.Background(), set, cfg)
	require.NoError(t, err)

	// Start the service
	require.NoError(t, srv.Start(context.Background()))

	// Shut down the service
	require.NoError(t, srv.Shutdown(context.Background()))
}

func TestServiceTelemetryLogger(t *testing.T) {
	srv, err := New(context.Background(), newNopSettings(), newNopConfig())
	require.NoError(t, err)

	assert.NoError(t, srv.Start(context.Background()))
	t.Cleanup(func() {
		assert.NoError(t, srv.Shutdown(context.Background()))
	})
	assert.NotNil(t, srv.telemetrySettings.Logger)
}

func TestServiceFatalError(t *testing.T) {
	set := newNopSettings()
	set.AsyncErrorChannel = make(chan error)

	srv, err := New(context.Background(), set, newNopConfig())
	require.NoError(t, err)

	assert.NoError(t, srv.Start(context.Background()))
	t.Cleanup(func() {
		assert.NoError(t, srv.Shutdown(context.Background()))
	})

	go func() {
		ev := componentstatus.NewFatalErrorEvent(assert.AnError)
		srv.host.NotifyComponentStatusChange(&componentstatus.InstanceID{}, ev)
	}()

	err = <-srv.host.AsyncErrorChannel

	require.ErrorIs(t, err, assert.AnError)
}

func assertResourceLabels(t *testing.T, res pcommon.Resource, expectedLabels map[string]labelValue) {
	for key, labelValue := range expectedLabels {
		lookupKey, ok := prometheusToOtelConv[key]
		if !ok {
			lookupKey = key
		}
		value, ok := res.Attributes().Get(lookupKey)
		switch labelValue.state {
		case labelNotPresent:
			assert.False(t, ok)
		case labelAnyValue:
			assert.True(t, ok)
		default:
			assert.Equal(t, labelValue.label, value.AsString())
		}
	}
}

func assertMetrics(t *testing.T, metricsAddr string, expectedLabels map[string]labelValue) {
	client := &http.Client{}
	resp, err := client.Get("http://" + metricsAddr + "/metrics")
	require.NoError(t, err)

	t.Cleanup(func() {
		assert.NoError(t, resp.Body.Close())
	})
	reader := bufio.NewReader(resp.Body)

	var parser expfmt.TextParser
	parsed, err := parser.TextToMetricFamilies(reader)
	require.NoError(t, err)

	prefix := "otelcol"
	for metricName, metricFamily := range parsed {
		if metricName != "target_info" {
			// require is used here so test fails with a single message.
			require.True(
				t,
				strings.HasPrefix(metricName, prefix),
				"expected prefix %q but string starts with %q",
				prefix,
				metricName[:len(prefix)+1]+"...")
		}

		for _, metric := range metricFamily.Metric {
			labelMap := map[string]string{}
			for _, labelPair := range metric.Label {
				labelMap[*labelPair.Name] = *labelPair.Value
			}

			for k, v := range expectedLabels {
				switch v.state {
				case labelNotPresent:
					_, present := labelMap[k]
					assert.Falsef(t, present, "label %q must not be present", k)
				case labelSpecificValue:
					require.Equalf(t, v.label, labelMap[k], "mandatory label %q value mismatch", k)
				case labelAnyValue:
					assert.NotEmptyf(t, labelMap[k], "mandatory label %q not present", k)
				}
			}
		}
	}
}

func assertZPages(t *testing.T, zpagesAddr string) {
	paths := []string{
		"/debug/tracez",
		"/debug/pipelinez",
		"/debug/servicez",
		"/debug/extensionz",
	}

	testZPagePathFn := func(t *testing.T, path string) {
		client := &http.Client{}
		resp, err := client.Get("http://" + zpagesAddr + path)
		if !assert.NoError(t, err, "error retrieving zpage at %q", path) {
			return
		}
		assert.Equal(t, http.StatusOK, resp.StatusCode, "unsuccessful zpage %q GET", path)
		assert.NoError(t, resp.Body.Close())
	}

	for _, path := range paths {
		testZPagePathFn(t, path)
	}
}

func newNopSettings() Settings {
	receiversConfigs, receiversFactories := builders.NewNopReceiverConfigsAndFactories()
	processorsConfigs, processorsFactories := builders.NewNopProcessorConfigsAndFactories()
	connectorsConfigs, connectorsFactories := builders.NewNopConnectorConfigsAndFactories()
	exportersConfigs, exportersFactories := builders.NewNopExporterConfigsAndFactories()
	extensionsConfigs, extensionsFactories := builders.NewNopExtensionConfigsAndFactories()

	return Settings{
		BuildInfo:           component.NewDefaultBuildInfo(),
		CollectorConf:       confmap.New(),
		ReceiversConfigs:    receiversConfigs,
		ReceiversFactories:  receiversFactories,
<<<<<<< HEAD
		ProcessorsConfigs:   processorsConfigs,
		ProcessorsFactories: processorsFactories,
		Exporters:           exportertest.NewNopBuilder(),
=======
		Processors:          processortest.NewNopBuilder(),
		ExportersConfigs:    exportersConfigs,
		ExportersFactories:  exportersFactories,
>>>>>>> 7cd1579d
		ConnectorsConfigs:   connectorsConfigs,
		ConnectorsFactories: connectorsFactories,
		ExtensionsConfigs:   extensionsConfigs,
		ExtensionsFactories: extensionsFactories,
		AsyncErrorChannel:   make(chan error),
	}
}

func newNopConfig() Config {
	return newNopConfigPipelineConfigs(pipelines.Config{
		component.MustNewID("traces"): {
			Receivers:  []component.ID{component.NewID(nopType)},
			Processors: []component.ID{component.NewID(nopType)},
			Exporters:  []component.ID{component.NewID(nopType)},
		},
		component.MustNewID("metrics"): {
			Receivers:  []component.ID{component.NewID(nopType)},
			Processors: []component.ID{component.NewID(nopType)},
			Exporters:  []component.ID{component.NewID(nopType)},
		},
		component.MustNewID("logs"): {
			Receivers:  []component.ID{component.NewID(nopType)},
			Processors: []component.ID{component.NewID(nopType)},
			Exporters:  []component.ID{component.NewID(nopType)},
		},
	})
}

func newNopConfigPipelineConfigs(pipelineCfgs pipelines.Config) Config {
	return Config{
		Extensions: extensions.Config{component.NewID(nopType)},
		Pipelines:  pipelineCfgs,
		Telemetry: telemetry.Config{
			Logs: telemetry.LogsConfig{
				Level:       zapcore.InfoLevel,
				Development: false,
				Encoding:    "console",
				Sampling: &telemetry.LogsSamplingConfig{
					Enabled:    true,
					Tick:       10 * time.Second,
					Initial:    100,
					Thereafter: 100,
				},
				OutputPaths:       []string{"stderr"},
				ErrorOutputPaths:  []string{"stderr"},
				DisableCaller:     false,
				DisableStacktrace: false,
				InitialFields:     map[string]any(nil),
			},
			Metrics: telemetry.MetricsConfig{
				Level:   configtelemetry.LevelBasic,
				Address: "localhost:8888",
			},
		},
	}
}

type configWatcherExtension struct{}

func (comp *configWatcherExtension) Start(context.Context, component.Host) error {
	return nil
}

func (comp *configWatcherExtension) Shutdown(context.Context) error {
	return nil
}

func (comp *configWatcherExtension) NotifyConfig(context.Context, *confmap.Conf) error {
	return errors.New("Failed to resolve config")
}

func newConfigWatcherExtensionFactory(name component.Type) extension.Factory {
	return extension.NewFactory(
		name,
		func() component.Config {
			return &struct{}{}
		},
		func(context.Context, extension.Settings, component.Config) (extension.Extension, error) {
			return &configWatcherExtension{}, nil
		},
		component.StabilityLevelDevelopment,
	)
}<|MERGE_RESOLUTION|>--- conflicted
+++ resolved
@@ -550,15 +550,10 @@
 		CollectorConf:       confmap.New(),
 		ReceiversConfigs:    receiversConfigs,
 		ReceiversFactories:  receiversFactories,
-<<<<<<< HEAD
 		ProcessorsConfigs:   processorsConfigs,
 		ProcessorsFactories: processorsFactories,
-		Exporters:           exportertest.NewNopBuilder(),
-=======
-		Processors:          processortest.NewNopBuilder(),
 		ExportersConfigs:    exportersConfigs,
 		ExportersFactories:  exportersFactories,
->>>>>>> 7cd1579d
 		ConnectorsConfigs:   connectorsConfigs,
 		ConnectorsFactories: connectorsFactories,
 		ExtensionsConfigs:   extensionsConfigs,
