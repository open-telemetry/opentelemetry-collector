// Copyright The OpenTelemetry Authors
// SPDX-License-Identifier: Apache-2.0

package service

import (
	"context"
	"errors"
	"net/http"
	"testing"
	"time"

	"github.com/stretchr/testify/assert"
	"github.com/stretchr/testify/require"
	otelconf "go.opentelemetry.io/contrib/otelconf/v0.3.0"
	"go.opentelemetry.io/otel/log"
	"go.opentelemetry.io/otel/log/logtest"
	nooplog "go.opentelemetry.io/otel/log/noop"
	noopmetric "go.opentelemetry.io/otel/metric/noop"
	"go.opentelemetry.io/otel/sdk/metric"
	"go.opentelemetry.io/otel/sdk/metric/metricdata"
	sdktrace "go.opentelemetry.io/otel/sdk/trace"
	nooptrace "go.opentelemetry.io/otel/trace/noop"
	"go.uber.org/zap"
	"go.uber.org/zap/zapcore"
	"go.uber.org/zap/zaptest/observer"

	"go.opentelemetry.io/collector/component"
	"go.opentelemetry.io/collector/component/componentstatus"
	"go.opentelemetry.io/collector/config/confighttp"
	"go.opentelemetry.io/collector/config/configtelemetry"
	"go.opentelemetry.io/collector/confmap"
	"go.opentelemetry.io/collector/extension"
	"go.opentelemetry.io/collector/extension/zpagesextension"
	"go.opentelemetry.io/collector/internal/testutil"
	"go.opentelemetry.io/collector/pdata/pcommon"
	"go.opentelemetry.io/collector/pipeline"
	"go.opentelemetry.io/collector/pipeline/xpipeline"
	"go.opentelemetry.io/collector/service/extensions"
	"go.opentelemetry.io/collector/service/internal/builders"
	"go.opentelemetry.io/collector/service/pipelines"
	"go.opentelemetry.io/collector/service/telemetry"
	"go.opentelemetry.io/collector/service/telemetry/otelconftelemetry"
	"go.opentelemetry.io/collector/service/telemetry/telemetrytest"
)

const (
	otelCommand = "otelcoltest"
)

var (
	nopType   = component.MustNewType("nop")
	wrongType = component.MustNewType("wrong")
)

func TestServiceGetFactory(t *testing.T) {
	set := newNopSettings()
	srv, err := New(context.Background(), set, newNopConfig())
	require.NoError(t, err)

	assert.NoError(t, srv.Start(context.Background()))
	t.Cleanup(func() {
		assert.NoError(t, srv.Shutdown(context.Background()))
	})

	assert.Nil(t, srv.host.GetFactory(component.KindReceiver, wrongType))
	assert.Equal(t, srv.host.Receivers.Factory(nopType), srv.host.GetFactory(component.KindReceiver, nopType))

	assert.Nil(t, srv.host.GetFactory(component.KindProcessor, wrongType))
	assert.Equal(t, srv.host.Processors.Factory(nopType), srv.host.GetFactory(component.KindProcessor, nopType))

	assert.Nil(t, srv.host.GetFactory(component.KindExporter, wrongType))
	assert.Equal(t, srv.host.Exporters.Factory(nopType), srv.host.GetFactory(component.KindExporter, nopType))

	assert.Nil(t, srv.host.GetFactory(component.KindConnector, wrongType))
	assert.Equal(t, srv.host.Connectors.Factory(nopType), srv.host.GetFactory(component.KindConnector, nopType))

	assert.Nil(t, srv.host.GetFactory(component.KindExtension, wrongType))
	assert.Equal(t, srv.host.Extensions.Factory(nopType), srv.host.GetFactory(component.KindExtension, nopType))

	// Try retrieve non existing component.Kind.
	assert.Nil(t, srv.host.GetFactory(component.Kind{}, nopType))
}

func TestServiceGetExtensions(t *testing.T) {
	srv, err := New(context.Background(), newNopSettings(), newNopConfig())
	require.NoError(t, err)

	assert.NoError(t, srv.Start(context.Background()))
	t.Cleanup(func() {
		assert.NoError(t, srv.Shutdown(context.Background()))
	})

	extMap := srv.host.GetExtensions()

	assert.Len(t, extMap, 1)
	assert.Contains(t, extMap, component.NewID(nopType))
}

func TestServiceGetExporters(t *testing.T) {
	srv, err := New(context.Background(), newNopSettings(), newNopConfig())
	require.NoError(t, err)

	assert.NoError(t, srv.Start(context.Background()))
	t.Cleanup(func() {
		assert.NoError(t, srv.Shutdown(context.Background()))
	})

	//nolint:staticcheck
	expMap := srv.host.GetExporters()

	v, ok := expMap[pipeline.SignalTraces]
	assert.True(t, ok)
	assert.NotNil(t, v)

	assert.Len(t, expMap, 4)
	assert.Len(t, expMap[pipeline.SignalTraces], 1)
	assert.Contains(t, expMap[pipeline.SignalTraces], component.NewID(nopType))
	assert.Len(t, expMap[pipeline.SignalMetrics], 1)
	assert.Contains(t, expMap[pipeline.SignalMetrics], component.NewID(nopType))
	assert.Len(t, expMap[pipeline.SignalLogs], 1)
	assert.Contains(t, expMap[pipeline.SignalLogs], component.NewID(nopType))
	assert.Len(t, expMap[xpipeline.SignalProfiles], 1)
	assert.Contains(t, expMap[xpipeline.SignalProfiles], component.NewID(nopType))
}

// TestServiceTelemetryCleanupOnError tests that if newService errors due to an invalid config telemetry is cleaned up
// and another service with a valid config can be started right after.
func TestServiceTelemetryCleanupOnError(t *testing.T) {
	invalidCfg := newNopConfig()
	invalidCfg.Pipelines[pipeline.NewID(pipeline.SignalTraces)].Processors[0] = component.MustNewID("invalid")
	// Create a service with an invalid config and expect an error
	_, err := New(context.Background(), newNopSettings(), invalidCfg)
	require.Error(t, err)

	// Create a service with a valid config and expect no error
	srv, err := New(context.Background(), newNopSettings(), newNopConfig())
	require.NoError(t, err)
	assert.NoError(t, srv.Shutdown(context.Background()))
}

func TestServiceTelemetryLogging(t *testing.T) {
	observerCore, observedLogs := observer.New(zapcore.WarnLevel)
	zapLogger := zap.New(observerCore)
	recorder := logtest.NewRecorder()

	set := newNopSettings()
	set.BuildInfo = component.BuildInfo{Version: "test version", Command: otelCommand}
	set.TelemetryFactory = telemetry.NewFactory(
		func() component.Config { return nil },
		telemetrytest.WithLogger(zapLogger, recorder),
	)

	cfg := newNopConfig()
	srv, err := New(context.Background(), set, cfg)
	require.NoError(t, err)
	require.NoError(t, srv.Start(context.Background()))
	defer func() {
		assert.NoError(t, srv.Shutdown(context.Background()))
	}()

	require.NotNil(t, srv.telemetrySettings.Logger)
	assert.Equal(t, srv.telemetrySettings.Logger, srv.Logger())
	assert.Equal(t, zapcore.WarnLevel, srv.telemetrySettings.Logger.Level())
	srv.telemetrySettings.Logger.Warn("warn_message")
	srv.telemetrySettings.Logger.Info("info_message")

	entries := observedLogs.All()
	require.Len(t, entries, 1)
	assert.Equal(t, "warn_message", entries[0].Message)

	logtest.AssertEqual(t, logtest.Recording{
		logtest.Scope{
			Name: "go.opentelemetry.io/collector/service",
		}: []logtest.Record{{
			Context:      context.Background(),
			Timestamp:    time.Time{},
			Severity:     log.SeverityWarn,
			SeverityText: "warn",
			Body:         log.StringValue("warn_message"),
			Attributes:   []log.KeyValue{},
		}},
	}, recorder.Result(),
		logtest.Transform(func(recording logtest.Recording) logtest.Recording {
			// Remove empty scopes.
			newRecording := make(logtest.Recording)
			for scope, records := range recording {
				if len(records) != 0 {
					newRecording[scope] = records
				}
			}
			return newRecording
		}),
		logtest.Transform(func(record logtest.Record) logtest.Record {
			// Clear timestamp and any attributes for easier testing.
			record.Timestamp = time.Time{}
			record.Attributes = nil
			return record
		}),
	)
}

func TestServiceTelemetryMetrics(t *testing.T) {
	// Start a service and check that metrics are produced as expected.
	// We do this twice to ensure that the server is stopped cleanly.
	for i := 0; i < 2; i++ {
		reader := metric.NewManualReader()
		set := newNopSettings()
		set.TelemetryFactory = telemetry.NewFactory(
			func() component.Config { return nil },
			telemetrytest.WithMeterProvider(
				metric.NewMeterProvider(
					metric.WithReader(reader),
				),
			),
		)

		srv, err := New(context.Background(), set, newNopConfig())
		require.NoError(t, err)
		require.NoError(t, srv.Start(context.Background()))

		var rm metricdata.ResourceMetrics
		err = reader.Collect(context.Background(), &rm)
		require.NoError(t, err)

		assertMetrics(t, rm)
		require.NoError(t, srv.Shutdown(context.Background()))
	}
}

func assertMetrics(t *testing.T, rm metricdata.ResourceMetrics) {
	require.Len(t, rm.ScopeMetrics, 1)
	assert.Equal(t, "go.opentelemetry.io/collector/service", rm.ScopeMetrics[0].Scope.Name)

	actualNames := make([]string, len(rm.ScopeMetrics[0].Metrics))
	for i, m := range rm.ScopeMetrics[0].Metrics {
		actualNames[i] = m.Name
	}
	assert.ElementsMatch(t, []string{
		"otelcol_process_cpu_seconds",
		"otelcol_process_memory_rss",
		"otelcol_process_runtime_heap_alloc_bytes",
		"otelcol_process_runtime_total_alloc_bytes",
		"otelcol_process_runtime_total_sys_memory_bytes",
		"otelcol_process_uptime",
	}, actualNames)
}

func TestServiceTelemetryDefaultViews(t *testing.T) {
	var views []otelconf.View
	set := newNopSettings()
	set.TelemetryFactory = telemetry.NewFactory(
		func() component.Config { return nil },
		telemetry.WithCreateMeterProvider(
			func(_ context.Context, set telemetry.MeterSettings, _ component.Config) (telemetry.MeterProvider, error) {
				views = set.DefaultViews(configtelemetry.LevelBasic)
				return telemetrytest.ShutdownMeterProvider{
					MeterProvider: noopmetric.NewMeterProvider(),
				}, nil
			},
		),
	)

	srv, err := New(context.Background(), set, newNopConfig())
	require.NoError(t, err)
	require.NoError(t, srv.Start(context.Background()))
	defer func() {
		assert.NoError(t, srv.Shutdown(context.Background()))
	}()
	require.NotEmpty(t, views)
}

// TestServiceTelemetryZPages verifies that the zpages extension works correctly with servce telemetry.
func TestServiceTelemetryZPages(t *testing.T) {
	t.Run("ipv4", func(t *testing.T) {
		testZPages(t, testutil.GetAvailableLocalAddress(t))
	})
	t.Run("ipv6", func(t *testing.T) {
		testZPages(t, testutil.GetAvailableLocalIPv6Address(t))
	})
}

func testZPages(t *testing.T, zpagesAddr string) {
	set := newNopSettings()
	set.BuildInfo = component.BuildInfo{Version: "test version", Command: otelCommand}
	set.ExtensionsConfigs = map[component.ID]component.Config{
		component.MustNewID("zpages"): &zpagesextension.Config{
			ServerConfig: confighttp.ServerConfig{Endpoint: zpagesAddr},
		},
	}
	set.ExtensionsFactories = map[component.Type]extension.Factory{
		component.MustNewType("zpages"): zpagesextension.NewFactory(),
	}

	cfg := newNopConfig()
	cfg.Extensions = []component.ID{component.MustNewID("zpages")}

	// The zpages extension will register/unregister a span processor with
	// the tracer provider if it implements the RegisterSpanProcessor and
	// UnregisterSpanProcessor methods of the opentelemetry-go SDK implementation.
	// Hence we use sdktrace below, rather than the noop tracer provider.
	set.TelemetryFactory = telemetry.NewFactory(
		func() component.Config { return nil },
		telemetrytest.WithTracerProvider(sdktrace.NewTracerProvider()),
	)

	// Start a service and check that zpages is healthy.
	// We do this twice to ensure that the server is stopped cleanly.
	for i := 0; i < 2; i++ {
		srv, err := New(context.Background(), set, cfg)
		require.NoError(t, err)
		require.NoError(t, srv.Start(context.Background()))

		assert.Eventually(t, func() bool {
			return zpagesHealthy(zpagesAddr)
		}, 10*time.Second, 100*time.Millisecond, "zpages endpoint is not healthy")

		require.NoError(t, srv.Shutdown(context.Background()))
	}
}

func zpagesHealthy(zpagesAddr string) bool {
	paths := []string{
		"/debug/tracez",
		"/debug/pipelinez",
		"/debug/servicez",
		"/debug/extensionz",
	}

	for _, path := range paths {
		resp, err := http.Get("http://" + zpagesAddr + path)
		if err != nil {
			return false
		}
		if resp.Body.Close() != nil {
			return false
		}
		if resp.StatusCode != http.StatusOK {
			return false
		}
	}
	return true
}

// TestServiceTelemetryRestart tests that the service starts and shuts down telemetry as expected.
func TestServiceTelemetryRestart(t *testing.T) {
	telemetryCreated := make(chan struct{}, 1)
	telemetryShutdown := make(chan struct{}, 1)

	set := newNopSettings()
	set.TelemetryFactory = telemetry.NewFactory(
		func() component.Config { return nil },
		telemetry.WithCreateTracerProvider(
			func(context.Context, telemetry.TracerSettings, component.Config) (telemetry.TracerProvider, error) {
				telemetryCreated <- struct{}{}
				return telemetrytest.ShutdownTracerProvider{
					TracerProvider: nooptrace.NewTracerProvider(),
					ShutdownFunc: func(context.Context) error {
						telemetryShutdown <- struct{}{}
						return nil
					},
				}, nil
			},
		),
	)

	for i := 0; i < 2; i++ {
		// Create and start a service, telemetry should be created.
		srv, err := New(context.Background(), set, newNopConfig())
		require.NoError(t, err)
		require.NoError(t, srv.Start(context.Background()))
		<-telemetryCreated

		// Shutdown the service, telemetry should be shutdown.
		require.NoError(t, srv.Shutdown(context.Background()))
		<-telemetryShutdown
	}
}

func TestServiceTelemetryShutdownError(t *testing.T) {
	set := newNopSettings()
	set.TelemetryFactory = telemetry.NewFactory(
		func() component.Config { return nil },
		telemetry.WithCreateLogger(
			func(context.Context, telemetry.LoggerSettings, component.Config) (*zap.Logger, telemetry.LoggerProvider, error) {
				return zap.NewNop(), telemetrytest.ShutdownLoggerProvider{
					LoggerProvider: nooplog.NewLoggerProvider(),
					ShutdownFunc: func(context.Context) error {
						return errors.New("an exception occurred")
					},
				}, nil
			},
		),
		telemetry.WithCreateMeterProvider(
			func(context.Context, telemetry.MeterSettings, component.Config) (telemetry.MeterProvider, error) {
				return telemetrytest.ShutdownMeterProvider{
					MeterProvider: noopmetric.NewMeterProvider(),
					ShutdownFunc: func(context.Context) error {
						return errors.New("an exception occurred")
					},
				}, nil
			},
		),
		telemetry.WithCreateTracerProvider(
			func(context.Context, telemetry.TracerSettings, component.Config) (telemetry.TracerProvider, error) {
				return telemetrytest.ShutdownTracerProvider{
					TracerProvider: nooptrace.NewTracerProvider(),
					ShutdownFunc: func(context.Context) error {
						return errors.New("an exception occurred")
					},
				}, nil
			},
		),
	)

	// Create and start a service
	cfg := newNopConfig()
	srv, err := New(context.Background(), set, cfg)
	require.NoError(t, err)
	require.NoError(t, srv.Start(context.Background()))

	// Shutdown the service
	err = srv.Shutdown(context.Background())
<<<<<<< HEAD
	assert.EqualError(t, err, ""+
		"failed to shutdown tracer provider: an exception occurred; "+
		"failed to shutdown meter provider: an exception occurred; "+
		"failed to shutdown logger provider: an exception occurred",
	)
=======
	require.ErrorContains(t, err, `failed to shutdown logger`)
	require.ErrorContains(t, err, `failed to shutdown meter provider`)
>>>>>>> 55cad8b4
}

func TestExtensionNotificationFailure(t *testing.T) {
	set := newNopSettings()
	cfg := newNopConfig()

	extName := component.MustNewType("configWatcher")
	configWatcherExtensionFactory := newConfigWatcherExtensionFactory(extName)
	set.ExtensionsConfigs = map[component.ID]component.Config{component.NewID(extName): configWatcherExtensionFactory.CreateDefaultConfig()}
	set.ExtensionsFactories = map[component.Type]extension.Factory{extName: configWatcherExtensionFactory}
	cfg.Extensions = []component.ID{component.NewID(extName)}

	// Create a service
	srv, err := New(context.Background(), set, cfg)
	require.NoError(t, err)

	// Start the service
	require.Error(t, srv.Start(context.Background()))

	// Shut down the service
	require.NoError(t, srv.Shutdown(context.Background()))
}

func TestNilCollectorEffectiveConfig(t *testing.T) {
	set := newNopSettings()
	set.CollectorConf = nil
	cfg := newNopConfig()

	extName := component.MustNewType("configWatcher")
	configWatcherExtensionFactory := newConfigWatcherExtensionFactory(extName)
	set.ExtensionsConfigs = map[component.ID]component.Config{component.NewID(extName): configWatcherExtensionFactory.CreateDefaultConfig()}
	set.ExtensionsFactories = map[component.Type]extension.Factory{extName: configWatcherExtensionFactory}
	cfg.Extensions = []component.ID{component.NewID(extName)}

	// Create a service
	srv, err := New(context.Background(), set, cfg)
	require.NoError(t, err)

	// Start the service
	require.NoError(t, srv.Start(context.Background()))

	// Shut down the service
	require.NoError(t, srv.Shutdown(context.Background()))
}

func TestServiceTelemetryLogger(t *testing.T) {
	srv, err := New(context.Background(), newNopSettings(), newNopConfig())
	require.NoError(t, err)

	assert.NoError(t, srv.Start(context.Background()))
	t.Cleanup(func() {
		assert.NoError(t, srv.Shutdown(context.Background()))
	})
	assert.NotNil(t, srv.telemetrySettings.Logger)
}

func TestServiceFatalError(t *testing.T) {
	set := newNopSettings()
	set.AsyncErrorChannel = make(chan error)

	srv, err := New(context.Background(), set, newNopConfig())
	require.NoError(t, err)

	assert.NoError(t, srv.Start(context.Background()))
	t.Cleanup(func() {
		assert.NoError(t, srv.Shutdown(context.Background()))
	})

	go func() {
		ev := componentstatus.NewFatalErrorEvent(assert.AnError)
		srv.host.NotifyComponentStatusChange(&componentstatus.InstanceID{}, ev)
	}()

	err = <-srv.host.AsyncErrorChannel

	require.ErrorIs(t, err, assert.AnError)
}

func TestServiceTelemetryCreateProvidersError(t *testing.T) {
	loggerOpt := telemetry.WithCreateLogger(
		func(context.Context, telemetry.LoggerSettings, component.Config) (*zap.Logger, telemetry.LoggerProvider, error) {
			return nil, nil, errors.New("something went wrong")
		},
	)
	meterOpt := telemetry.WithCreateMeterProvider(
		func(context.Context, telemetry.MeterSettings, component.Config) (telemetry.MeterProvider, error) {
			return nil, errors.New("something went wrong")
		},
	)
	tracerOpt := telemetry.WithCreateTracerProvider(
		func(context.Context, telemetry.TracerSettings, component.Config) (telemetry.TracerProvider, error) {
			return nil, errors.New("something went wrong")
		},
	)
	resourceOpt := telemetry.WithCreateResource(
		func(context.Context, telemetry.Settings, component.Config) (pcommon.Resource, error) {
			return pcommon.Resource{}, errors.New("something went wrong")
		},
	)

	type testcase struct {
		opts        []telemetry.FactoryOption
		expectedErr string
	}
	for name, tc := range map[string]testcase{
		"CreateLogger": {
			opts:        []telemetry.FactoryOption{loggerOpt, meterOpt, tracerOpt, resourceOpt},
			expectedErr: "failed to create logger: something went wrong",
		},
		"CreateMeterProvider": {
			opts:        []telemetry.FactoryOption{meterOpt, tracerOpt, resourceOpt},
			expectedErr: "failed to create meter provider: something went wrong",
		},
		"CreateTracerProvider": {
			opts:        []telemetry.FactoryOption{tracerOpt, resourceOpt},
			expectedErr: "failed to create tracer provider: something went wrong",
		},
		"CreateResource": {
			opts:        []telemetry.FactoryOption{resourceOpt},
			expectedErr: "failed to create resource: something went wrong",
		},
	} {
		t.Run(name, func(t *testing.T) {
			set := newNopSettings()
			set.TelemetryFactory = telemetry.NewFactory(func() component.Config { return nil }, tc.opts...)
			_, err := New(context.Background(), set, newNopConfig())
			require.EqualError(t, err, tc.expectedErr)
		})
	}
}

func newNopSettings() Settings {
	receiversConfigs, receiversFactories := builders.NewNopReceiverConfigsAndFactories()
	processorsConfigs, processorsFactories := builders.NewNopProcessorConfigsAndFactories()
	connectorsConfigs, connectorsFactories := builders.NewNopConnectorConfigsAndFactories()
	exportersConfigs, exportersFactories := builders.NewNopExporterConfigsAndFactories()
	extensionsConfigs, extensionsFactories := builders.NewNopExtensionConfigsAndFactories()
	telemetryFactory := telemetry.NewFactory(func() component.Config { return nil })

	return Settings{
		BuildInfo:           component.NewDefaultBuildInfo(),
		CollectorConf:       confmap.New(),
		ReceiversConfigs:    receiversConfigs,
		ReceiversFactories:  receiversFactories,
		ProcessorsConfigs:   processorsConfigs,
		ProcessorsFactories: processorsFactories,
		ExportersConfigs:    exportersConfigs,
		ExportersFactories:  exportersFactories,
		ConnectorsConfigs:   connectorsConfigs,
		ConnectorsFactories: connectorsFactories,
		ExtensionsConfigs:   extensionsConfigs,
		ExtensionsFactories: extensionsFactories,
		AsyncErrorChannel:   make(chan error),
		TelemetryFactory:    telemetryFactory,
	}
}

func newNopConfig() Config {
	return newNopConfigPipelineConfigs(pipelines.Config{
		pipeline.NewID(pipeline.SignalTraces): {
			Receivers:  []component.ID{component.NewID(nopType)},
			Processors: []component.ID{component.NewID(nopType)},
			Exporters:  []component.ID{component.NewID(nopType)},
		},
		pipeline.NewID(pipeline.SignalMetrics): {
			Receivers:  []component.ID{component.NewID(nopType)},
			Processors: []component.ID{component.NewID(nopType)},
			Exporters:  []component.ID{component.NewID(nopType)},
		},
		pipeline.NewID(pipeline.SignalLogs): {
			Receivers:  []component.ID{component.NewID(nopType)},
			Processors: []component.ID{component.NewID(nopType)},
			Exporters:  []component.ID{component.NewID(nopType)},
		},
		pipeline.NewID(xpipeline.SignalProfiles): {
			Receivers:  []component.ID{component.NewID(nopType)},
			Processors: []component.ID{component.NewID(nopType)},
			Exporters:  []component.ID{component.NewID(nopType)},
		},
	})
}

func newNopConfigPipelineConfigs(pipelineCfgs pipelines.Config) Config {
	return Config{
		Extensions: extensions.Config{component.NewID(nopType)},
		Pipelines:  pipelineCfgs,
		Telemetry: otelconftelemetry.Config{
			Logs: otelconftelemetry.LogsConfig{
				Level:       zapcore.InfoLevel,
				Development: false,
				Encoding:    "console",
				Sampling: &otelconftelemetry.LogsSamplingConfig{
					Enabled:    true,
					Tick:       10 * time.Second,
					Initial:    100,
					Thereafter: 100,
				},
				OutputPaths:       []string{"stderr"},
				ErrorOutputPaths:  []string{"stderr"},
				DisableCaller:     false,
				DisableStacktrace: false,
				InitialFields:     map[string]any(nil),
			},
			Metrics: otelconftelemetry.MetricsConfig{
				Level: configtelemetry.LevelBasic,
			},
		},
	}
}

type configWatcherExtension struct{}

func (comp *configWatcherExtension) Start(context.Context, component.Host) error {
	return nil
}

func (comp *configWatcherExtension) Shutdown(context.Context) error {
	return nil
}

func (comp *configWatcherExtension) NotifyConfig(context.Context, *confmap.Conf) error {
	return errors.New("Failed to resolve config")
}

func newConfigWatcherExtensionFactory(name component.Type) extension.Factory {
	return extension.NewFactory(
		name,
		func() component.Config {
			return &struct{}{}
		},
		func(context.Context, extension.Settings, component.Config) (extension.Extension, error) {
			return &configWatcherExtension{}, nil
		},
		component.StabilityLevelDevelopment,
	)
}

func TestValidateGraph(t *testing.T) {
	testCases := map[string]struct {
		connectorCfg  map[component.ID]component.Config
		receiverCfg   map[component.ID]component.Config
		exporterCfg   map[component.ID]component.Config
		pipelinesCfg  pipelines.Config
		expectedError string
	}{
		"Valid connector usage": {
			connectorCfg: map[component.ID]component.Config{
				component.NewIDWithName(nopType, "connector1"): &struct{}{},
			},
			receiverCfg: map[component.ID]component.Config{
				component.NewID(nopType): &struct{}{},
			},
			exporterCfg: map[component.ID]component.Config{
				component.NewID(nopType): &struct{}{},
			},
			pipelinesCfg: pipelines.Config{
				pipeline.NewIDWithName(pipeline.SignalLogs, "in"): {
					Receivers:  []component.ID{component.NewID(nopType)},
					Processors: []component.ID{},
					Exporters:  []component.ID{component.NewIDWithName(nopType, "connector1")},
				},
				pipeline.NewIDWithName(pipeline.SignalLogs, "out"): {
					Receivers:  []component.ID{component.NewIDWithName(nopType, "connector1")},
					Processors: []component.ID{},
					Exporters:  []component.ID{component.NewID(nopType)},
				},
			},
			expectedError: "",
		},
		"Valid without Connector": {
			receiverCfg: map[component.ID]component.Config{
				component.NewID(nopType): &struct{}{},
			},
			exporterCfg: map[component.ID]component.Config{
				component.NewID(nopType): &struct{}{},
			},
			pipelinesCfg: pipelines.Config{
				pipeline.NewIDWithName(pipeline.SignalLogs, "in"): {
					Receivers:  []component.ID{component.NewID(nopType)},
					Processors: []component.ID{},
					Exporters:  []component.ID{component.NewID(nopType)},
				},
				pipeline.NewIDWithName(pipeline.SignalLogs, "out"): {
					Receivers:  []component.ID{component.NewID(nopType)},
					Processors: []component.ID{},
					Exporters:  []component.ID{component.NewID(nopType)},
				},
			},
			expectedError: "",
		},
		"Connector used as exporter but not as receiver": {
			connectorCfg: map[component.ID]component.Config{
				component.NewIDWithName(nopType, "connector1"): &struct{}{},
			},
			receiverCfg: map[component.ID]component.Config{
				component.NewID(nopType): &struct{}{},
			},
			exporterCfg: map[component.ID]component.Config{
				component.NewID(nopType): &struct{}{},
			},
			pipelinesCfg: pipelines.Config{
				pipeline.NewIDWithName(pipeline.SignalLogs, "in1"): {
					Receivers:  []component.ID{component.NewID(nopType)},
					Processors: []component.ID{},
					Exporters:  []component.ID{component.NewID(nopType)},
				},
				pipeline.NewIDWithName(pipeline.SignalLogs, "in2"): {
					Receivers:  []component.ID{component.NewID(nopType)},
					Processors: []component.ID{},
					Exporters:  []component.ID{component.NewIDWithName(nopType, "connector1")},
				},
				pipeline.NewIDWithName(pipeline.SignalLogs, "out"): {
					Receivers:  []component.ID{component.NewID(nopType)},
					Processors: []component.ID{},
					Exporters:  []component.ID{component.NewID(nopType)},
				},
			},
			expectedError: `failed to build pipelines: connector "nop/connector1" used as exporter in [logs/in2] pipeline but not used in any supported receiver pipeline`,
		},
		"Connector used as receiver but not as exporter": {
			connectorCfg: map[component.ID]component.Config{
				component.NewIDWithName(nopType, "connector1"): &struct{}{},
			},
			receiverCfg: map[component.ID]component.Config{
				component.NewID(nopType): &struct{}{},
			},
			exporterCfg: map[component.ID]component.Config{
				component.NewID(nopType): &struct{}{},
			},
			pipelinesCfg: pipelines.Config{
				pipeline.NewIDWithName(pipeline.SignalLogs, "in1"): {
					Receivers:  []component.ID{component.NewID(nopType)},
					Processors: []component.ID{},
					Exporters:  []component.ID{component.NewID(nopType)},
				},
				pipeline.NewIDWithName(pipeline.SignalLogs, "in2"): {
					Receivers:  []component.ID{component.NewIDWithName(nopType, "connector1")},
					Processors: []component.ID{},
					Exporters:  []component.ID{component.NewID(nopType)},
				},
				pipeline.NewIDWithName(pipeline.SignalLogs, "out"): {
					Receivers:  []component.ID{component.NewID(nopType)},
					Processors: []component.ID{},
					Exporters:  []component.ID{component.NewID(nopType)},
				},
			},
			expectedError: `failed to build pipelines: connector "nop/connector1" used as receiver in [logs/in2] pipeline but not used in any supported exporter pipeline`,
		},
		"Connector creates direct cycle between pipelines": {
			connectorCfg: map[component.ID]component.Config{
				component.NewIDWithName(nopType, "forward"): &struct{}{},
			},
			receiverCfg: map[component.ID]component.Config{
				component.NewID(nopType): &struct{}{},
			},
			exporterCfg: map[component.ID]component.Config{
				component.NewID(nopType): &struct{}{},
			},
			pipelinesCfg: pipelines.Config{
				pipeline.NewIDWithName(pipeline.SignalTraces, "in"): {
					Receivers:  []component.ID{component.NewIDWithName(nopType, "forward")},
					Processors: []component.ID{},
					Exporters:  []component.ID{component.NewIDWithName(nopType, "forward")},
				},
				pipeline.NewIDWithName(pipeline.SignalTraces, "out"): {
					Receivers:  []component.ID{component.NewIDWithName(nopType, "forward")},
					Processors: []component.ID{},
					Exporters:  []component.ID{component.NewIDWithName(nopType, "forward")},
				},
			},
			expectedError: `failed to build pipelines: cycle detected: connector "nop/forward" (traces to traces) -> connector "nop/forward" (traces to traces)`,
		},
	}

	_, connectorsFactories := builders.NewNopConnectorConfigsAndFactories()
	_, receiversFactories := builders.NewNopReceiverConfigsAndFactories()
	_, exportersFactories := builders.NewNopExporterConfigsAndFactories()

	for name, tc := range testCases {
		t.Run(name, func(t *testing.T) {
			settings := Settings{
				ConnectorsConfigs:   tc.connectorCfg,
				ConnectorsFactories: connectorsFactories,
				ReceiversConfigs:    tc.receiverCfg,
				ReceiversFactories:  receiversFactories,
				ExportersConfigs:    tc.exporterCfg,
				ExportersFactories:  exportersFactories,
			}
			cfg := Config{
				Pipelines: tc.pipelinesCfg,
			}

			err := Validate(context.Background(), settings, cfg)
			if tc.expectedError == "" {
				require.NoError(t, err)
			} else {
				require.Error(t, err)
				assert.Equal(t, tc.expectedError, err.Error())
			}
		})
	}
}<|MERGE_RESOLUTION|>--- conflicted
+++ resolved
@@ -421,16 +421,11 @@
 
 	// Shutdown the service
 	err = srv.Shutdown(context.Background())
-<<<<<<< HEAD
 	assert.EqualError(t, err, ""+
 		"failed to shutdown tracer provider: an exception occurred; "+
 		"failed to shutdown meter provider: an exception occurred; "+
-		"failed to shutdown logger provider: an exception occurred",
-	)
-=======
-	require.ErrorContains(t, err, `failed to shutdown logger`)
-	require.ErrorContains(t, err, `failed to shutdown meter provider`)
->>>>>>> 55cad8b4
+		"failed to shutdown logger: an exception occurred",
+	)
 }
 
 func TestExtensionNotificationFailure(t *testing.T) {
