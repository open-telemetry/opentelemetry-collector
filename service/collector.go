--- conflicted
+++ resolved
@@ -98,13 +98,12 @@
 		return nil, errors.New("invalid nil config provider")
 	}
 
-<<<<<<< HEAD
 	if set.TelemetryProvider == nil {
 		return nil, errors.New("invalid nil telemetry provider")
-=======
+	}
+
 	if set.telemetry == nil {
 		set.telemetry = collectorTelemetry
->>>>>>> 2acc422a
 	}
 
 	return &Collector{
@@ -202,7 +201,6 @@
 		return fmt.Errorf("failed to get config: %w", err)
 	}
 
-<<<<<<< HEAD
 	telemetrySettings, err := col.set.TelemetryProvider.SetupTelemetry(cfg.Service.Telemetry)
 	if err != nil {
 		return fmt.Errorf("failed to setup telemetry: %w", err)
@@ -211,15 +209,6 @@
 	col.logger = telemetrySettings.Logger
 	col.meterProvider = telemetrySettings.MeterProvider
 	col.tracerProvider = telemetrySettings.TracerProvider
-=======
-	if col.logger, err = telemetrylogs.NewLogger(cfg.Service.Telemetry.Logs, col.set.LoggingOptions); err != nil {
-		return fmt.Errorf("failed to get logger: %w", err)
-	}
-
-	if !col.set.SkipSettingGRPCLogger {
-		telemetrylogs.SetColGRPCLogger(col.logger, cfg.Service.Telemetry.Logs.Level)
-	}
->>>>>>> 2acc422a
 
 	col.service, err = newService(&svcSettings{
 		BuildInfo:           col.set.BuildInfo,
