--- conflicted
+++ resolved
@@ -67,14 +67,14 @@
 		opts = append(opts, sdkmetric.WithReader(r))
 	}
 
-<<<<<<< HEAD
 	if set.cfg.Level < configtelemetry.LevelDetailed {
 		// Drop all otelhttp metrics if the level is not detailed.
 		opts = append(opts, dropViewOption(sdkmetric.Instrument{
 			Scope: instrumentation.Scope{Name: otelhttp.ScopeName},
 		},
 		))
-=======
+	}
+
 	// otel-arrow library metrics
 	// See https://github.com/open-telemetry/otel-arrow/blob/c39257/pkg/otel/arrow_record/consumer.go#L174-L176
 	if set.cfg.Level < configtelemetry.LevelNormal {
@@ -140,7 +140,6 @@
 			Name:  "otelcol_processor_batch_batch_send_size_bytes",
 			Scope: scope,
 		}))
->>>>>>> 70f9fe94
 	}
 
 	var err error
