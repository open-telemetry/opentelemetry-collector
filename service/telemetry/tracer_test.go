--- conflicted
+++ resolved
@@ -18,12 +18,9 @@
 
 	"go.opentelemetry.io/collector/component"
 	"go.opentelemetry.io/collector/config/configtelemetry"
-<<<<<<< HEAD
 	"go.opentelemetry.io/collector/pdata/ptrace"
 	"go.opentelemetry.io/collector/pdata/ptrace/ptraceotlp"
 	"go.opentelemetry.io/collector/service/internal/resource"
-=======
->>>>>>> 7e45e34f
 )
 
 func TestTracerProvider(t *testing.T) {
@@ -133,12 +130,6 @@
 		cfg.Traces.Level = configtelemetry.LevelNone
 		test(t, cfg)
 	})
-	t.Run("noop_tracer_gate", func(t *testing.T) {
-		setFeatureGateEnabled(t, noopTracerProvider, true)
-		cfg := &Config{}
-		cfg.Traces.Level = configtelemetry.LevelBasic
-		test(t, cfg)
-	})
 }
 
 func newOTLPSimpleSpanProcessor(srv *httptest.Server) config.SpanProcessor {
@@ -151,26 +142,6 @@
 					Insecure: ptr(true),
 				},
 			},
-<<<<<<< HEAD
-		},
-=======
-			wantTracerProvider: &noopNoContextTracerProvider{},
-		},
-		{
-			name:               "tracer provider",
-			wantTracerProvider: &sdktrace.TracerProvider{},
 		},
 	}
-	for _, tt := range tests {
-		t.Run(tt.name, func(t *testing.T) {
-			sdk, err := config.NewSDK(config.WithOpenTelemetryConfiguration(config.OpenTelemetryConfiguration{TracerProvider: &config.TracerProvider{
-				Processors: tt.cfg.Traces.Processors,
-			}}))
-			require.NoError(t, err)
-			provider, err := newTracerProvider(Settings{SDK: &sdk}, tt.cfg)
-			require.NoError(t, err)
-			require.IsType(t, tt.wantTracerProvider, provider)
-		})
->>>>>>> 7e45e34f
-	}
 }