// Copyright The OpenTelemetry Authors
// SPDX-License-Identifier: Apache-2.0

//go:generate mdatagen metadata.yaml

package service // import "go.opentelemetry.io/collector/service"

import (
	"context"
	"errors"
	"fmt"
	"runtime"

	"go.opentelemetry.io/otel/metric"
	sdkresource "go.opentelemetry.io/otel/sdk/resource"
	"go.uber.org/multierr"
	"go.uber.org/zap"

	"go.opentelemetry.io/collector/component"
	"go.opentelemetry.io/collector/config/configtelemetry"
	"go.opentelemetry.io/collector/confmap"
	"go.opentelemetry.io/collector/connector"
	"go.opentelemetry.io/collector/exporter"
	"go.opentelemetry.io/collector/extension"
	"go.opentelemetry.io/collector/internal/localhostgate"
	"go.opentelemetry.io/collector/internal/obsreportconfig"
	"go.opentelemetry.io/collector/pdata/pcommon"
	"go.opentelemetry.io/collector/processor"
	"go.opentelemetry.io/collector/receiver"
	"go.opentelemetry.io/collector/service/extensions"
	"go.opentelemetry.io/collector/service/internal/builders"
	"go.opentelemetry.io/collector/service/internal/graph"
	"go.opentelemetry.io/collector/service/internal/proctelemetry"
	"go.opentelemetry.io/collector/service/internal/resource"
	"go.opentelemetry.io/collector/service/internal/status"
	"go.opentelemetry.io/collector/service/telemetry"
)

// Settings holds configuration for building a new Service.
type Settings struct {
	// BuildInfo provides collector start information.
	BuildInfo component.BuildInfo

	// CollectorConf contains the Collector's current configuration
	CollectorConf *confmap.Conf

	// Receivers builder for receivers.
	Receivers *receiver.Builder

	// Processors builder for processors.
	Processors *processor.Builder

	// Exporters builder for exporters.
	//
	// Deprecated: use the [ReceiversConfigs] and [ReceiversFactories] options
	// instead.
	Exporters builders.Exporter

	// exporters configuration to its builder.
	ExportersConfigs   map[component.ID]component.Config
	ExportersFactories map[component.Type]exporter.Factory

	// Connectors builder for connectors.
	Connectors *connector.Builder

	// Extensions builder for extensions.
	Extensions *extension.Builder

	// AsyncErrorChannel is the channel that is used to report fatal errors.
	AsyncErrorChannel chan error

	// LoggingOptions provides a way to change behavior of zap logging.
	LoggingOptions []zap.Option
}

// Service represents the implementation of a component.Host.
type Service struct {
	buildInfo         component.BuildInfo
	telemetrySettings component.TelemetrySettings
	host              *graph.Host
	collectorConf     *confmap.Conf
}

// New creates a new Service, its telemetry, and Components.
func New(ctx context.Context, set Settings, cfg Config) (*Service, error) {
	disableHighCard := obsreportconfig.DisableHighCardinalityMetricsfeatureGate.IsEnabled()
	extendedConfig := obsreportconfig.UseOtelWithSDKConfigurationForInternalTelemetryFeatureGate.IsEnabled()

	exporters := set.Exporters
	if exporters == nil {
		exporters = builders.NewExporter(set.ExportersConfigs, set.ExportersFactories)
	}

	srv := &Service{
		buildInfo: set.BuildInfo,
<<<<<<< HEAD
		host: &serviceHost{
			receivers:         set.Receivers,
			processors:        set.Processors,
			exporters:         exporters,
			connectors:        set.Connectors,
			extensions:        set.Extensions,
			buildInfo:         set.BuildInfo,
			asyncErrorChannel: set.AsyncErrorChannel,
=======
		host: &graph.Host{
			Receivers:         set.Receivers,
			Processors:        set.Processors,
			Exporters:         set.Exporters,
			Connectors:        set.Connectors,
			Extensions:        set.Extensions,
			BuildInfo:         set.BuildInfo,
			AsyncErrorChannel: set.AsyncErrorChannel,
>>>>>>> d2ed276a
		},
		collectorConf: set.CollectorConf,
	}

	// Fetch data for internal telemetry like instance id and sdk version to provide for internal telemetry.
	res := resource.New(set.BuildInfo, cfg.Telemetry.Resource)
	pcommonRes := pdataFromSdk(res)

	telFactory := telemetry.NewFactory()
	telset := telemetry.Settings{
		BuildInfo:  set.BuildInfo,
		ZapOptions: set.LoggingOptions,
	}

	logger, err := telFactory.CreateLogger(ctx, telset, &cfg.Telemetry)
	if err != nil {
		return nil, fmt.Errorf("failed to create logger: %w", err)
	}

	tracerProvider, err := telFactory.CreateTracerProvider(ctx, telset, &cfg.Telemetry)
	if err != nil {
		return nil, fmt.Errorf("failed to create tracer provider: %w", err)
	}

	logger.Info("Setting up own telemetry...")

	mp, err := newMeterProvider(
		meterProviderSettings{
			res:               res,
			cfg:               cfg.Telemetry.Metrics,
			asyncErrorChannel: set.AsyncErrorChannel,
		},
		disableHighCard,
	)
	if err != nil {
		return nil, fmt.Errorf("failed to create metric provider: %w", err)
	}

	logsAboutMeterProvider(logger, cfg.Telemetry.Metrics, mp, extendedConfig)
	srv.telemetrySettings = component.TelemetrySettings{
		Logger:         logger,
		MeterProvider:  mp,
		TracerProvider: tracerProvider,
		MetricsLevel:   cfg.Telemetry.Metrics.Level,
		// Construct telemetry attributes from build info and config's resource attributes.
		Resource: pcommonRes,
	}
	srv.host.Reporter = status.NewReporter(srv.host.NotifyComponentStatusChange, func(err error) {
		if errors.Is(err, status.ErrStatusNotReady) {
			logger.Warn("Invalid transition", zap.Error(err))
		}
		// ignore other errors as they represent invalid state transitions and are considered benign.
	})

	if err = srv.initGraph(ctx, set, cfg); err != nil {
		err = multierr.Append(err, srv.shutdownTelemetry(ctx))
		return nil, err
	}

	// process the configuration and initialize the pipeline
	if err = srv.initExtensions(ctx, cfg.Extensions); err != nil {
		err = multierr.Append(err, srv.shutdownTelemetry(ctx))
		return nil, err
	}

	if cfg.Telemetry.Metrics.Level != configtelemetry.LevelNone && cfg.Telemetry.Metrics.Address != "" {
		// The process telemetry initialization requires the ballast size, which is available after the extensions are initialized.
		if err = proctelemetry.RegisterProcessMetrics(srv.telemetrySettings); err != nil {
			return nil, fmt.Errorf("failed to register process metrics: %w", err)
		}
	}

	return srv, nil
}

func logsAboutMeterProvider(logger *zap.Logger, cfg telemetry.MetricsConfig, mp metric.MeterProvider, extendedConfig bool) {
	if cfg.Level == configtelemetry.LevelNone || (cfg.Address == "" && len(cfg.Readers) == 0) {
		logger.Info(
			"Skipped telemetry setup.",
			zap.String(zapKeyTelemetryAddress, cfg.Address),
			zap.Stringer(zapKeyTelemetryLevel, cfg.Level),
		)
		return
	}

	if len(cfg.Address) != 0 && extendedConfig {
		logger.Warn("service::telemetry::metrics::address is being deprecated in favor of service::telemetry::metrics::readers")
	}

	if lmp, ok := mp.(interface {
		LogAboutServers(logger *zap.Logger, cfg telemetry.MetricsConfig)
	}); ok {
		lmp.LogAboutServers(logger, cfg)
	}
}

// Start starts the extensions and pipelines. If Start fails Shutdown should be called to ensure a clean state.
// Start does the following steps in order:
// 1. Start all extensions.
// 2. Notify extensions about Collector configuration
// 3. Start all pipelines.
// 4. Notify extensions that the pipeline is ready.
func (srv *Service) Start(ctx context.Context) error {
	srv.telemetrySettings.Logger.Info("Starting "+srv.buildInfo.Command+"...",
		zap.String("Version", srv.buildInfo.Version),
		zap.Int("NumCPU", runtime.NumCPU()),
	)

	// enable status reporting
	srv.host.Reporter.Ready()

	if err := srv.host.ServiceExtensions.Start(ctx, srv.host); err != nil {
		return fmt.Errorf("failed to start extensions: %w", err)
	}

	if srv.collectorConf != nil {
		if err := srv.host.ServiceExtensions.NotifyConfig(ctx, srv.collectorConf); err != nil {
			return err
		}
	}

	if err := srv.host.Pipelines.StartAll(ctx, srv.host); err != nil {
		return fmt.Errorf("cannot start pipelines: %w", err)
	}

	if err := srv.host.ServiceExtensions.NotifyPipelineReady(); err != nil {
		return err
	}

	srv.telemetrySettings.Logger.Info("Everything is ready. Begin running and processing data.")
	localhostgate.LogAboutUseLocalHostAsDefault(srv.telemetrySettings.Logger)
	return nil
}

func (srv *Service) shutdownTelemetry(ctx context.Context) error {
	// The metric.MeterProvider and trace.TracerProvider interfaces do not have a Shutdown method.
	// To shutdown the providers we try to cast to this interface, which matches the type signature used in the SDK.
	type shutdownable interface {
		Shutdown(context.Context) error
	}

	var err error
	if prov, ok := srv.telemetrySettings.MeterProvider.(shutdownable); ok {
		if shutdownErr := prov.Shutdown(ctx); shutdownErr != nil {
			err = multierr.Append(err, fmt.Errorf("failed to shutdown meter provider: %w", shutdownErr))
		}
	}

	if prov, ok := srv.telemetrySettings.TracerProvider.(shutdownable); ok {
		if shutdownErr := prov.Shutdown(ctx); shutdownErr != nil {
			err = multierr.Append(err, fmt.Errorf("failed to shutdown tracer provider: %w", shutdownErr))
		}
	}
	return err
}

// Shutdown the service. Shutdown will do the following steps in order:
// 1. Notify extensions that the pipeline is shutting down.
// 2. Shutdown all pipelines.
// 3. Shutdown all extensions.
// 4. Shutdown telemetry.
func (srv *Service) Shutdown(ctx context.Context) error {
	// Accumulate errors and proceed with shutting down remaining components.
	var errs error

	// Begin shutdown sequence.
	srv.telemetrySettings.Logger.Info("Starting shutdown...")

	if err := srv.host.ServiceExtensions.NotifyPipelineNotReady(); err != nil {
		errs = multierr.Append(errs, fmt.Errorf("failed to notify that pipeline is not ready: %w", err))
	}

	if err := srv.host.Pipelines.ShutdownAll(ctx, srv.host.Reporter); err != nil {
		errs = multierr.Append(errs, fmt.Errorf("failed to shutdown pipelines: %w", err))
	}

	if err := srv.host.ServiceExtensions.Shutdown(ctx); err != nil {
		errs = multierr.Append(errs, fmt.Errorf("failed to shutdown extensions: %w", err))
	}

	srv.telemetrySettings.Logger.Info("Shutdown complete.")

	errs = multierr.Append(errs, srv.shutdownTelemetry(ctx))

	return errs
}

// Creates extensions.
func (srv *Service) initExtensions(ctx context.Context, cfg extensions.Config) error {
	var err error
	extensionsSettings := extensions.Settings{
		Telemetry:  srv.telemetrySettings,
		BuildInfo:  srv.buildInfo,
		Extensions: srv.host.Extensions,
	}
	if srv.host.ServiceExtensions, err = extensions.New(ctx, extensionsSettings, cfg, extensions.WithReporter(srv.host.Reporter)); err != nil {
		return fmt.Errorf("failed to build extensions: %w", err)
	}
	return nil
}

// Creates the pipeline graph.
func (srv *Service) initGraph(ctx context.Context, set Settings, cfg Config) error {
	var err error
	if srv.host.Pipelines, err = graph.Build(ctx, graph.Settings{
		Telemetry:        srv.telemetrySettings,
		BuildInfo:        srv.buildInfo,
		ReceiverBuilder:  set.Receivers,
		ProcessorBuilder: set.Processors,
		ExporterBuilder:  srv.host.exporters,
		ConnectorBuilder: set.Connectors,
		PipelineConfigs:  cfg.Pipelines,
		ReportStatus:     srv.host.Reporter.ReportStatus,
	}); err != nil {
		return fmt.Errorf("failed to build pipelines: %w", err)
	}
	return nil
}

// Logger returns the logger created for this service.
// This is a temporary API that may be removed soon after investigating how the collector should record different events.
func (srv *Service) Logger() *zap.Logger {
	return srv.telemetrySettings.Logger
}

func pdataFromSdk(res *sdkresource.Resource) pcommon.Resource {
	// pcommon.NewResource is the best way to generate a new resource currently and is safe to use outside of tests.
	// Because the resource is signal agnostic, and we need a net new resource, not an existing one, this is the only
	// method of creating it without exposing internal packages.
	pcommonRes := pcommon.NewResource()
	for _, keyValue := range res.Attributes() {
		pcommonRes.Attributes().PutStr(string(keyValue.Key), keyValue.Value.AsString())
	}
	return pcommonRes
}<|MERGE_RESOLUTION|>--- conflicted
+++ resolved
@@ -93,25 +93,14 @@
 
 	srv := &Service{
 		buildInfo: set.BuildInfo,
-<<<<<<< HEAD
-		host: &serviceHost{
-			receivers:         set.Receivers,
-			processors:        set.Processors,
-			exporters:         exporters,
-			connectors:        set.Connectors,
-			extensions:        set.Extensions,
-			buildInfo:         set.BuildInfo,
-			asyncErrorChannel: set.AsyncErrorChannel,
-=======
 		host: &graph.Host{
 			Receivers:         set.Receivers,
 			Processors:        set.Processors,
-			Exporters:         set.Exporters,
+			Exporters:         exporters,
 			Connectors:        set.Connectors,
 			Extensions:        set.Extensions,
 			BuildInfo:         set.BuildInfo,
 			AsyncErrorChannel: set.AsyncErrorChannel,
->>>>>>> d2ed276a
 		},
 		collectorConf: set.CollectorConf,
 	}
@@ -321,7 +310,7 @@
 		BuildInfo:        srv.buildInfo,
 		ReceiverBuilder:  set.Receivers,
 		ProcessorBuilder: set.Processors,
-		ExporterBuilder:  srv.host.exporters,
+		ExporterBuilder:  srv.host.Exporters,
 		ConnectorBuilder: set.Connectors,
 		PipelineConfigs:  cfg.Pipelines,
 		ReportStatus:     srv.host.Reporter.ReportStatus,
