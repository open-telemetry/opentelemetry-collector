// Copyright The OpenTelemetry Authors
// SPDX-License-Identifier: Apache-2.0

//go:generate mdatagen metadata.yaml

package service // import "go.opentelemetry.io/collector/service"

import (
	"context"
	"errors"
	"fmt"
	"runtime"

	config "go.opentelemetry.io/contrib/otelconf/v0.3.0"
	noopmetric "go.opentelemetry.io/otel/metric/noop"
	nooptrace "go.opentelemetry.io/otel/trace/noop"
	"go.uber.org/multierr"
	"go.uber.org/zap"

	"go.opentelemetry.io/collector/component"
	"go.opentelemetry.io/collector/config/configtelemetry"
	"go.opentelemetry.io/collector/confmap"
	"go.opentelemetry.io/collector/connector"
	"go.opentelemetry.io/collector/exporter"
	"go.opentelemetry.io/collector/extension"
	"go.opentelemetry.io/collector/featuregate"
	"go.opentelemetry.io/collector/pdata/pcommon"
	"go.opentelemetry.io/collector/processor"
	"go.opentelemetry.io/collector/receiver"
	"go.opentelemetry.io/collector/service/extensions"
	"go.opentelemetry.io/collector/service/internal/builders"
	"go.opentelemetry.io/collector/service/internal/graph"
	"go.opentelemetry.io/collector/service/internal/moduleinfo"
	"go.opentelemetry.io/collector/service/internal/proctelemetry"
	"go.opentelemetry.io/collector/service/internal/status"
	"go.opentelemetry.io/collector/service/telemetry"
)

// This feature gate is deprecated and will be removed in 1.40.0. Views can now be configured.
var _ = featuregate.GlobalRegistry().MustRegister(
	"telemetry.disableHighCardinalityMetrics",
	featuregate.StageDeprecated,
	featuregate.WithRegisterToVersion("0.133.0"),
	featuregate.WithRegisterDescription(
		"Controls whether the collector should enable potentially high "+
			"cardinality metrics. Deprecated, configure service::telemetry::metrics::views instead."))

// ModuleInfo describes the Go module for a particular component.
type ModuleInfo = moduleinfo.ModuleInfo

// ModuleInfos describes the go module for all components.
type ModuleInfos = moduleinfo.ModuleInfos

// Settings holds configuration for building a new Service.
type Settings struct {
	// BuildInfo provides collector start information.
	BuildInfo component.BuildInfo

	// CollectorConf contains the Collector's current configuration
	CollectorConf *confmap.Conf

	// Receivers configuration to its builder.
	ReceiversConfigs   map[component.ID]component.Config
	ReceiversFactories map[component.Type]receiver.Factory

	// Processors configuration to its builder.
	ProcessorsConfigs   map[component.ID]component.Config
	ProcessorsFactories map[component.Type]processor.Factory

	// exporters configuration to its builder.
	ExportersConfigs   map[component.ID]component.Config
	ExportersFactories map[component.Type]exporter.Factory

	// Connectors configuration to its builder.
	ConnectorsConfigs   map[component.ID]component.Config
	ConnectorsFactories map[component.Type]connector.Factory

	// Extensions builder for extensions.
	Extensions builders.Extension

	// Extensions configuration to its builder.
	ExtensionsConfigs   map[component.ID]component.Config
	ExtensionsFactories map[component.Type]extension.Factory

	// ModuleInfo describes the go module for each component.
	ModuleInfos ModuleInfos

	// AsyncErrorChannel is the channel that is used to report fatal errors.
	AsyncErrorChannel chan error

	// LoggingOptions provides a way to change behavior of zap logging.
	LoggingOptions []zap.Option

	// TelemetryFactory is the factory for creating internal telemetry providers.
	TelemetryFactory telemetry.Factory
}

// Service represents the implementation of a component.Host.
type Service struct {
	buildInfo          component.BuildInfo
	telemetrySettings  component.TelemetrySettings
	host               *graph.Host
	collectorConf      *confmap.Conf
	loggerShutdownFunc component.ShutdownFunc
	meterProvider      telemetry.MeterProvider
	tracerProvider     telemetry.TracerProvider
}

// New creates a new Service, its telemetry, and Components.
func New(ctx context.Context, set Settings, cfg Config) (_ *Service, resultErr error) {
	srv := &Service{
		buildInfo: set.BuildInfo,
		host: &graph.Host{
			Receivers:  builders.NewReceiver(set.ReceiversConfigs, set.ReceiversFactories),
			Processors: builders.NewProcessor(set.ProcessorsConfigs, set.ProcessorsFactories),
			Exporters:  builders.NewExporter(set.ExportersConfigs, set.ExportersFactories),
			Connectors: builders.NewConnector(set.ConnectorsConfigs, set.ConnectorsFactories),
			Extensions: builders.NewExtension(set.ExtensionsConfigs, set.ExtensionsFactories),

			ModuleInfos:       set.ModuleInfos,
			BuildInfo:         set.BuildInfo,
			AsyncErrorChannel: set.AsyncErrorChannel,
		},
		collectorConf: set.CollectorConf,
	}

	// Create the logger & LoggerProvider first. These may be used
	// when creating the other telemetry providers.
	telemetrySettings := telemetry.Settings{BuildInfo: set.BuildInfo}
	loggerSettings := telemetry.LoggerSettings{
		Settings:   telemetrySettings,
		ZapOptions: set.LoggingOptions,
	}
<<<<<<< HEAD
	logger, loggerProvider, err := set.TelemetryFactory.CreateLogger(ctx, loggerSettings, cfg.Telemetry)
=======
	logger, loggerShutdownFunc, err := telemetryFactory.CreateLogger(ctx, loggerSettings, &cfg.Telemetry)
>>>>>>> 55cad8b4
	if err != nil {
		return nil, fmt.Errorf("failed to create logger: %w", err)
	}
	defer func() {
		if resultErr != nil {
			logger.Error("error found during service initialization", zap.Error(resultErr))
			resultErr = multierr.Append(resultErr, loggerShutdownFunc.Shutdown(ctx))
		}
	}()
	srv.loggerShutdownFunc = loggerShutdownFunc

	meterSettings := telemetry.MeterSettings{
		Settings:     telemetrySettings,
		Logger:       logger,
		DefaultViews: configureViews,
	}
	meterProvider, err := set.TelemetryFactory.CreateMeterProvider(ctx, meterSettings, cfg.Telemetry)
	if err != nil {
		return nil, fmt.Errorf("failed to create meter provider: %w", err)
	}
	defer func() {
		if resultErr != nil {
			resultErr = multierr.Append(resultErr, meterProvider.Shutdown(ctx))
		}
	}()
	srv.meterProvider = meterProvider

	tracerSettings := telemetry.TracerSettings{
		Settings: telemetrySettings,
		Logger:   logger,
	}
	tracerProvider, err := set.TelemetryFactory.CreateTracerProvider(ctx, tracerSettings, cfg.Telemetry)
	if err != nil {
		return nil, fmt.Errorf("failed to create tracer provider: %w", err)
	}
	defer func() {
		if resultErr != nil {
			resultErr = multierr.Append(resultErr, tracerProvider.Shutdown(ctx))
		}
	}()
	srv.tracerProvider = tracerProvider

	resource, err := set.TelemetryFactory.CreateResource(ctx, telemetrySettings, cfg.Telemetry)
	if err != nil {
		return nil, fmt.Errorf("failed to create resource: %w", err)
	}

	srv.telemetrySettings = component.TelemetrySettings{
		Logger:         logger,
		MeterProvider:  meterProvider,
		TracerProvider: tracerProvider,
		Resource:       resource,
	}
	srv.host.Reporter = status.NewReporter(srv.host.NotifyComponentStatusChange, func(err error) {
		if errors.Is(err, status.ErrStatusNotReady) {
			logger.Warn("Invalid transition", zap.Error(err))
		}
		// ignore other errors as they represent invalid state transitions and are considered benign.
	})

	err = srv.initGraph(ctx, cfg)
	if err != nil {
		return nil, err
	}

	// process the configuration and initialize the pipeline
	err = srv.initExtensions(ctx, cfg.Extensions)
	if err != nil {
		return nil, err
	}

	if err := proctelemetry.RegisterProcessMetrics(srv.telemetrySettings); err != nil {
		return nil, fmt.Errorf("failed to register process metrics: %w", err)
	}
	return srv, nil
}

// Start starts the extensions and pipelines. If Start fails Shutdown should be called to ensure a clean state.
// Start does the following steps in order:
// 1. Start all extensions.
// 2. Notify extensions about Collector configuration
// 3. Start all pipelines.
// 4. Notify extensions that the pipeline is ready.
func (srv *Service) Start(ctx context.Context) error {
	srv.telemetrySettings.Logger.Info("Starting "+srv.buildInfo.Command+"...",
		zap.String("Version", srv.buildInfo.Version),
		zap.Int("NumCPU", runtime.NumCPU()),
	)

	if err := srv.host.ServiceExtensions.Start(ctx, srv.host); err != nil {
		return fmt.Errorf("failed to start extensions: %w", err)
	}

	if srv.collectorConf != nil {
		if err := srv.host.ServiceExtensions.NotifyConfig(ctx, srv.collectorConf); err != nil {
			return err
		}
	}

	if err := srv.host.Pipelines.StartAll(ctx, srv.host); err != nil {
		return fmt.Errorf("cannot start pipelines: %w", err)
	}

	if err := srv.host.ServiceExtensions.NotifyPipelineReady(); err != nil {
		return err
	}

	srv.telemetrySettings.Logger.Info("Everything is ready. Begin running and processing data.")
	return nil
}

// Shutdown the service. Shutdown will do the following steps in order:
// 1. Notify extensions that the pipeline is shutting down.
// 2. Shutdown all pipelines.
// 3. Shutdown all extensions.
// 4. Shutdown telemetry.
func (srv *Service) Shutdown(ctx context.Context) error {
	// Accumulate errors and proceed with shutting down remaining components.
	var errs error

	// Begin shutdown sequence.
	srv.telemetrySettings.Logger.Info("Starting shutdown...")

	if err := srv.host.ServiceExtensions.NotifyPipelineNotReady(); err != nil {
		errs = multierr.Append(errs, fmt.Errorf("failed to notify that pipeline is not ready: %w", err))
	}

	if err := srv.host.Pipelines.ShutdownAll(ctx, srv.host.Reporter); err != nil {
		errs = multierr.Append(errs, fmt.Errorf("failed to shutdown pipelines: %w", err))
	}

	if err := srv.host.ServiceExtensions.Shutdown(ctx); err != nil {
		errs = multierr.Append(errs, fmt.Errorf("failed to shutdown extensions: %w", err))
	}

	srv.telemetrySettings.Logger.Info("Shutdown complete.")

	// Shut down telemetry providers in the reverse order of creation,
	// since the tracer and meter providers may use the logger.
	if err := srv.tracerProvider.Shutdown(ctx); err != nil {
		errs = multierr.Append(errs, fmt.Errorf("failed to shutdown tracer provider: %w", err))
	}
	if err := srv.meterProvider.Shutdown(ctx); err != nil {
		errs = multierr.Append(errs, fmt.Errorf("failed to shutdown meter provider: %w", err))
	}
	if err := srv.loggerShutdownFunc.Shutdown(ctx); err != nil {
		errs = multierr.Append(errs, fmt.Errorf("failed to shutdown logger: %w", err))
	}

	return errs
}

// Creates extensions.
func (srv *Service) initExtensions(ctx context.Context, cfg extensions.Config) error {
	var err error
	extensionsSettings := extensions.Settings{
		Telemetry:  srv.telemetrySettings,
		BuildInfo:  srv.buildInfo,
		Extensions: srv.host.Extensions,
	}
	if srv.host.ServiceExtensions, err = extensions.New(ctx, extensionsSettings, cfg, extensions.WithReporter(srv.host.Reporter)); err != nil {
		return fmt.Errorf("failed to build extensions: %w", err)
	}
	return nil
}

// Creates the pipeline graph.
func (srv *Service) initGraph(ctx context.Context, cfg Config) error {
	var err error
	if srv.host.Pipelines, err = graph.Build(ctx, graph.Settings{
		Telemetry:        srv.telemetrySettings,
		BuildInfo:        srv.buildInfo,
		ReceiverBuilder:  srv.host.Receivers,
		ProcessorBuilder: srv.host.Processors,
		ExporterBuilder:  srv.host.Exporters,
		ConnectorBuilder: srv.host.Connectors,
		PipelineConfigs:  cfg.Pipelines,
		ReportStatus:     srv.host.Reporter.ReportStatus,
	}); err != nil {
		return fmt.Errorf("failed to build pipelines: %w", err)
	}
	return nil
}

// Logger returns the logger created for this service.
// This is a temporary API that may be removed soon after investigating how the collector should record different events.
func (srv *Service) Logger() *zap.Logger {
	return srv.telemetrySettings.Logger
}

func dropViewOption(selector *config.ViewSelector) config.View {
	return config.View{
		Selector: selector,
		Stream: &config.ViewStream{
			Aggregation: &config.ViewStreamAggregation{
				Drop: config.ViewStreamAggregationDrop{},
			},
		},
	}
}

func configureViews(level configtelemetry.Level) []config.View {
	views := []config.View{}

	if level < configtelemetry.LevelDetailed {
		// Drop all otelhttp and otelgrpc metrics if the level is not detailed.
		views = append(views,
			dropViewOption(&config.ViewSelector{
				MeterName: ptr("go.opentelemetry.io/contrib/instrumentation/google.golang.org/grpc/otelgrpc"),
			}),
			dropViewOption(&config.ViewSelector{
				MeterName: ptr("go.opentelemetry.io/contrib/instrumentation/net/http/otelhttp"),
			}),
			// Drop duration metric if the level is not detailed
			dropViewOption(&config.ViewSelector{
				MeterName:      ptr("go.opentelemetry.io/collector/processor/processorhelper"),
				InstrumentName: ptr("otelcol_processor_internal_duration"),
			}),
		)
	}

	// otel-arrow library metrics
	// See https://github.com/open-telemetry/otel-arrow/blob/c39257/pkg/otel/arrow_record/consumer.go#L174-L176
	if level < configtelemetry.LevelNormal {
		scope := ptr("otel-arrow/pkg/otel/arrow_record")
		views = append(views,
			dropViewOption(&config.ViewSelector{
				MeterName:      scope,
				InstrumentName: ptr("arrow_batch_records"),
			}),
			dropViewOption(&config.ViewSelector{
				MeterName:      scope,
				InstrumentName: ptr("arrow_schema_resets"),
			}),
			dropViewOption(&config.ViewSelector{
				MeterName:      scope,
				InstrumentName: ptr("arrow_memory_inuse"),
			}),
		)
	}

	// contrib's internal/otelarrow/netstats metrics
	// See
	// - https://github.com/open-telemetry/opentelemetry-collector-contrib/blob/a25f05/internal/otelarrow/netstats/netstats.go#L130
	// - https://github.com/open-telemetry/opentelemetry-collector-contrib/blob/a25f05/internal/otelarrow/netstats/netstats.go#L165
	if level < configtelemetry.LevelDetailed {
		scope := ptr("github.com/open-telemetry/opentelemetry-collector-contrib/internal/otelarrow/netstats")

		views = append(views,
			// Compressed size metrics.
			dropViewOption(&config.ViewSelector{
				MeterName:      scope,
				InstrumentName: ptr("otelcol_*_compressed_size"),
			}),
			dropViewOption(&config.ViewSelector{
				MeterName:      scope,
				InstrumentName: ptr("otelcol_*_compressed_size"),
			}),

			// makeRecvMetrics for exporters.
			dropViewOption(&config.ViewSelector{
				MeterName:      scope,
				InstrumentName: ptr("otelcol_exporter_recv"),
			}),
			dropViewOption(&config.ViewSelector{
				MeterName:      scope,
				InstrumentName: ptr("otelcol_exporter_recv_wire"),
			}),

			// makeSentMetrics for receivers.
			dropViewOption(&config.ViewSelector{
				MeterName:      scope,
				InstrumentName: ptr("otelcol_receiver_sent"),
			}),
			dropViewOption(&config.ViewSelector{
				MeterName:      scope,
				InstrumentName: ptr("otelcol_receiver_sent_wire"),
			}),
		)
	}

	// Batch exporter metrics
	if level < configtelemetry.LevelDetailed {
		scope := ptr("go.opentelemetry.io/collector/exporter/exporterhelper")
		views = append(views, dropViewOption(&config.ViewSelector{
			MeterName:      scope,
			InstrumentName: ptr("otelcol_exporter_queue_batch_send_size_bytes"),
		}))
	}

	// Batch processor metrics
	scope := ptr("go.opentelemetry.io/collector/processor/batchprocessor")
	if level < configtelemetry.LevelNormal {
		views = append(views, dropViewOption(&config.ViewSelector{
			MeterName: scope,
		}))
	} else if level < configtelemetry.LevelDetailed {
		views = append(views, dropViewOption(&config.ViewSelector{
			MeterName:      scope,
			InstrumentName: ptr("otelcol_processor_batch_batch_send_size_bytes"),
		}))
	}

	// Internal graph metrics
	graphScope := ptr("go.opentelemetry.io/collector/service")
	if level < configtelemetry.LevelDetailed {
		views = append(views,
			dropViewOption(&config.ViewSelector{
				MeterName:      graphScope,
				InstrumentName: ptr("otelcol.*.consumed.size"),
			}),
			dropViewOption(&config.ViewSelector{
				MeterName:      graphScope,
				InstrumentName: ptr("otelcol.*.produced.size"),
			}))
	}

	return views
}

func ptr[T any](v T) *T {
	return &v
}

// Validate verifies the graph by calling the internal graph.Build.
func Validate(ctx context.Context, set Settings, cfg Config) error {
	tel := component.TelemetrySettings{
		Logger:         zap.NewNop(),
		TracerProvider: nooptrace.NewTracerProvider(),
		MeterProvider:  noopmetric.NewMeterProvider(),
		Resource:       pcommon.NewResource(),
	}
	_, err := graph.Build(ctx, graph.Settings{
		Telemetry:        tel,
		BuildInfo:        set.BuildInfo,
		ReceiverBuilder:  builders.NewReceiver(set.ReceiversConfigs, set.ReceiversFactories),
		ProcessorBuilder: builders.NewProcessor(set.ProcessorsConfigs, set.ProcessorsFactories),
		ExporterBuilder:  builders.NewExporter(set.ExportersConfigs, set.ExportersFactories),
		ConnectorBuilder: builders.NewConnector(set.ConnectorsConfigs, set.ConnectorsFactories),
		PipelineConfigs:  cfg.Pipelines,
	})
	if err != nil {
		return fmt.Errorf("failed to build pipelines: %w", err)
	}
	return nil
}<|MERGE_RESOLUTION|>--- conflicted
+++ resolved
@@ -131,11 +131,7 @@
 		Settings:   telemetrySettings,
 		ZapOptions: set.LoggingOptions,
 	}
-<<<<<<< HEAD
-	logger, loggerProvider, err := set.TelemetryFactory.CreateLogger(ctx, loggerSettings, cfg.Telemetry)
-=======
-	logger, loggerShutdownFunc, err := telemetryFactory.CreateLogger(ctx, loggerSettings, &cfg.Telemetry)
->>>>>>> 55cad8b4
+	logger, loggerShutdownFunc, err := telemetryFactory.CreateLogger(ctx, loggerSettings, cfg.Telemetry)
 	if err != nil {
 		return nil, fmt.Errorf("failed to create logger: %w", err)
 	}
