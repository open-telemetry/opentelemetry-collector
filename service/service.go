// Copyright The OpenTelemetry Authors
// SPDX-License-Identifier: Apache-2.0

//go:generate mdatagen metadata.yaml

package service // import "go.opentelemetry.io/collector/service"

import (
	"context"
	"errors"
	"fmt"
	"runtime"

	"go.opentelemetry.io/otel/metric"
	"go.opentelemetry.io/otel/metric/noop"
	sdkresource "go.opentelemetry.io/otel/sdk/resource"
	"go.uber.org/multierr"
	"go.uber.org/zap"

	"go.opentelemetry.io/collector/component"
	"go.opentelemetry.io/collector/config/configtelemetry"
	"go.opentelemetry.io/collector/confmap"
	"go.opentelemetry.io/collector/connector"
	"go.opentelemetry.io/collector/exporter"
	"go.opentelemetry.io/collector/extension"
	"go.opentelemetry.io/collector/internal/localhostgate"
	"go.opentelemetry.io/collector/internal/obsreportconfig"
	"go.opentelemetry.io/collector/pdata/pcommon"
	"go.opentelemetry.io/collector/processor"
	"go.opentelemetry.io/collector/receiver"
	"go.opentelemetry.io/collector/service/extensions"
	"go.opentelemetry.io/collector/service/internal/builders"
	"go.opentelemetry.io/collector/service/internal/graph"
	"go.opentelemetry.io/collector/service/internal/proctelemetry"
	"go.opentelemetry.io/collector/service/internal/resource"
	"go.opentelemetry.io/collector/service/internal/status"
	"go.opentelemetry.io/collector/service/telemetry"
)

// Settings holds configuration for building a new Service.
type Settings struct {
	// BuildInfo provides collector start information.
	BuildInfo component.BuildInfo

	// CollectorConf contains the Collector's current configuration
	CollectorConf *confmap.Conf

	// Receivers builder for receivers.
	//
	// Deprecated: [v0.108.0] use the [ReceiversConfigs] and [ReceiversFactories] options
	// instead.
	Receivers builders.Receiver

	// Receivers configuration to its builder.
	ReceiversConfigs   map[component.ID]component.Config
	ReceiversFactories map[component.Type]receiver.Factory

	// Processors builder for processors.
	Processors *processor.Builder

	// Exporters builder for exporters.
	//
	// Deprecated: [v0.108.0] use the [ReceiversConfigs] and [ReceiversFactories] options
	// instead.
	Exporters builders.Exporter

	// exporters configuration to its builder.
	ExportersConfigs   map[component.ID]component.Config
	ExportersFactories map[component.Type]exporter.Factory

	// Connectors builder for connectors.
	//
	// Deprecated: [v0.108.0] use the [ConnectorsConfigs] and [ConnectorsFactories] options
	// instead.
	Connectors builders.Connector

	// Connectors configuration to its builder.
	ConnectorsConfigs   map[component.ID]component.Config
	ConnectorsFactories map[component.Type]connector.Factory

	// Extensions builder for extensions.
	Extensions *extension.Builder

	// ModuleInfo describes the go module for each component.
	ModuleInfo extension.ModuleInfo

	// AsyncErrorChannel is the channel that is used to report fatal errors.
	AsyncErrorChannel chan error

	// LoggingOptions provides a way to change behavior of zap logging.
	LoggingOptions []zap.Option
}

// Service represents the implementation of a component.Host.
type Service struct {
	buildInfo         component.BuildInfo
	telemetrySettings component.TelemetrySettings
	host              *graph.Host
	collectorConf     *confmap.Conf
}

// New creates a new Service, its telemetry, and Components.
func New(ctx context.Context, set Settings, cfg Config) (*Service, error) {
	disableHighCard := obsreportconfig.DisableHighCardinalityMetricsfeatureGate.IsEnabled()
	extendedConfig := obsreportconfig.UseOtelWithSDKConfigurationForInternalTelemetryFeatureGate.IsEnabled()

	receivers := set.Receivers
	if receivers == nil {
		receivers = builders.NewReceiver(set.ReceiversConfigs, set.ReceiversFactories)
	}

<<<<<<< HEAD
	exporters := set.Exporters
	if exporters == nil {
		exporters = builders.NewExporter(set.ExportersConfigs, set.ExportersFactories)
=======
	connectors := set.Connectors
	if connectors == nil {
		connectors = builders.NewConnector(set.ConnectorsConfigs, set.ConnectorsFactories)
>>>>>>> cde10555
	}

	srv := &Service{
		buildInfo: set.BuildInfo,
		host: &graph.Host{
			Receivers:         receivers,
			Processors:        set.Processors,
<<<<<<< HEAD
			Exporters:         exporters,
			Connectors:        set.Connectors,
=======
			Exporters:         set.Exporters,
			Connectors:        connectors,
>>>>>>> cde10555
			Extensions:        set.Extensions,
			ModuleInfo:        set.ModuleInfo,
			BuildInfo:         set.BuildInfo,
			AsyncErrorChannel: set.AsyncErrorChannel,
		},
		collectorConf: set.CollectorConf,
	}

	// Fetch data for internal telemetry like instance id and sdk version to provide for internal telemetry.
	res := resource.New(set.BuildInfo, cfg.Telemetry.Resource)
	pcommonRes := pdataFromSdk(res)

	telFactory := telemetry.NewFactory()
	telset := telemetry.Settings{
		BuildInfo:  set.BuildInfo,
		ZapOptions: set.LoggingOptions,
	}

	logger, err := telFactory.CreateLogger(ctx, telset, &cfg.Telemetry)
	if err != nil {
		return nil, fmt.Errorf("failed to create logger: %w", err)
	}

	tracerProvider, err := telFactory.CreateTracerProvider(ctx, telset, &cfg.Telemetry)
	if err != nil {
		return nil, fmt.Errorf("failed to create tracer provider: %w", err)
	}

	logger.Info("Setting up own telemetry...")

	mp, err := newMeterProvider(
		meterProviderSettings{
			res:               res,
			cfg:               cfg.Telemetry.Metrics,
			asyncErrorChannel: set.AsyncErrorChannel,
		},
		disableHighCard,
	)
	if err != nil {
		return nil, fmt.Errorf("failed to create metric provider: %w", err)
	}

	logsAboutMeterProvider(logger, cfg.Telemetry.Metrics, mp, extendedConfig)
	srv.telemetrySettings = component.TelemetrySettings{
		LeveledMeterProvider: func(level configtelemetry.Level) metric.MeterProvider {
			if level <= cfg.Telemetry.Metrics.Level {
				return mp
			}
			return noop.MeterProvider{}
		},
		Logger:         logger,
		MeterProvider:  mp,
		TracerProvider: tracerProvider,
		MetricsLevel:   cfg.Telemetry.Metrics.Level,
		// Construct telemetry attributes from build info and config's resource attributes.
		Resource: pcommonRes,
	}
	srv.host.Reporter = status.NewReporter(srv.host.NotifyComponentStatusChange, func(err error) {
		if errors.Is(err, status.ErrStatusNotReady) {
			logger.Warn("Invalid transition", zap.Error(err))
		}
		// ignore other errors as they represent invalid state transitions and are considered benign.
	})

	if err = srv.initGraph(ctx, set, cfg); err != nil {
		err = multierr.Append(err, srv.shutdownTelemetry(ctx))
		return nil, err
	}

	// process the configuration and initialize the pipeline
	if err = srv.initExtensions(ctx, cfg.Extensions); err != nil {
		err = multierr.Append(err, srv.shutdownTelemetry(ctx))
		return nil, err
	}

	if cfg.Telemetry.Metrics.Level != configtelemetry.LevelNone && cfg.Telemetry.Metrics.Address != "" {
		// The process telemetry initialization requires the ballast size, which is available after the extensions are initialized.
		if err = proctelemetry.RegisterProcessMetrics(srv.telemetrySettings); err != nil {
			return nil, fmt.Errorf("failed to register process metrics: %w", err)
		}
	}

	return srv, nil
}

func logsAboutMeterProvider(logger *zap.Logger, cfg telemetry.MetricsConfig, mp metric.MeterProvider, extendedConfig bool) {
	if cfg.Level == configtelemetry.LevelNone || (cfg.Address == "" && len(cfg.Readers) == 0) {
		logger.Info(
			"Skipped telemetry setup.",
			zap.String(zapKeyTelemetryAddress, cfg.Address),
			zap.Stringer(zapKeyTelemetryLevel, cfg.Level),
		)
		return
	}

	if len(cfg.Address) != 0 && extendedConfig {
		logger.Warn("service::telemetry::metrics::address is being deprecated in favor of service::telemetry::metrics::readers")
	}

	if lmp, ok := mp.(interface {
		LogAboutServers(logger *zap.Logger, cfg telemetry.MetricsConfig)
	}); ok {
		lmp.LogAboutServers(logger, cfg)
	}
}

// Start starts the extensions and pipelines. If Start fails Shutdown should be called to ensure a clean state.
// Start does the following steps in order:
// 1. Start all extensions.
// 2. Notify extensions about Collector configuration
// 3. Start all pipelines.
// 4. Notify extensions that the pipeline is ready.
func (srv *Service) Start(ctx context.Context) error {
	srv.telemetrySettings.Logger.Info("Starting "+srv.buildInfo.Command+"...",
		zap.String("Version", srv.buildInfo.Version),
		zap.Int("NumCPU", runtime.NumCPU()),
	)

	// enable status reporting
	srv.host.Reporter.Ready()

	if err := srv.host.ServiceExtensions.Start(ctx, srv.host); err != nil {
		return fmt.Errorf("failed to start extensions: %w", err)
	}

	if srv.collectorConf != nil {
		if err := srv.host.ServiceExtensions.NotifyConfig(ctx, srv.collectorConf); err != nil {
			return err
		}
	}

	if err := srv.host.Pipelines.StartAll(ctx, srv.host); err != nil {
		return fmt.Errorf("cannot start pipelines: %w", err)
	}

	if err := srv.host.ServiceExtensions.NotifyPipelineReady(); err != nil {
		return err
	}

	srv.telemetrySettings.Logger.Info("Everything is ready. Begin running and processing data.")
	localhostgate.LogAboutUseLocalHostAsDefault(srv.telemetrySettings.Logger)
	return nil
}

func (srv *Service) shutdownTelemetry(ctx context.Context) error {
	// The metric.MeterProvider and trace.TracerProvider interfaces do not have a Shutdown method.
	// To shutdown the providers we try to cast to this interface, which matches the type signature used in the SDK.
	type shutdownable interface {
		Shutdown(context.Context) error
	}

	var err error
	if prov, ok := srv.telemetrySettings.MeterProvider.(shutdownable); ok {
		if shutdownErr := prov.Shutdown(ctx); shutdownErr != nil {
			err = multierr.Append(err, fmt.Errorf("failed to shutdown meter provider: %w", shutdownErr))
		}
	}

	if prov, ok := srv.telemetrySettings.TracerProvider.(shutdownable); ok {
		if shutdownErr := prov.Shutdown(ctx); shutdownErr != nil {
			err = multierr.Append(err, fmt.Errorf("failed to shutdown tracer provider: %w", shutdownErr))
		}
	}
	return err
}

// Shutdown the service. Shutdown will do the following steps in order:
// 1. Notify extensions that the pipeline is shutting down.
// 2. Shutdown all pipelines.
// 3. Shutdown all extensions.
// 4. Shutdown telemetry.
func (srv *Service) Shutdown(ctx context.Context) error {
	// Accumulate errors and proceed with shutting down remaining components.
	var errs error

	// Begin shutdown sequence.
	srv.telemetrySettings.Logger.Info("Starting shutdown...")

	if err := srv.host.ServiceExtensions.NotifyPipelineNotReady(); err != nil {
		errs = multierr.Append(errs, fmt.Errorf("failed to notify that pipeline is not ready: %w", err))
	}

	if err := srv.host.Pipelines.ShutdownAll(ctx, srv.host.Reporter); err != nil {
		errs = multierr.Append(errs, fmt.Errorf("failed to shutdown pipelines: %w", err))
	}

	if err := srv.host.ServiceExtensions.Shutdown(ctx); err != nil {
		errs = multierr.Append(errs, fmt.Errorf("failed to shutdown extensions: %w", err))
	}

	srv.telemetrySettings.Logger.Info("Shutdown complete.")

	errs = multierr.Append(errs, srv.shutdownTelemetry(ctx))

	return errs
}

// Creates extensions.
func (srv *Service) initExtensions(ctx context.Context, cfg extensions.Config) error {
	var err error
	extensionsSettings := extensions.Settings{
		Telemetry:  srv.telemetrySettings,
		BuildInfo:  srv.buildInfo,
		Extensions: srv.host.Extensions,
		ModuleInfo: srv.host.ModuleInfo,
	}
	if srv.host.ServiceExtensions, err = extensions.New(ctx, extensionsSettings, cfg, extensions.WithReporter(srv.host.Reporter)); err != nil {
		return fmt.Errorf("failed to build extensions: %w", err)
	}
	return nil
}

// Creates the pipeline graph.
func (srv *Service) initGraph(ctx context.Context, set Settings, cfg Config) error {
	var err error
	if srv.host.Pipelines, err = graph.Build(ctx, graph.Settings{
		Telemetry:        srv.telemetrySettings,
		BuildInfo:        srv.buildInfo,
		ReceiverBuilder:  srv.host.Receivers,
		ProcessorBuilder: set.Processors,
<<<<<<< HEAD
		ExporterBuilder:  srv.host.Exporters,
		ConnectorBuilder: set.Connectors,
=======
		ExporterBuilder:  set.Exporters,
		ConnectorBuilder: srv.host.Connectors,
>>>>>>> cde10555
		PipelineConfigs:  cfg.Pipelines,
		ReportStatus:     srv.host.Reporter.ReportStatus,
	}); err != nil {
		return fmt.Errorf("failed to build pipelines: %w", err)
	}
	return nil
}

// Logger returns the logger created for this service.
// This is a temporary API that may be removed soon after investigating how the collector should record different events.
func (srv *Service) Logger() *zap.Logger {
	return srv.telemetrySettings.Logger
}

func pdataFromSdk(res *sdkresource.Resource) pcommon.Resource {
	// pcommon.NewResource is the best way to generate a new resource currently and is safe to use outside of tests.
	// Because the resource is signal agnostic, and we need a net new resource, not an existing one, this is the only
	// method of creating it without exposing internal packages.
	pcommonRes := pcommon.NewResource()
	for _, keyValue := range res.Attributes() {
		pcommonRes.Attributes().PutStr(string(keyValue.Key), keyValue.Value.AsString())
	}
	return pcommonRes
}<|MERGE_RESOLUTION|>--- conflicted
+++ resolved
@@ -109,15 +109,14 @@
 		receivers = builders.NewReceiver(set.ReceiversConfigs, set.ReceiversFactories)
 	}
 
-<<<<<<< HEAD
 	exporters := set.Exporters
 	if exporters == nil {
 		exporters = builders.NewExporter(set.ExportersConfigs, set.ExportersFactories)
-=======
+	}
+
 	connectors := set.Connectors
 	if connectors == nil {
 		connectors = builders.NewConnector(set.ConnectorsConfigs, set.ConnectorsFactories)
->>>>>>> cde10555
 	}
 
 	srv := &Service{
@@ -125,13 +124,8 @@
 		host: &graph.Host{
 			Receivers:         receivers,
 			Processors:        set.Processors,
-<<<<<<< HEAD
 			Exporters:         exporters,
-			Connectors:        set.Connectors,
-=======
-			Exporters:         set.Exporters,
 			Connectors:        connectors,
->>>>>>> cde10555
 			Extensions:        set.Extensions,
 			ModuleInfo:        set.ModuleInfo,
 			BuildInfo:         set.BuildInfo,
@@ -352,13 +346,8 @@
 		BuildInfo:        srv.buildInfo,
 		ReceiverBuilder:  srv.host.Receivers,
 		ProcessorBuilder: set.Processors,
-<<<<<<< HEAD
 		ExporterBuilder:  srv.host.Exporters,
-		ConnectorBuilder: set.Connectors,
-=======
-		ExporterBuilder:  set.Exporters,
 		ConnectorBuilder: srv.host.Connectors,
->>>>>>> cde10555
 		PipelineConfigs:  cfg.Pipelines,
 		ReportStatus:     srv.host.Reporter.ReportStatus,
 	}); err != nil {
