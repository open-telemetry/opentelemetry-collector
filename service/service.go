--- conflicted
+++ resolved
@@ -106,15 +106,14 @@
 		receivers = builders.NewReceiver(set.ReceiversConfigs, set.ReceiversFactories)
 	}
 
-<<<<<<< HEAD
+	connectors := set.Connectors
+	if connectors == nil {
+		connectors = builders.NewConnector(set.ConnectorsConfigs, set.ConnectorsFactories)
+	}
+
 	extensions := set.Extensions
 	if extensions == nil {
 		extensions = builders.NewExtension(set.ExtensionsConfigs, set.ExtensionsFactories)
-=======
-	connectors := set.Connectors
-	if connectors == nil {
-		connectors = builders.NewConnector(set.ConnectorsConfigs, set.ConnectorsFactories)
->>>>>>> cde10555
 	}
 
 	srv := &Service{
@@ -123,13 +122,8 @@
 			Receivers:         receivers,
 			Processors:        set.Processors,
 			Exporters:         set.Exporters,
-<<<<<<< HEAD
-			Connectors:        set.Connectors,
+			Connectors:        connectors,
 			Extensions:        extensions,
-=======
-			Connectors:        connectors,
-			Extensions:        set.Extensions,
->>>>>>> cde10555
 			ModuleInfo:        set.ModuleInfo,
 			BuildInfo:         set.BuildInfo,
 			AsyncErrorChannel: set.AsyncErrorChannel,
