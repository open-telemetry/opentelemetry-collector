// Copyright The OpenTelemetry Authors
// SPDX-License-Identifier: Apache-2.0

//go:generate mdatagen metadata.yaml

package service // import "go.opentelemetry.io/collector/service"

import (
	"context"
	"errors"
	"fmt"
	"runtime"

	"go.opentelemetry.io/otel/metric"
	sdkresource "go.opentelemetry.io/otel/sdk/resource"
	"go.uber.org/multierr"
	"go.uber.org/zap"

	"go.opentelemetry.io/collector/component"
	"go.opentelemetry.io/collector/config/configtelemetry"
	"go.opentelemetry.io/collector/confmap"
	"go.opentelemetry.io/collector/connector"
	"go.opentelemetry.io/collector/exporter"
	"go.opentelemetry.io/collector/extension"
	"go.opentelemetry.io/collector/internal/localhostgate"
	"go.opentelemetry.io/collector/internal/obsreportconfig"
	"go.opentelemetry.io/collector/pdata/pcommon"
	"go.opentelemetry.io/collector/processor"
	"go.opentelemetry.io/collector/receiver"
	"go.opentelemetry.io/collector/service/extensions"
	"go.opentelemetry.io/collector/service/internal/builders"
	"go.opentelemetry.io/collector/service/internal/graph"
	"go.opentelemetry.io/collector/service/internal/proctelemetry"
	"go.opentelemetry.io/collector/service/internal/resource"
	"go.opentelemetry.io/collector/service/internal/status"
	"go.opentelemetry.io/collector/service/telemetry"
)

// Settings holds configuration for building a new Service.
type Settings struct {
	// BuildInfo provides collector start information.
	BuildInfo component.BuildInfo

	// CollectorConf contains the Collector's current configuration
	CollectorConf *confmap.Conf

	// Receivers builder for receivers.
	Receivers *receiver.Builder

	// Processors builder for processors.
	//
	// Deprecated: use the [ProcessorsConfigs] and [ProcessorsFactories] options
	// instead.
	Processors builders.Processor

	// Processors configuration to its builder.
	ProcessorsConfigs   map[component.ID]component.Config
	ProcessorsFactories map[component.Type]processor.Factory

	// Exporters builder for exporters.
	Exporters *exporter.Builder

	// Connectors builder for connectors.
	Connectors *connector.Builder

	// Extensions builder for extensions.
	Extensions *extension.Builder

	// AsyncErrorChannel is the channel that is used to report fatal errors.
	AsyncErrorChannel chan error

	// LoggingOptions provides a way to change behavior of zap logging.
	LoggingOptions []zap.Option
}

// Service represents the implementation of a component.Host.
type Service struct {
	buildInfo         component.BuildInfo
	telemetrySettings component.TelemetrySettings
	host              *graph.Host
	collectorConf     *confmap.Conf
}

// New creates a new Service, its telemetry, and Components.
func New(ctx context.Context, set Settings, cfg Config) (*Service, error) {
	disableHighCard := obsreportconfig.DisableHighCardinalityMetricsfeatureGate.IsEnabled()
	extendedConfig := obsreportconfig.UseOtelWithSDKConfigurationForInternalTelemetryFeatureGate.IsEnabled()

	processors := set.Processors
	if processors == nil {
		processors = builders.NewProcessor(set.ProcessorsConfigs, set.ProcessorsFactories)
	}

	srv := &Service{
		buildInfo: set.BuildInfo,
<<<<<<< HEAD
		host: &serviceHost{
			receivers:         set.Receivers,
			processors:        processors,
			exporters:         set.Exporters,
			connectors:        set.Connectors,
			extensions:        set.Extensions,
			buildInfo:         set.BuildInfo,
			asyncErrorChannel: set.AsyncErrorChannel,
=======
		host: &graph.Host{
			Receivers:         set.Receivers,
			Processors:        set.Processors,
			Exporters:         set.Exporters,
			Connectors:        set.Connectors,
			Extensions:        set.Extensions,
			BuildInfo:         set.BuildInfo,
			AsyncErrorChannel: set.AsyncErrorChannel,
>>>>>>> d2ed276a
		},
		collectorConf: set.CollectorConf,
	}

	// Fetch data for internal telemetry like instance id and sdk version to provide for internal telemetry.
	res := resource.New(set.BuildInfo, cfg.Telemetry.Resource)
	pcommonRes := pdataFromSdk(res)

	telFactory := telemetry.NewFactory()
	telset := telemetry.Settings{
		BuildInfo:  set.BuildInfo,
		ZapOptions: set.LoggingOptions,
	}

	logger, err := telFactory.CreateLogger(ctx, telset, &cfg.Telemetry)
	if err != nil {
		return nil, fmt.Errorf("failed to create logger: %w", err)
	}

	tracerProvider, err := telFactory.CreateTracerProvider(ctx, telset, &cfg.Telemetry)
	if err != nil {
		return nil, fmt.Errorf("failed to create tracer provider: %w", err)
	}

	logger.Info("Setting up own telemetry...")

	mp, err := newMeterProvider(
		meterProviderSettings{
			res:               res,
			cfg:               cfg.Telemetry.Metrics,
			asyncErrorChannel: set.AsyncErrorChannel,
		},
		disableHighCard,
	)
	if err != nil {
		return nil, fmt.Errorf("failed to create metric provider: %w", err)
	}

	logsAboutMeterProvider(logger, cfg.Telemetry.Metrics, mp, extendedConfig)
	srv.telemetrySettings = component.TelemetrySettings{
		Logger:         logger,
		MeterProvider:  mp,
		TracerProvider: tracerProvider,
		MetricsLevel:   cfg.Telemetry.Metrics.Level,
		// Construct telemetry attributes from build info and config's resource attributes.
		Resource: pcommonRes,
	}
	srv.host.Reporter = status.NewReporter(srv.host.NotifyComponentStatusChange, func(err error) {
		if errors.Is(err, status.ErrStatusNotReady) {
			logger.Warn("Invalid transition", zap.Error(err))
		}
		// ignore other errors as they represent invalid state transitions and are considered benign.
	})

	if err = srv.initGraph(ctx, set, cfg); err != nil {
		err = multierr.Append(err, srv.shutdownTelemetry(ctx))
		return nil, err
	}

	// process the configuration and initialize the pipeline
	if err = srv.initExtensions(ctx, cfg.Extensions); err != nil {
		err = multierr.Append(err, srv.shutdownTelemetry(ctx))
		return nil, err
	}

	if cfg.Telemetry.Metrics.Level != configtelemetry.LevelNone && cfg.Telemetry.Metrics.Address != "" {
		// The process telemetry initialization requires the ballast size, which is available after the extensions are initialized.
		if err = proctelemetry.RegisterProcessMetrics(srv.telemetrySettings); err != nil {
			return nil, fmt.Errorf("failed to register process metrics: %w", err)
		}
	}

	return srv, nil
}

func logsAboutMeterProvider(logger *zap.Logger, cfg telemetry.MetricsConfig, mp metric.MeterProvider, extendedConfig bool) {
	if cfg.Level == configtelemetry.LevelNone || (cfg.Address == "" && len(cfg.Readers) == 0) {
		logger.Info(
			"Skipped telemetry setup.",
			zap.String(zapKeyTelemetryAddress, cfg.Address),
			zap.Stringer(zapKeyTelemetryLevel, cfg.Level),
		)
		return
	}

	if len(cfg.Address) != 0 && extendedConfig {
		logger.Warn("service::telemetry::metrics::address is being deprecated in favor of service::telemetry::metrics::readers")
	}

	if lmp, ok := mp.(interface {
		LogAboutServers(logger *zap.Logger, cfg telemetry.MetricsConfig)
	}); ok {
		lmp.LogAboutServers(logger, cfg)
	}
}

// Start starts the extensions and pipelines. If Start fails Shutdown should be called to ensure a clean state.
// Start does the following steps in order:
// 1. Start all extensions.
// 2. Notify extensions about Collector configuration
// 3. Start all pipelines.
// 4. Notify extensions that the pipeline is ready.
func (srv *Service) Start(ctx context.Context) error {
	srv.telemetrySettings.Logger.Info("Starting "+srv.buildInfo.Command+"...",
		zap.String("Version", srv.buildInfo.Version),
		zap.Int("NumCPU", runtime.NumCPU()),
	)

	// enable status reporting
	srv.host.Reporter.Ready()

	if err := srv.host.ServiceExtensions.Start(ctx, srv.host); err != nil {
		return fmt.Errorf("failed to start extensions: %w", err)
	}

	if srv.collectorConf != nil {
		if err := srv.host.ServiceExtensions.NotifyConfig(ctx, srv.collectorConf); err != nil {
			return err
		}
	}

	if err := srv.host.Pipelines.StartAll(ctx, srv.host); err != nil {
		return fmt.Errorf("cannot start pipelines: %w", err)
	}

	if err := srv.host.ServiceExtensions.NotifyPipelineReady(); err != nil {
		return err
	}

	srv.telemetrySettings.Logger.Info("Everything is ready. Begin running and processing data.")
	localhostgate.LogAboutUseLocalHostAsDefault(srv.telemetrySettings.Logger)
	return nil
}

func (srv *Service) shutdownTelemetry(ctx context.Context) error {
	// The metric.MeterProvider and trace.TracerProvider interfaces do not have a Shutdown method.
	// To shutdown the providers we try to cast to this interface, which matches the type signature used in the SDK.
	type shutdownable interface {
		Shutdown(context.Context) error
	}

	var err error
	if prov, ok := srv.telemetrySettings.MeterProvider.(shutdownable); ok {
		if shutdownErr := prov.Shutdown(ctx); shutdownErr != nil {
			err = multierr.Append(err, fmt.Errorf("failed to shutdown meter provider: %w", shutdownErr))
		}
	}

	if prov, ok := srv.telemetrySettings.TracerProvider.(shutdownable); ok {
		if shutdownErr := prov.Shutdown(ctx); shutdownErr != nil {
			err = multierr.Append(err, fmt.Errorf("failed to shutdown tracer provider: %w", shutdownErr))
		}
	}
	return err
}

// Shutdown the service. Shutdown will do the following steps in order:
// 1. Notify extensions that the pipeline is shutting down.
// 2. Shutdown all pipelines.
// 3. Shutdown all extensions.
// 4. Shutdown telemetry.
func (srv *Service) Shutdown(ctx context.Context) error {
	// Accumulate errors and proceed with shutting down remaining components.
	var errs error

	// Begin shutdown sequence.
	srv.telemetrySettings.Logger.Info("Starting shutdown...")

	if err := srv.host.ServiceExtensions.NotifyPipelineNotReady(); err != nil {
		errs = multierr.Append(errs, fmt.Errorf("failed to notify that pipeline is not ready: %w", err))
	}

	if err := srv.host.Pipelines.ShutdownAll(ctx, srv.host.Reporter); err != nil {
		errs = multierr.Append(errs, fmt.Errorf("failed to shutdown pipelines: %w", err))
	}

	if err := srv.host.ServiceExtensions.Shutdown(ctx); err != nil {
		errs = multierr.Append(errs, fmt.Errorf("failed to shutdown extensions: %w", err))
	}

	srv.telemetrySettings.Logger.Info("Shutdown complete.")

	errs = multierr.Append(errs, srv.shutdownTelemetry(ctx))

	return errs
}

// Creates extensions.
func (srv *Service) initExtensions(ctx context.Context, cfg extensions.Config) error {
	var err error
	extensionsSettings := extensions.Settings{
		Telemetry:  srv.telemetrySettings,
		BuildInfo:  srv.buildInfo,
		Extensions: srv.host.Extensions,
	}
	if srv.host.ServiceExtensions, err = extensions.New(ctx, extensionsSettings, cfg, extensions.WithReporter(srv.host.Reporter)); err != nil {
		return fmt.Errorf("failed to build extensions: %w", err)
	}
	return nil
}

// Creates the pipeline graph.
func (srv *Service) initGraph(ctx context.Context, set Settings, cfg Config) error {
	var err error
	if srv.host.Pipelines, err = graph.Build(ctx, graph.Settings{
		Telemetry:        srv.telemetrySettings,
		BuildInfo:        srv.buildInfo,
		ReceiverBuilder:  set.Receivers,
		ProcessorBuilder: srv.host.processors,
		ExporterBuilder:  set.Exporters,
		ConnectorBuilder: set.Connectors,
		PipelineConfigs:  cfg.Pipelines,
		ReportStatus:     srv.host.Reporter.ReportStatus,
	}); err != nil {
		return fmt.Errorf("failed to build pipelines: %w", err)
	}
	return nil
}

// Logger returns the logger created for this service.
// This is a temporary API that may be removed soon after investigating how the collector should record different events.
func (srv *Service) Logger() *zap.Logger {
	return srv.telemetrySettings.Logger
}

func pdataFromSdk(res *sdkresource.Resource) pcommon.Resource {
	// pcommon.NewResource is the best way to generate a new resource currently and is safe to use outside of tests.
	// Because the resource is signal agnostic, and we need a net new resource, not an existing one, this is the only
	// method of creating it without exposing internal packages.
	pcommonRes := pcommon.NewResource()
	for _, keyValue := range res.Attributes() {
		pcommonRes.Attributes().PutStr(string(keyValue.Key), keyValue.Value.AsString())
	}
	return pcommonRes
}<|MERGE_RESOLUTION|>--- conflicted
+++ resolved
@@ -93,25 +93,14 @@
 
 	srv := &Service{
 		buildInfo: set.BuildInfo,
-<<<<<<< HEAD
-		host: &serviceHost{
-			receivers:         set.Receivers,
-			processors:        processors,
-			exporters:         set.Exporters,
-			connectors:        set.Connectors,
-			extensions:        set.Extensions,
-			buildInfo:         set.BuildInfo,
-			asyncErrorChannel: set.AsyncErrorChannel,
-=======
 		host: &graph.Host{
 			Receivers:         set.Receivers,
-			Processors:        set.Processors,
+			Processors:        processors,
 			Exporters:         set.Exporters,
 			Connectors:        set.Connectors,
 			Extensions:        set.Extensions,
 			BuildInfo:         set.BuildInfo,
 			AsyncErrorChannel: set.AsyncErrorChannel,
->>>>>>> d2ed276a
 		},
 		collectorConf: set.CollectorConf,
 	}
@@ -320,7 +309,7 @@
 		Telemetry:        srv.telemetrySettings,
 		BuildInfo:        srv.buildInfo,
 		ReceiverBuilder:  set.Receivers,
-		ProcessorBuilder: srv.host.processors,
+		ProcessorBuilder: srv.host.Processors,
 		ExporterBuilder:  set.Exporters,
 		ConnectorBuilder: set.Connectors,
 		PipelineConfigs:  cfg.Pipelines,
