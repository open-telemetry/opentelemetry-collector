// Copyright 2019, OpenTelemetry Authors
//
// Licensed under the Apache License, Version 2.0 (the "License");
// you may not use this file except in compliance with the License.
// You may obtain a copy of the License at
//
//     http://www.apache.org/licenses/LICENSE-2.0
//
// Unless required by applicable law or agreed to in writing, software
// distributed under the License is distributed on an "AS IS" BASIS,
// WITHOUT WARRANTIES OR CONDITIONS OF ANY KIND, either express or implied.
// See the License for the specific language governing permissions and
// limitations under the License.

// Package service handles the command-line, configuration, and runs the
// OpenTelemetry Collector.
package service

import (
	"context"
	"flag"
	"fmt"
	"log"
	"os"
	"os/signal"
	"runtime"
	"syscall"

	"github.com/spf13/cobra"
	"github.com/spf13/viper"
	"go.uber.org/zap"

	"github.com/open-telemetry/opentelemetry-collector/config"
	"github.com/open-telemetry/opentelemetry-collector/config/configcheck"
	"github.com/open-telemetry/opentelemetry-collector/config/configmodels"
	"github.com/open-telemetry/opentelemetry-collector/extension"
	"github.com/open-telemetry/opentelemetry-collector/receiver"
	"github.com/open-telemetry/opentelemetry-collector/service/builder"
)

// Application represents a collector application
type Application struct {
	info           ApplicationStartInfo
	rootCmd        *cobra.Command
	v              *viper.Viper
	logger         *zap.Logger
	exporters      builder.Exporters
	builtReceivers builder.Receivers

	factories config.Factories
	config    *configmodels.Config

	extensions []extension.ServiceExtension

	// stopTestChan is used to terminate the application in end to end tests.
	stopTestChan chan struct{}
	// readyChan is used in tests to indicate that the application is ready.
	readyChan chan struct{}

	// asyncErrorChannel is used to signal a fatal error from any component.
	asyncErrorChannel chan error
}

// ApplicationStartInfo is the information that is logged at the application start.
// This information can be overridden in custom builds.
type ApplicationStartInfo struct {
	// Executable file name, e.g. "otelcol".
	ExeName string

	// Long name, used e.g. in the logs.
	LongName string

	// Version string.
	Version string

	// Git hash of the source code.
	GitHash string
}

var _ receiver.Host = (*Application)(nil)

// Context returns a context provided by the host to be used on the receiver
// operations.
func (app *Application) Context() context.Context {
	// For now simply the background context.
	return context.Background()
}

// New creates and returns a new instance of Application.
func New(
	factories config.Factories,
<<<<<<< HEAD
	appInfo ApplicationStartInfo,
) *Application {
=======
) (*Application, error) {

	if err := configcheck.ValidateConfigFromFactories(factories); err != nil {
		return nil, err
	}

>>>>>>> 2ed85b20
	app := &Application{
		info:      appInfo,
		v:         viper.New(),
		readyChan: make(chan struct{}),
		factories: factories,
	}

	rootCmd := &cobra.Command{
		Use:  appInfo.ExeName,
		Long: appInfo.LongName,
		Run: func(cmd *cobra.Command, args []string) {
			app.init()
			app.execute()
		},
	}

	// TODO: coalesce this code and expose this information to other components.
	flagSet := new(flag.FlagSet)
	addFlagsFns := []func(*flag.FlagSet){
		telemetryFlags,
		builder.Flags,
		loggerFlags,
	}
	for _, addFlags := range addFlagsFns {
		addFlags(flagSet)
	}
	rootCmd.Flags().AddGoFlagSet(flagSet)

	app.rootCmd = rootCmd

	return app, nil
}

// ReportFatalError is used to report to the host that the receiver encountered
// a fatal error (i.e.: an error that the instance can't recover from) after
// its start function has already returned.
func (app *Application) ReportFatalError(err error) {
	app.asyncErrorChannel <- err
}

func (app *Application) init() {
	file := builder.GetConfigFile()
	if file == "" {
		log.Fatalf("Config file not specified")
	}
	app.v.SetConfigFile(file)
	err := app.v.ReadInConfig()
	if err != nil {
		log.Fatalf("Error loading config file %q: %v", file, err)
	}
	app.logger, err = newLogger()
	if err != nil {
		log.Fatalf("Failed to get logger: %v", err)
	}
}

func (app *Application) setupTelemetry(ballastSizeBytes uint64) {
	app.logger.Info("Setting up own telemetry...")
	err := AppTelemetry.init(app.asyncErrorChannel, ballastSizeBytes, app.logger)
	if err != nil {
		app.logger.Error("Failed to initialize telemetry", zap.Error(err))
		os.Exit(1)
	}
}

// runAndWaitForShutdownEvent waits for one of the shutdown events that can happen.
func (app *Application) runAndWaitForShutdownEvent() {
	app.logger.Info("Everything is ready. Begin running and processing data.")

	// Plug SIGTERM signal into a channel.
	signalsChannel := make(chan os.Signal, 1)
	signal.Notify(signalsChannel, os.Interrupt, syscall.SIGTERM)

	// set the channel to stop testing.
	app.stopTestChan = make(chan struct{})
	// notify tests that it is ready.
	close(app.readyChan)

	select {
	case err := <-app.asyncErrorChannel:
		app.logger.Error("Asynchronous error received, terminating process", zap.Error(err))
	case s := <-signalsChannel:
		app.logger.Info("Received signal from OS", zap.String("signal", s.String()))
	case <-app.stopTestChan:
		app.logger.Info("Received stop test request")
	}
}

func (app *Application) setupConfigurationComponents() {
	// Load configuration.
	app.logger.Info("Loading configuration...")
	cfg, err := config.Load(app.v, app.factories, app.logger)
	if err != nil {
		log.Fatalf("Cannot load configuration: %v", err)
	}

	app.config = cfg

	app.logger.Info("Applying configuration...")

	if err := app.setupExtensions(); err != nil {
		log.Fatalf("Cannot setup extensions: %v", err)
	}

	app.setupPipelines()
}

func (app *Application) setupExtensions() error {
	for _, extName := range app.config.Service.Extensions {
		extCfg, exists := app.config.Extensions[extName]
		if !exists {
			return fmt.Errorf("extension %q is not configured", extName)
		}

		factory, exists := app.factories.Extensions[extCfg.Type()]
		if !exists {
			return fmt.Errorf("extension factory for type %q is not configured", extCfg.Type())
		}

		ext, err := factory.CreateExtension(app.logger, extCfg)
		if err != nil {
			return fmt.Errorf("failed to create extension %q: %v", extName, err)
		}

		// Check if the factory really created the extension.
		if ext == nil {
			return fmt.Errorf("factory for %q produced a nil extension", extName)
		}

		if err := ext.Start(app); err != nil {
			return fmt.Errorf("error starting extension %q: %v", extName, err)
		}

		app.extensions = append(app.extensions, ext)
	}

	return nil
}

func (app *Application) setupPipelines() {
	// Pipeline is built backwards, starting from exporters, so that we create objects
	// which are referenced before objects which reference them.

	// First create exporters.
	var err error
	app.exporters, err = builder.NewExportersBuilder(app.logger, app.config, app.factories.Exporters).Build()
	if err != nil {
		log.Fatalf("Cannot build exporters: %v", err)
	}
	app.logger.Info("Starting exporters...")
	err = app.exporters.StartAll(app.logger, app)
	if err != nil {
		log.Fatalf("Cannot start exporters: %v", err)
	}

	// Create pipelines and their processors and plug exporters to the
	// end of the pipelines.
	pipelines, err := builder.NewPipelinesBuilder(app.logger, app.config, app.exporters, app.factories.Processors).Build()
	if err != nil {
		log.Fatalf("Cannot build pipelines: %v", err)
	}

	// Create receivers and plug them into the start of the pipelines.
	app.builtReceivers, err = builder.NewReceiversBuilder(app.logger, app.config, pipelines, app.factories.Receivers).Build()
	if err != nil {
		log.Fatalf("Cannot build receivers: %v", err)
	}

	app.logger.Info("Starting receivers...")
	err = app.builtReceivers.StartAll(app.logger, app)
	if err != nil {
		log.Fatalf("Cannot start receivers: %v", err)
	}
}

func (app *Application) notifyPipelineReady() {
	for i, ext := range app.extensions {
		if pw, ok := ext.(extension.PipelineWatcher); ok {
			if err := pw.Ready(); err != nil {
				log.Fatalf(
					"Error notifying extension %q that the pipeline was started: %v",
					app.config.Service.Extensions[i],
					err,
				)
			}
		}
	}
}

func (app *Application) notifyPipelineNotReady() {
	// Notify on reverse order.
	for i := len(app.extensions) - 1; i >= 0; i-- {
		ext := app.extensions[i]
		if pw, ok := ext.(extension.PipelineWatcher); ok {
			if err := pw.NotReady(); err != nil {
				app.logger.Warn(
					"Error notifying extension that the pipeline was shutdown",
					zap.Error(err),
					zap.String("extension", app.config.Service.Extensions[i]),
				)
			}
		}
	}
}

func (app *Application) shutdownPipelines() {
	// Shutdown order is the reverse of building: first receivers, then flushing pipelines
	// giving senders a chance to send all their data. This may take time, the allowed
	// time should be part of configuration.

	app.logger.Info("Stopping receivers...")
	app.builtReceivers.StopAll()

	// TODO: shutdown processors by calling Shutdown() for each processor in the
	// order they are arranged in the pipeline.

	app.logger.Info("Shutting down exporters...")
	app.exporters.ShutdownAll()
}

func (app *Application) shutdownExtensions() {
	// Shutdown on reverse order.
	for i := len(app.extensions) - 1; i >= 0; i-- {
		ext := app.extensions[i]
		if err := ext.Shutdown(); err != nil {
			app.logger.Warn(
				"Error shutting down extension",
				zap.Error(err),
				zap.String("extension", app.config.Service.Extensions[i]),
			)
		}
	}
}

func (app *Application) execute() {
	app.logger.Info("Starting "+app.info.LongName+"...",
		zap.String("Version", app.info.Version),
		zap.String("GitHash", app.info.GitHash),
		zap.Int("NumCPU", runtime.NumCPU()),
	)

	// Set memory ballast
	ballast, ballastSizeBytes := app.createMemoryBallast()

	app.asyncErrorChannel = make(chan error)

	// Setup everything.
	app.setupTelemetry(ballastSizeBytes)
	app.setupConfigurationComponents()
	app.notifyPipelineReady()

	// Everything is ready, now run until an event requiring shutdown happens.
	app.runAndWaitForShutdownEvent()

	// Begin shutdown sequence.
	runtime.KeepAlive(ballast)
	app.logger.Info("Starting shutdown...")

	app.notifyPipelineNotReady()
	app.shutdownPipelines()
	app.shutdownExtensions()

	AppTelemetry.shutdown()

	app.logger.Info("Shutdown complete.")
}

// Start starts the collector according to the command and configuration
// given by the user.
func (app *Application) Start() error {
	return app.rootCmd.Execute()
}

func (app *Application) createMemoryBallast() ([]byte, uint64) {
	ballastSizeMiB := builder.MemBallastSize()
	if ballastSizeMiB > 0 {
		ballastSizeBytes := uint64(ballastSizeMiB) * 1024 * 1024
		ballast := make([]byte, ballastSizeBytes)
		app.logger.Info("Using memory ballast", zap.Int("MiBs", ballastSizeMiB))
		return ballast, ballastSizeBytes
	}
	return nil, 0
}<|MERGE_RESOLUTION|>--- conflicted
+++ resolved
@@ -89,17 +89,13 @@
 // New creates and returns a new instance of Application.
 func New(
 	factories config.Factories,
-<<<<<<< HEAD
 	appInfo ApplicationStartInfo,
-) *Application {
-=======
 ) (*Application, error) {
 
 	if err := configcheck.ValidateConfigFromFactories(factories); err != nil {
 		return nil, err
 	}
 
->>>>>>> 2ed85b20
 	app := &Application{
 		info:      appInfo,
 		v:         viper.New(),
