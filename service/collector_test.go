// Copyright The OpenTelemetry Authors
//
// Licensed under the Apache License, Version 2.0 (the "License");
// you may not use this file except in compliance with the License.
// You may obtain a copy of the License at
//
//       http://www.apache.org/licenses/LICENSE-2.0
//
// Unless required by applicable law or agreed to in writing, software
// distributed under the License is distributed on an "AS IS" BASIS,
// WITHOUT WARRANTIES OR CONDITIONS OF ANY KIND, either express or implied.
// See the License for the specific language governing permissions and
// limitations under the License.

// Package collector handles the command-line, configuration, and runs the OC collector.
package service

import (
	"bufio"
	"context"
	"errors"
	"net/http"
	"path/filepath"
	"strings"
	"sync"
	"testing"
	"time"

	"github.com/prometheus/common/expfmt"
	"github.com/stretchr/testify/assert"
	"github.com/stretchr/testify/require"
	"go.uber.org/zap"
	"go.uber.org/zap/zapcore"

	"go.opentelemetry.io/collector/component"
	"go.opentelemetry.io/collector/component/componenttest"
	"go.opentelemetry.io/collector/confmap"
	"go.opentelemetry.io/collector/extension/zpagesextension"
	"go.opentelemetry.io/collector/internal/testutil"
	"go.opentelemetry.io/collector/service/featuregate"
)

func TestStateString(t *testing.T) {
	assert.Equal(t, "Starting", Starting.String())
	assert.Equal(t, "Running", Running.String())
	assert.Equal(t, "Closing", Closing.String())
	assert.Equal(t, "Closed", Closed.String())
	assert.Equal(t, "UNKNOWN", State(13).String())
}

func TestCollectorStartAsGoRoutine(t *testing.T) {
	factories, err := componenttest.NopFactories()
	require.NoError(t, err)

	cfgProvider, err := NewConfigProvider(newDefaultConfigProviderSettings([]string{filepath.Join("testdata", "otelcol-nop.yaml")}))
	require.NoError(t, err)

	set := CollectorSettings{
		BuildInfo:      component.NewDefaultBuildInfo(),
		Factories:      factories,
		ConfigProvider: cfgProvider,
		telemetry:      newColTelemetry(featuregate.NewRegistry()),
	}
	col, err := New(set)
	require.NoError(t, err)

	wg := startCollector(context.Background(), t, col)

	assert.Eventually(t, func() bool {
		return Running == col.GetState()
	}, 2*time.Second, 200*time.Millisecond)

	col.Shutdown()
	col.Shutdown()
	wg.Wait()
	assert.Equal(t, Closed, col.GetState())
}

func TestCollectorCancelContext(t *testing.T) {
	factories, err := componenttest.NopFactories()
	require.NoError(t, err)

	cfgProvider, err := NewConfigProvider(newDefaultConfigProviderSettings([]string{filepath.Join("testdata", "otelcol-nop.yaml")}))
	require.NoError(t, err)

	set := CollectorSettings{
		BuildInfo:      component.NewDefaultBuildInfo(),
		Factories:      factories,
		ConfigProvider: cfgProvider,
		telemetry:      newColTelemetry(featuregate.NewRegistry()),
	}
	col, err := New(set)
	require.NoError(t, err)

	ctx, cancel := context.WithCancel(context.Background())
	wg := startCollector(ctx, t, col)

	assert.Eventually(t, func() bool {
		return Running == col.GetState()
	}, 2*time.Second, 200*time.Millisecond)

	cancel()
	wg.Wait()
	assert.Equal(t, Closed, col.GetState())
}

type mockCfgProvider struct {
	watcher chan error
}

func (p mockCfgProvider) Get(_ context.Context, _ component.Factories) (*Config, error) {
	return generateConfig(), nil
}

func (p mockCfgProvider) Watch() <-chan error {
	return p.watcher
}

func (p mockCfgProvider) Shutdown(_ context.Context) error {
	return nil
}

func TestCollectorStateAfterConfigChange(t *testing.T) {
	factories, err := componenttest.NopFactories()
	require.NoError(t, err)

	watcher := make(chan error, 1)
	col, err := New(CollectorSettings{
		BuildInfo:      component.NewDefaultBuildInfo(),
		Factories:      factories,
		ConfigProvider: &mockCfgProvider{watcher: watcher},
		telemetry:      newColTelemetry(featuregate.NewRegistry()),
	})
	require.NoError(t, err)

	wg := startCollector(context.Background(), t, col)

	assert.Eventually(t, func() bool {
		return Running == col.GetState()
	}, 2*time.Second, 200*time.Millisecond)

	watcher <- nil

	assert.Eventually(t, func() bool {
		return Running == col.GetState()
	}, 2*time.Second, 200*time.Millisecond)

	col.Shutdown()

	wg.Wait()
	assert.Equal(t, Closed, col.GetState())
}

func TestCollectorReportError(t *testing.T) {
	factories, err := componenttest.NopFactories()
	require.NoError(t, err)

	cfgProvider, err := NewConfigProvider(newDefaultConfigProviderSettings([]string{filepath.Join("testdata", "otelcol-nop.yaml")}))
	require.NoError(t, err)

	col, err := New(CollectorSettings{
		BuildInfo:      component.NewDefaultBuildInfo(),
		Factories:      factories,
		ConfigProvider: cfgProvider,
		telemetry:      newColTelemetry(featuregate.NewRegistry()),
	})
	require.NoError(t, err)

	wg := startCollector(context.Background(), t, col)

	assert.Eventually(t, func() bool {
		return Running == col.GetState()
	}, 2*time.Second, 200*time.Millisecond)

	col.service.host.ReportFatalError(errors.New("err2"))

	wg.Wait()
	assert.Equal(t, Closed, col.GetState())
}

func TestCollectorSendSignal(t *testing.T) {
	factories, err := componenttest.NopFactories()
	require.NoError(t, err)

	cfgProvider, err := NewConfigProvider(newDefaultConfigProviderSettings([]string{filepath.Join("testdata", "otelcol-nop.yaml")}))
	require.NoError(t, err)

	col, err := New(CollectorSettings{
		BuildInfo:      component.NewDefaultBuildInfo(),
		Factories:      factories,
		ConfigProvider: cfgProvider,
		telemetry:      newColTelemetry(featuregate.NewRegistry()),
	})
	require.NoError(t, err)

	wg := startCollector(context.Background(), t, col)

	assert.Eventually(t, func() bool {
		return Running == col.GetState()
	}, 2*time.Second, 200*time.Millisecond)

	col.signalsChannel <- syscall.SIGTERM

	wg.Wait()
	assert.Equal(t, Closed, col.GetState())
}

func TestCollectorFailedShutdown(t *testing.T) {
	t.Skip("This test was using telemetry shutdown failure, switch to use a component that errors on shutdown.")
	factories, err := componenttest.NopFactories()
	require.NoError(t, err)

	cfgProvider, err := NewConfigProvider(newDefaultConfigProviderSettings([]string{filepath.Join("testdata", "otelcol-nop.yaml")}))
	require.NoError(t, err)

	col, err := New(CollectorSettings{
		BuildInfo:      component.NewDefaultBuildInfo(),
		Factories:      factories,
		ConfigProvider: cfgProvider,
		telemetry:      newColTelemetry(featuregate.NewRegistry()),
	})
	require.NoError(t, err)

	wg := sync.WaitGroup{}
	wg.Add(1)
	go func() {
		defer wg.Done()
		assert.EqualError(t, col.Run(context.Background()), "failed to shutdown collector telemetry: err1")
	}()

	assert.Eventually(t, func() bool {
		return Running == col.GetState()
	}, 2*time.Second, 200*time.Millisecond)

	col.Shutdown()

	wg.Wait()
	assert.Equal(t, Closed, col.GetState())
}

// mapConverter applies extraMap of config settings. Useful for overriding the config
// for testing purposes. Keys must use "::" delimiter between levels.
type mapConverter struct {
	extraMap map[string]interface{}
}

func (m mapConverter) Convert(ctx context.Context, conf *confmap.Conf) error {
	return conf.Merge(confmap.NewFromStringMap(m.extraMap))
}

type labelState int

const (
	labelNotPresent labelState = iota
	labelSpecificValue
	labelAnyValue
)

type labelValue struct {
	label string
	state labelState
}

type ownMetricsTestCase struct {
	name                string
	userDefinedResource map[string]*string
	expectedLabels      map[string]labelValue
}

var testResourceAttrValue = "resource_attr_test_value"
var testInstanceID = "test_instance_id"
var testServiceVersion = "2022-05-20"

func ownMetricsTestCases(version string) []ownMetricsTestCase {
	return []ownMetricsTestCase{{
		name:                "no resource",
		userDefinedResource: nil,
		// All labels added to all collector metrics by default are listed below.
		// These labels are hard coded here in order to avoid inadvertent changes:
		// at this point changing labels should be treated as a breaking changing
		// and requires a good justification. The reason is that changes to metric
		// names or labels can break alerting, dashboards, etc that are used to
		// monitor the Collector in production deployments.
		expectedLabels: map[string]labelValue{
			"service_instance_id": {state: labelAnyValue},
			"service_version":     {label: version, state: labelSpecificValue},
		},
	},
		{
			name: "resource with custom attr",
			userDefinedResource: map[string]*string{
				"custom_resource_attr": &testResourceAttrValue,
			},
			expectedLabels: map[string]labelValue{
				"service_instance_id":  {state: labelAnyValue},
				"service_version":      {label: version, state: labelSpecificValue},
				"custom_resource_attr": {label: "resource_attr_test_value", state: labelSpecificValue},
			},
		},
		{
			name: "override service.instance.id",
			userDefinedResource: map[string]*string{
				"service.instance.id": &testInstanceID,
			},
			expectedLabels: map[string]labelValue{
				"service_instance_id": {label: "test_instance_id", state: labelSpecificValue},
				"service_version":     {label: version, state: labelSpecificValue},
			},
		},
		{
			name: "suppress service.instance.id",
			userDefinedResource: map[string]*string{
				"service.instance.id": nil, // nil value in config is used to suppress attributes.
			},
			expectedLabels: map[string]labelValue{
				"service_instance_id": {state: labelNotPresent},
				"service_version":     {label: version, state: labelSpecificValue},
			},
		},
		{
			name: "override service.version",
			userDefinedResource: map[string]*string{
				"service.version": &testServiceVersion,
			},
			expectedLabels: map[string]labelValue{
				"service_instance_id": {state: labelAnyValue},
				"service_version":     {label: "2022-05-20", state: labelSpecificValue},
			},
		},
		{
			name: "suppress service.version",
			userDefinedResource: map[string]*string{
				"service.version": nil, // nil value in config is used to suppress attributes.
			},
			expectedLabels: map[string]labelValue{
				"service_instance_id": {state: labelAnyValue},
				"service_version":     {state: labelNotPresent},
			},
		}}
}

func testCollectorStartHelper(t *testing.T, telemetry *telemetryInitializer, tc ownMetricsTestCase) {
	factories, err := componenttest.NopFactories()
	zpagesExt := zpagesextension.NewFactory()
	factories.Extensions[zpagesExt.Type()] = zpagesExt
	require.NoError(t, err)
	var once sync.Once
	loggingHookCalled := false
	hook := func(entry zapcore.Entry) error {
		once.Do(func() {
			loggingHookCalled = true
		})
		return nil
	}

	metricsAddr := testutil.GetAvailableLocalAddress(t)
	// Prepare config properties to be merged with the main config.
	extraCfgAsProps := map[string]interface{}{
		// Setup the zpages extension.
		"extensions::zpages":  nil,
		"service::extensions": "nop, zpages",
		// Set the metrics address to expose own metrics on.
		"service::telemetry::metrics::address": metricsAddr,
	}
	// Also include resource attributes under the service::telemetry::resource key.
	for k, v := range tc.userDefinedResource {
		extraCfgAsProps["service::telemetry::resource::"+k] = v
	}

	cfgSet := newDefaultConfigProviderSettings([]string{filepath.Join("testdata", "otelcol-nop.yaml")})
	cfgSet.ResolverSettings.Converters = append([]confmap.Converter{
		mapConverter{extraCfgAsProps}},
		cfgSet.ResolverSettings.Converters...,
	)
	cfgProvider, err := NewConfigProvider(cfgSet)
	require.NoError(t, err)

	col, err := New(CollectorSettings{
		BuildInfo:      component.BuildInfo{Version: "test version"},
		Factories:      factories,
		ConfigProvider: cfgProvider,
		LoggingOptions: []zap.Option{zap.Hooks(hook)},
		telemetry:      telemetry,
	})
	require.NoError(t, err)

	wg := startCollector(context.Background(), t, col)

	assert.Eventually(t, func() bool {
		return Running == col.GetState()
	}, 2*time.Second, 200*time.Millisecond)
	assert.True(t, loggingHookCalled)

	assertMetrics(t, metricsAddr, tc.expectedLabels)

	assertZPages(t)
<<<<<<< HEAD

=======
>>>>>>> e89786de
	col.Shutdown()

	wg.Wait()
	assert.Equal(t, Closed, col.GetState())
}

func TestCollectorStartWithOpenCensusMetrics(t *testing.T) {
	for _, tc := range ownMetricsTestCases("test version") {
		t.Run(tc.name, func(t *testing.T) {
			testCollectorStartHelper(t, newColTelemetry(featuregate.NewRegistry()), tc)
		})
	}
}

func TestCollectorStartWithOpenTelemetryMetrics(t *testing.T) {
	for _, tc := range ownMetricsTestCases("test version") {
		t.Run(tc.name, func(t *testing.T) {
			colTel := newColTelemetry(featuregate.NewRegistry())
			require.NoError(t, colTel.registry.Apply(map[string]bool{useOtelForInternalMetricsfeatureGateID: true}))
			testCollectorStartHelper(t, colTel, tc)
		})
	}
}

func TestCollectorRun(t *testing.T) {
	tests := []struct {
		file string
	}{
		{file: "otelcol-nometrics.yaml"},
		{file: "otelcol-noaddress.yaml"},
	}

	for _, tt := range tests {
		t.Run(tt.file, func(t *testing.T) {
			factories, err := componenttest.NopFactories()
			require.NoError(t, err)

			cfgProvider, err := NewConfigProvider(newDefaultConfigProviderSettings([]string{filepath.Join("testdata", tt.file)}))
			require.NoError(t, err)

			set := CollectorSettings{
				BuildInfo:      component.NewDefaultBuildInfo(),
				Factories:      factories,
				ConfigProvider: cfgProvider,
				telemetry:      newColTelemetry(featuregate.NewRegistry()),
			}
			col, err := New(set)
			require.NoError(t, err)

			wg := startCollector(context.Background(), t, col)

			col.Shutdown()
			wg.Wait()
			assert.Equal(t, Closed, col.GetState())
		})
	}
}

func TestCollectorShutdownBeforeRun(t *testing.T) {
	factories, err := componenttest.NopFactories()
	require.NoError(t, err)

	cfgProvider, err := NewConfigProvider(newDefaultConfigProviderSettings([]string{filepath.Join("testdata", "otelcol-nop.yaml")}))
	require.NoError(t, err)

	set := CollectorSettings{
		BuildInfo:      component.NewDefaultBuildInfo(),
		Factories:      factories,
		ConfigProvider: cfgProvider,
		telemetry:      newColTelemetry(featuregate.NewRegistry()),
	}
	col, err := New(set)
	require.NoError(t, err)

	// Calling shutdown before collector is running should cause it to return quickly
	require.NotPanics(t, func() { col.Shutdown() })

	wg := startCollector(context.Background(), t, col)

	col.Shutdown()
	wg.Wait()
	assert.Equal(t, Closed, col.GetState())
}

func TestCollectorClosedStateOnStartUpError(t *testing.T) {
	factories, err := componenttest.NopFactories()
	require.NoError(t, err)

	cfgProvider, err := NewConfigProvider(newDefaultConfigProviderSettings([]string{filepath.Join("testdata", "otelcol-invalid.yaml")}))
	require.NoError(t, err)

	// Load a bad config causing startup to fail
	set := CollectorSettings{
		BuildInfo:      component.NewDefaultBuildInfo(),
		Factories:      factories,
		ConfigProvider: cfgProvider,
		telemetry:      newColTelemetry(featuregate.NewRegistry()),
	}
	col, err := New(set)
	require.NoError(t, err)

	// Expect run to error
	require.Error(t, col.Run(context.Background()))

	// Expect state to be closed
	assert.Equal(t, Closed, col.GetState())
}

func assertMetrics(t *testing.T, metricsAddr string, expectedLabels map[string]labelValue) {
	client := &http.Client{}
	resp, err := client.Get("http://" + metricsAddr + "/metrics")
	require.NoError(t, err)

	t.Cleanup(func() {
		assert.NoError(t, resp.Body.Close())
	})
	reader := bufio.NewReader(resp.Body)

	var parser expfmt.TextParser
	parsed, err := parser.TextToMetricFamilies(reader)
	require.NoError(t, err)

	prefix := "otelcol"
	for metricName, metricFamily := range parsed {
		// require is used here so test fails with a single message.
		require.True(
			t,
			strings.HasPrefix(metricName, prefix),
			"expected prefix %q but string starts with %q",
			prefix,
			metricName[:len(prefix)+1]+"...")

		for _, metric := range metricFamily.Metric {
			labelMap := map[string]string{}
			for _, labelPair := range metric.Label {
				labelMap[*labelPair.Name] = *labelPair.Value
			}

			for k, v := range expectedLabels {
				switch v.state {
				case labelNotPresent:
					_, present := labelMap[k]
					assert.Falsef(t, present, "label %q must not be present", k)
				case labelSpecificValue:
					require.Equalf(t, v.label, labelMap[k], "mandatory label %q value mismatch", k)
				case labelAnyValue:
					assert.NotEmptyf(t, labelMap[k], "mandatory label %q not present", k)
				}
			}
		}
	}
}

func assertZPages(t *testing.T) {
	paths := []string{
		"/debug/tracez",
		// TODO: enable this when otel-metrics is used and this page is available.
		// "/debug/rpcz",
		"/debug/pipelinez",
		"/debug/servicez",
		"/debug/extensionz",
	}

	const defaultZPagesPort = "55679"

	testZPagePathFn := func(t *testing.T, path string) {
		client := &http.Client{}
		resp, err := client.Get("http://localhost:" + defaultZPagesPort + path)
		if !assert.NoError(t, err, "error retrieving zpage at %q", path) {
			return
		}
		assert.Equal(t, http.StatusOK, resp.StatusCode, "unsuccessful zpage %q GET", path)
		assert.NoError(t, resp.Body.Close())
	}

	for _, path := range paths {
		testZPagePathFn(t, path)
	}
}

func startCollector(ctx context.Context, t *testing.T, col *Collector) *sync.WaitGroup {
	wg := &sync.WaitGroup{}
	wg.Add(1)
	go func() {
		defer wg.Done()
		require.NoError(t, col.Run(ctx))
	}()
	return wg
}<|MERGE_RESOLUTION|>--- conflicted
+++ resolved
@@ -394,10 +394,7 @@
 	assertMetrics(t, metricsAddr, tc.expectedLabels)
 
 	assertZPages(t)
-<<<<<<< HEAD
-
-=======
->>>>>>> e89786de
+
 	col.Shutdown()
 
 	wg.Wait()
