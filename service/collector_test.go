--- conflicted
+++ resolved
@@ -106,11 +106,7 @@
 
 type mockColTelemetry struct{}
 
-<<<<<<< HEAD
-func (tel *mockColTelemetry) init(chan<- error, uint64, *zap.Logger) error {
-=======
-func (tel *mockAppTelemetry) init(chan<- error, *zap.Logger) error {
->>>>>>> 2502cd26
+func (tel *mockColTelemetry) init(chan<- error, *zap.Logger) error {
 	return nil
 }
 
