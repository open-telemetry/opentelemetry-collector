// Copyright The OpenTelemetry Authors
//
// Licensed under the Apache License, Version 2.0 (the "License");
// you may not use this file except in compliance with the License.
// You may obtain a copy of the License at
//
//       http://www.apache.org/licenses/LICENSE-2.0
//
// Unless required by applicable law or agreed to in writing, software
// distributed under the License is distributed on an "AS IS" BASIS,
// WITHOUT WARRANTIES OR CONDITIONS OF ANY KIND, either express or implied.
// See the License for the specific language governing permissions and
// limitations under the License.

// Package collector handles the command-line, configuration, and runs the OC collector.
package service

import (
	"bufio"
	"context"
	"errors"
	"fmt"
	"net/http"
	"strconv"
	"strings"
	"syscall"
	"testing"

	"github.com/prometheus/common/expfmt"
	"github.com/stretchr/testify/assert"
	"github.com/stretchr/testify/require"
	"go.uber.org/zap"
	"go.uber.org/zap/zapcore"

	"go.opentelemetry.io/collector/component"
	"go.opentelemetry.io/collector/config/configmapprovider"
<<<<<<< HEAD
	"go.opentelemetry.io/collector/config/configunmarshaler"
	"go.opentelemetry.io/collector/internal/defaultcomponents"
	"go.opentelemetry.io/collector/internal/testutil"
	"go.opentelemetry.io/collector/service/internal/builder"
	"go.opentelemetry.io/collector/service/internal/extensions"
=======
	"go.opentelemetry.io/collector/internal/testutil"
	"go.opentelemetry.io/collector/service/defaultcomponents"
>>>>>>> db4aa87d
)

const configStr = `
receivers:
  otlp:
    protocols:
      grpc:
exporters:
  otlp:
    endpoint: "localhost:4317"
processors:
  batch:
extensions:
service:
  extensions:
  pipelines:
    traces:
      receivers: [otlp]
      processors: [batch]
      exporters: [otlp]
`

// TestCollector_StartAsGoRoutine must be the first unit test on the file,
// to test for initialization without setting CLI flags.
func TestCollector_StartAsGoRoutine(t *testing.T) {
	// use a mock AppTelemetry struct to return an error on shutdown
	preservedAppTelemetry := collectorTelemetry
	collectorTelemetry = &colTelemetry{}
	defer func() { collectorTelemetry = preservedAppTelemetry }()

	factories, err := defaultcomponents.Components()
	require.NoError(t, err)

	set := CollectorSettings{
		BuildInfo:         component.NewDefaultBuildInfo(),
		Factories:         factories,
		ConfigMapProvider: configmapprovider.NewInMemory(strings.NewReader(configStr)),
	}
	col, err := New(set)
	require.NoError(t, err)

	colDone := make(chan struct{})
	go func() {
		defer close(colDone)
		colErr := col.Run(context.Background())
		if colErr != nil {
			err = colErr
		}
	}()

	assert.Equal(t, Starting, <-col.GetStateChannel())
	assert.Equal(t, Running, <-col.GetStateChannel())

	col.Shutdown()
	col.Shutdown()
	<-colDone
	assert.Equal(t, Closing, <-col.GetStateChannel())
	assert.Equal(t, Closed, <-col.GetStateChannel())
}

func TestCollector_Start(t *testing.T) {
	factories, err := defaultcomponents.Components()
	require.NoError(t, err)

	loggingHookCalled := false
	hook := func(entry zapcore.Entry) error {
		loggingHookCalled = true
		return nil
	}

	col, err := New(CollectorSettings{
		BuildInfo:         component.NewDefaultBuildInfo(),
		Factories:         factories,
		ConfigMapProvider: configmapprovider.NewFile("testdata/otelcol-config.yaml"),
		LoggingOptions:    []zap.Option{zap.Hooks(hook)},
	})
	require.NoError(t, err)

	const testPrefix = "a_test"
	metricsPort := testutil.GetAvailablePort(t)
	require.NoError(t, flags().Parse([]string{
		"--metrics-addr=localhost:" + strconv.FormatUint(uint64(metricsPort), 10),
		"--metrics-prefix=" + testPrefix,
	}))

	colDone := make(chan struct{})
	go func() {
		defer close(colDone)
		assert.NoError(t, col.Run(context.Background()))
	}()

	assert.Equal(t, Starting, <-col.GetStateChannel())
	assert.Equal(t, Running, <-col.GetStateChannel())
	assert.Equal(t, col.logger, col.GetLogger())
	assert.True(t, loggingHookCalled)

	// All labels added to all collector metrics by default are listed below.
	// These labels are hard coded here in order to avoid inadvertent changes:
	// at this point changing labels should be treated as a breaking changing
	// and requires a good justification. The reason is that changes to metric
	// names or labels can break alerting, dashboards, etc that are used to
	// monitor the Collector in production deployments.
	mandatoryLabels := []string{
		"service_instance_id",
	}
	assertMetrics(t, testPrefix, metricsPort, mandatoryLabels)

	assertZPages(t)

	col.signalsChannel <- syscall.SIGTERM
	<-colDone
	assert.Equal(t, Closing, <-col.GetStateChannel())
	assert.Equal(t, Closed, <-col.GetStateChannel())
}

type mockColTelemetry struct{}

func (tel *mockColTelemetry) init(chan<- error, uint64, *zap.Logger) error {
	return nil
}

func (tel *mockColTelemetry) shutdown() error {
	return errors.New("err1")
}

func TestCollector_ReportError(t *testing.T) {
	// use a mock AppTelemetry struct to return an error on shutdown
	preservedAppTelemetry := collectorTelemetry
	collectorTelemetry = &mockColTelemetry{}
	defer func() { collectorTelemetry = preservedAppTelemetry }()

	factories, err := defaultcomponents.Components()
	require.NoError(t, err)

	col, err := New(CollectorSettings{
		BuildInfo:         component.NewDefaultBuildInfo(),
		Factories:         factories,
		ConfigMapProvider: configmapprovider.NewFile("testdata/otelcol-config.yaml"),
	})
	require.NoError(t, err)

	colDone := make(chan struct{})
	go func() {
		defer close(colDone)
		assert.EqualError(t, col.Run(context.Background()), "failed to shutdown collector telemetry: err1")
	}()

	assert.Equal(t, Starting, <-col.GetStateChannel())
	assert.Equal(t, Running, <-col.GetStateChannel())
	col.service.ReportFatalError(errors.New("err2"))
	<-colDone
	assert.Equal(t, Closing, <-col.GetStateChannel())
	assert.Equal(t, Closed, <-col.GetStateChannel())
}

func assertMetrics(t *testing.T, prefix string, metricsPort uint16, mandatoryLabels []string) {
	client := &http.Client{}
	resp, err := client.Get(fmt.Sprintf("http://localhost:%d/metrics", metricsPort))
	require.NoError(t, err)

	defer resp.Body.Close()
	reader := bufio.NewReader(resp.Body)

	var parser expfmt.TextParser
	parsed, err := parser.TextToMetricFamilies(reader)
	require.NoError(t, err)

	for metricName, metricFamily := range parsed {
		// require is used here so test fails with a single message.
		require.True(
			t,
			strings.HasPrefix(metricName, prefix),
			"expected prefix %q but string starts with %q",
			prefix,
			metricName[:len(prefix)+1]+"...")

		for _, metric := range metricFamily.Metric {
			var labelNames []string
			for _, labelPair := range metric.Label {
				labelNames = append(labelNames, *labelPair.Name)
			}

			for _, mandatoryLabel := range mandatoryLabels {
				// require is used here so test fails with a single message.
				require.Contains(t, labelNames, mandatoryLabel, "mandatory label %q not present", mandatoryLabel)
			}
		}
	}
}

func assertZPages(t *testing.T) {
	paths := []string{
		"/debug/tracez",
		// TODO: enable this when otel-metrics is used and this page is available.
		// "/debug/rpcz",
		"/debug/pipelinez",
		"/debug/servicez",
		"/debug/extensionz",
	}

	const defaultZPagesPort = "55679"

	testZPagePathFn := func(t *testing.T, path string) {
		client := &http.Client{}
		resp, err := client.Get("http://localhost:" + defaultZPagesPort + path)
		if !assert.NoError(t, err, "error retrieving zpage at %q", path) {
			return
		}
		assert.Equal(t, http.StatusOK, resp.StatusCode, "unsuccessful zpage %q GET", path)
		assert.NoError(t, resp.Body.Close())
	}

	for _, path := range paths {
		testZPagePathFn(t, path)
	}
}<|MERGE_RESOLUTION|>--- conflicted
+++ resolved
@@ -34,36 +34,26 @@
 
 	"go.opentelemetry.io/collector/component"
 	"go.opentelemetry.io/collector/config/configmapprovider"
-<<<<<<< HEAD
-	"go.opentelemetry.io/collector/config/configunmarshaler"
-	"go.opentelemetry.io/collector/internal/defaultcomponents"
+	"go.opentelemetry.io/collector/internal/testcomponents"
 	"go.opentelemetry.io/collector/internal/testutil"
-	"go.opentelemetry.io/collector/service/internal/builder"
-	"go.opentelemetry.io/collector/service/internal/extensions"
-=======
-	"go.opentelemetry.io/collector/internal/testutil"
-	"go.opentelemetry.io/collector/service/defaultcomponents"
->>>>>>> db4aa87d
 )
 
 const configStr = `
 receivers:
-  otlp:
-    protocols:
-      grpc:
+  examplereceiver:
+processors:
+  exampleprocessor:
 exporters:
-  otlp:
-    endpoint: "localhost:4317"
-processors:
-  batch:
+  exampleexporter:
 extensions:
+  exampleextension:
 service:
-  extensions:
+  extensions: [exampleextension]
   pipelines:
     traces:
-      receivers: [otlp]
-      processors: [batch]
-      exporters: [otlp]
+      receivers: [examplereceiver]
+      processors: [exampleprocessor]
+      exporters: [exampleexporter]
 `
 
 // TestCollector_StartAsGoRoutine must be the first unit test on the file,
@@ -74,7 +64,7 @@
 	collectorTelemetry = &colTelemetry{}
 	defer func() { collectorTelemetry = preservedAppTelemetry }()
 
-	factories, err := defaultcomponents.Components()
+	factories, err := testcomponents.ExampleComponents()
 	require.NoError(t, err)
 
 	set := CollectorSettings{
@@ -105,7 +95,7 @@
 }
 
 func TestCollector_Start(t *testing.T) {
-	factories, err := defaultcomponents.Components()
+	factories, err := testcomponents.OtelColConfigComponents()
 	require.NoError(t, err)
 
 	loggingHookCalled := false
@@ -175,13 +165,13 @@
 	collectorTelemetry = &mockColTelemetry{}
 	defer func() { collectorTelemetry = preservedAppTelemetry }()
 
-	factories, err := defaultcomponents.Components()
+	factories, err := testcomponents.ExampleComponents()
 	require.NoError(t, err)
 
 	col, err := New(CollectorSettings{
 		BuildInfo:         component.NewDefaultBuildInfo(),
 		Factories:         factories,
-		ConfigMapProvider: configmapprovider.NewFile("testdata/otelcol-config.yaml"),
+		ConfigMapProvider: configmapprovider.NewInMemory(strings.NewReader(configStr)),
 	})
 	require.NoError(t, err)
 
