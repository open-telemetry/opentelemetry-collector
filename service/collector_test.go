--- conflicted
+++ resolved
@@ -36,31 +36,10 @@
 
 	"go.opentelemetry.io/collector/component"
 	"go.opentelemetry.io/collector/config/configmapprovider"
-	"go.opentelemetry.io/collector/internal/testcomponents"
 	"go.opentelemetry.io/collector/internal/testutil"
+	"go.opentelemetry.io/collector/service/defaultcomponents"
 )
 
-<<<<<<< HEAD
-const configStr = `
-receivers:
-  examplereceiver:
-processors:
-  exampleprocessor:
-exporters:
-  exampleexporter:
-extensions:
-  exampleextension:
-service:
-  extensions: [exampleextension]
-  pipelines:
-    traces:
-      receivers: [examplereceiver]
-      processors: [exampleprocessor]
-      exporters: [exampleexporter]
-`
-
-=======
->>>>>>> 42566a66
 // TestCollector_StartAsGoRoutine must be the first unit test on the file,
 // to test for initialization without setting CLI flags.
 func TestCollector_StartAsGoRoutine(t *testing.T) {
@@ -69,7 +48,7 @@
 	collectorTelemetry = &colTelemetry{}
 	defer func() { collectorTelemetry = preservedAppTelemetry }()
 
-	factories, err := testcomponents.ExampleComponents()
+	factories, err := defaultcomponents.Components()
 	require.NoError(t, err)
 
 	set := CollectorSettings{
@@ -102,7 +81,7 @@
 }
 
 func TestCollector_Start(t *testing.T) {
-	factories, err := testcomponents.OtelColConfigComponents()
+	factories, err := defaultcomponents.Components()
 	require.NoError(t, err)
 
 	loggingHookCalled := false
@@ -174,13 +153,13 @@
 	collectorTelemetry = &mockColTelemetry{}
 	defer func() { collectorTelemetry = preservedAppTelemetry }()
 
-	factories, err := testcomponents.ExampleComponents()
+	factories, err := defaultcomponents.Components()
 	require.NoError(t, err)
 
 	col, err := New(CollectorSettings{
 		BuildInfo:         component.NewDefaultBuildInfo(),
 		Factories:         factories,
-		ConfigMapProvider: configmapprovider.NewInMemory(strings.NewReader(configStr)),
+		ConfigMapProvider: configmapprovider.NewFile("testdata/otelcol-config.yaml"),
 	})
 	require.NoError(t, err)
 
