--- conflicted
+++ resolved
@@ -232,13 +232,11 @@
 		assert.EqualError(t, col.Run(context.Background()), "failed to shutdown collector telemetry: err1")
 	}()
 
-<<<<<<< HEAD
-=======
-	assert.Eventually(t, func() bool {
-		return StateRunning == col.GetState()
-	}, 2*time.Second, 200*time.Millisecond)
-
->>>>>>> c3b5f3d8
+
+	assert.Eventually(t, func() bool {
+		return StateRunning == col.GetState()
+	}, 2*time.Second, 200*time.Millisecond)
+
 	col.Shutdown()
 
 	wg.Wait()
