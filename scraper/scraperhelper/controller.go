--- conflicted
+++ resolved
@@ -180,17 +180,6 @@
 	}()
 }
 
-<<<<<<< HEAD
-// Deprecated: [v0.118.0] Use NewMetricsController.
-func NewScraperControllerReceiver(
-	cfg *ControllerConfig,
-	set receiver.Settings,
-	nextConsumer consumer.Metrics,
-	options ...ControllerOption,
-) (component.Component, error) {
-	return NewMetricsController(cfg, set, nextConsumer, options...)
-}
-
 // NewLogsController creates a receiver.Logs with the configured options, that can control multiple scraper.Logs.
 func NewLogsController(cfg *ControllerConfig,
 	rSet receiver.Settings,
@@ -215,8 +204,6 @@
 		cfg, rSet, scrapers, func(c *controller[scraper.Logs]) { scrapeLogs(c, nextConsumer) }, co.tickerCh)
 }
 
-=======
->>>>>>> 9757ead2
 // NewMetricsController creates a receiver.Metrics with the configured options, that can control multiple scraper.Metrics.
 func NewMetricsController(cfg *ControllerConfig,
 	rSet receiver.Settings,
