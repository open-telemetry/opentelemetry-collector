--- conflicted
+++ resolved
@@ -34,21 +34,12 @@
 	go.opentelemetry.io/otel/sdk/metric v1.38.0 // indirect
 	go.opentelemetry.io/otel/trace v1.38.0 // indirect
 	go.uber.org/zap v1.27.0 // indirect
-<<<<<<< HEAD
-	golang.org/x/net v0.44.0 // indirect
-	golang.org/x/sys v0.36.0 // indirect
-	golang.org/x/text v0.29.0 // indirect
-	google.golang.org/genproto/googleapis/rpc v0.0.0-20250922171735-9219d122eba9 // indirect
-	google.golang.org/grpc v1.75.1 // indirect
-	google.golang.org/protobuf v1.36.9 // indirect
-=======
 	golang.org/x/net v0.42.0 // indirect
 	golang.org/x/sys v0.35.0 // indirect
 	golang.org/x/text v0.27.0 // indirect
 	google.golang.org/genproto/googleapis/rpc v0.0.0-20250804133106-a7a43d27e69b // indirect
 	google.golang.org/grpc v1.76.0 // indirect
 	google.golang.org/protobuf v1.36.10 // indirect
->>>>>>> 5bdfd094
 	gopkg.in/yaml.v3 v3.0.1 // indirect
 )
 
