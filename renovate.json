--- conflicted
+++ resolved
@@ -50,18 +50,13 @@
       },
       {
         "matchManagers": ["gomod"],
-<<<<<<< HEAD
         "matchSourceUrlPrefixes": ["https://golang.org/x"],
         "groupName": "All golang.org/x packages"
-=======
-        "matchSourceUrlPrefixes": ["https://golang.org"],
-        "groupName": "All golang.org packages"
       },
       {
         "matchManagers": ["gomod"],
         "matchSourceUrlPrefixes": ["https://go.opentelemetry.io/build-tools"],
         "groupName": "All go.opentelemetry.io/build-tools packages"
->>>>>>> 47de8647
       }
     ],
     "ignoreDeps": [
