# Changelog

## Unreleased

### 🛑 Breaking changes 🛑

- Delete deprecated `go.opentelemetry.io/collector/service/featuregate`. (#6178)
- Delete deprecated `pmetric.OptionalType`. (#6178)
- Delete deprecated `ptrace.Span[Link]?.TraceStateStruct`. (#6178)
- Delete deprecated `pcommon.NewValueBytesEmpty`. (#6178)
- Delete deprecated `pmetric.MetricDataType`. (#6178)
- Delete deprecated `pmetric.Metric.DataType()`. (#6178)
- Delete deprecated `pmetric.NumberDataPoint.[Set]?[Int|Double]Val()`. (#6178)
- Delete deprecated `pmetric.Exemplar.[Set]?[Int|Double]Val()`. (#6178)
- Delete deprecated `p[metric|log|trace]otlp.[Client|Server]`. (#6178)
- Delete deprecated pdata Clone methods. (#6178)
- Delete deprecated `pcommon.Value` getter/setter methods with `Val` suffix. (#6178)
- Delete deprecated `StringVal` and `SetStringVal` methods. (#6178)
- Delete deprecated `ValueTypeString` method. (#6178)
- Change AggregationTemporality.String to simpler, easier to read. (#6117)
- Update `pcommon.ValueType.String` output to string representation of corresponding type identifiers. The following 
  values will be returned: (#6247)
  - ValueTypeEmpty.String() -> "Empty"
  - ValueTypeStr.String() -> "Str"
  - ValueTypeBool.String() -> "Bool"
  - ValueTypeInt.String() -> "Int"
  - ValueTypeDouble.String() -> "Double"
  - ValueTypeMap.String() -> "Map"
  - ValueTypeSlice.String() -> "Slice"
  - ValueTypeBytes.String() -> "Bytes"
- Rename output of `[MetricType|NumberDataPointValueType|ExemplarValueType].String()` for zero values from `"None"` to 
  `"Empty"` (#6270)

### 🚩 Deprecations 🚩

- Deprecate `p[metric|log|trace]otlp.RegiserServer` in favor of `p[metric|log|trace]otlp.RegiserGRPCServer` (#6180)
- Deprecate `pcommon.Map.PutString` in favor of `pcommon.Map.PutStr` (#6210)
- Deprecate `pcommon.NewValueString` in favor of `pcommon.NewValueStr` (#6209)
- Deprecate `pmetric.MetricAggregationTemporality` enum type in favor of `pmetric.AggregationTemporality` (#6249)
- Deprecate `confmap.Conf.UnmarshalExact` in favor of `confmap.Conf.Unmarshal(.., WithErrorUnused)` (#6231)
- Deprecate `pmetric.MetricDataPointFlags` favor of `pmetric.DataPointFlags` (#6259)
- Deprecate `ptrace.SpanStatus` favor of `ptrace.Status` (#6258)
- Deprecate `pmetric.[New]?Buckets` in favor of `pmetric.[New]?ExponentialHistogramDataPointBuckets` (#6261)
- Deprecate `plog.SeverityNumberUndefined` in favor of `plog.SeverityNumberUnspecified` (#6269)
- Deprecate `pmetric.[New]?ValueAtQuantile[Slice]?` in favor of `pmetric.[New]?SummaryDataPointValueAtQuantile[Slice]?` (#6262)
- Deprecate enum zero constants ending with `None` (#6270)
  - Deprecate `pmetric.MetricTypeNone` in favor of `pmetric.MetricTypeEmpty`
  - Deprecate `pmetric.NumberDataPointValueTypeNone` in favor of `pmetric.NumberDataPointValueTypeEmpty`
  - Deprecate `pmetric.ExemplarValueTypeNone` in favor of `pmetric.ExemplarValueTypeEmpty`
- Deprecate `plog.SeverityNumberUndefined` in favor of `plog.SeverityNumberUnspecified` (#6269)

### 💡 Enhancements 💡

- Add config marshaler (#5566)
- Add semantic conventions for specification v1.10-v1.13 (#6213)
- `receiver/otlp`: Make logs related to gRCPC and HTTP server startup clearer (#6174)
- Add prometheus metric prefix to Collector's own telemetry when using OpenTelemetry for internal telemetry (#6223)
- `exporter/logging`: Apply consistent rendering of map values (#6244)
<<<<<<< HEAD
- Instrument `obsreport.Receiver` metrics with otel-go (#6222)
=======
- Add support in the confmap.Resolver to expand embedded config URIs inside configuration. (#6276)
>>>>>>> b15179e4

### 🧰 Bug fixes 🧰

- Fixed bug where `telemetryInitializer` is not cleaned up when `newService` errors (#6239)

## v0.61.0 Beta

### 🛑 Breaking changes 🛑

- Change `ptrace.Span[Link]?.TraceState` signature to match `ptrace.Span[Link]?.TraceStateStruct` (#6085)
- Delete deprecated `pmetric.NewMetricDataPointFlagsImmutable` func. (#6097)
- Delete deprecated `pmetric.*DataPoint.[Set]FlagsImmutable()` funcs. (#6097)
- Delete deprecated `config.Unmarshalable` interface. (#6084)
- Delete deprecated `p[metric|log|trace].MarshalerSizer` interfaces (#6083)
- Delete deprecated `pcommon.Map.Insert*` funcs. (#6088)
- Delete deprecated `pcommon.Map.Upsert*` funcs. (#6088)
- Delete deprecated `pcommon.Map.Update*` funcs. (#6088)
- Change `pcommon.NewValueBytes` signature to match `pcommon.NewValueBytesEmpty`. (#6088)
- Delete deprecated `pcommon.Empty[Trace|Span]ID`. (#6098)
- Delete deprecated `pcommon.[Trace|Span]ID.Bytes()`. (#6098)
- Delete deprecated `pcommon.New[Trace|Span]ID()`. (#6098)
- Delete deprecated `pcommon.Value.SetBytesVal`. (#6088)
- Delete deprecated `pmetric.Metric.SetDataType`. (#6095)
- Delete deprecated `plog.LogRecord.[Set]FlagStruct` funcs. (#6100)
- Delete deprecated `pcommon.ImmutableByteSlice` and `pcommon.NewImmutableByteSlice`. (#6107)
- Delete deprecated `pcommon.ImmutableFloat64Slice` and `pcommon.NewImmutableFloat64Slice`. (#6107)
- Delete deprecated `pcommon.ImmutableUInt64Slice` and `pcommon.NewImmutableUInt64Slice`. (#6107)
- Delete deprecated `*DataPoint.SetBucketCounts` and `*DataPoint.SetExplicitBounds`. (#6108)

### 🚩 Deprecations 🚩

- Deprecate `go.opentelemetry.io/collector/service/featuregate` in favor of `go.opentelemetry.io/collector/featuregate`. (#6094)
- Deprecate `pmetric.OptionalType`, unused enum type. (#6096)
- Deprecate `ptrace.Span[Link]?.TraceStateStruct` in favor of `ptrace.Span[Link]?.TraceState` (#6085)
- Deprecate `pcommon.NewValueBytesEmpty` in favor of `pcommon.NewValueBytes` that now has the same signature. (#6105)
- Deprecate `pmetric.MetricDataType` and related constants in favor of `pmetric.MetricType`. (#6127)
- Deprecate `pmetric.Metric.DataType()` in favor of `pmetric.Metric.Type()`. (#6127)
- Deprecate `pmetric.NumberDataPoint.[Set]?[Int|Double]Val()` in favor of `pmetric.NumberDataPoint.[Set]?[Int|Double]Value()`. (#6134)
- Deprecate `pmetric.Exemplar.[Set]?[Int|Double]Val()` in favor of `pmetric.Exemplar.[Set]?[Int|Double]Value()`. (#6134)
- Deprecate `p[metric|log|trace]otlp.[Client|Server]` in favor of `p[metric|log|trace]otlp.GRPC[Client|Server]` (#6165)
- Deprecate pdata Clone methods in favor of CopyTo for consistency with other pdata structs (#6164)
  - `pmetric.Metrics.Clone` is deprecated in favor of `pmetric.Metrics.CopyTo`
  - `ptrace.Traces.Clone` is deprecated in favor of `pmetric.Traces.CopyTo`
  - `plog.Logs.Clone` is deprecated in favor of `plogs.Logs.CopyTo`
- Rename all `pcommon.Value` getter/setter methods by removing `Val` suffix. (#6092) 
  - Old methods with `Val` suffix are deprecated.
  - `StringVal` and `SetStringVal` are deprecated in favor of `Str` and `SetStr` to avoid implementing `fmt.Stringer` interface. 
  - Therefore, `ValueTypeString` is deprecated in favour of `ValueTypeStr` for consistency.

### 💡 Enhancements 💡

- Add AppendEmpty and EnsureCapacity method to primitive pdata slices (#6060)
- Expose `AsRaw` and `FromRaw` `pcommon.Value` methods (#6090)
- Convert `ValueTypeBytes` attributes in logging exporter (#6153)
- service.name Resource attribute is added to Collector's own telemetry, defaults to the value of `BuildInfo.Command` and can be overridden in the config (#6152) 
- Updated how `telemetryInitializer` is created so it's instanced per Collector instance rather than global to the process (#6138)

## v0.60.0 Beta

### 🛑 Breaking changes 🛑

- Replace deprecated `*DataPoint.Flags()` with `*DataPoint.[Set]FlagsImmutable()`. (#6017)
- Remove deprecated `MetricDataPointFlagsStruct` struct and `NewMetricDataPointFlagsStruct` func. (#6017)
- Replace deprecated `MetricDataPointFlags` with `MetricDataPointFlagsImmutable`. (#6017)
- Replace deprecated `LogRecord.[Set]Flags()` with `LogRecord.[Set]FlagsStruct()`. (#6007)
- Remove deprecated components helpers funcs (#6006)
  - `exporterhelper.New[Traces|Metrics|Logs]ExporterWithContext`
  - `processorhelper.New[Traces|Metrics|Logs]ProcessorWithCreateSettings`
  - `component.NewExtensionFactoryWithStabilityLevel`
- Remove deprecated `pcommon.InvalidTraceID` and `pcommon.InvalidSpanID` funcs (#6008)
- Remove deprecated `pcommon.Map` methods: `Update`, `Upsert`, `InsertNull` (#6019)

### 🚩 Deprecations 🚩

- Deprecate pmetric.Metric.SetDataType, in favor of empty setters for each type. (#5979)
- Deprecate `p[metric|log|trace].MarshalerSizer` in favor of `p[metric|log|trace].MarshalSizer`. (#6033)
- Deprecate `pcommon.Map.Update+` in favor of `pcommon.Map.Get` + `pcommon.Value.Set+` (#6013)
- Deprecate `pcommon.Empty[Trace|Span]ID` in favor of `pcommon.New[Trace|Span]IDEmpty` (#6008)
- Deprecate `pcommon.[Trace|Span]ID.Bytes` in favor direct conversion. (#6008)
- Deprecate `pcommon.New[Trace|Span]ID` in favor direct conversion. (#6008)
- Deprecate `MetricDataPointFlagsImmutable` type. (#6017)
- Deprecate `*DataPoint.[Set]FlagsImmutable()` funcs in favor of `*DataPoint.[Set]Flags()`. (#6017)
- Deprecate `LogRecord.FlagsStruct()` and `LogRecord.SetFlagsStruct()` in favor of `LogRecord.Flags()` and `LogRecord.SetFlags()`. (#6007)
- Deprecate `config.Unmarshallable` in favor of `confmap.Unmarshaler`. (#6031)
- Primitive slice wrapper are now mutable (#5971):
  - `pcommon.ImmutableByteSlice` is deprecated in favor of `pcommon.ByteSlice`
  - `pcommon.ImmutableFloat64Slice` is deprecated in favor of `pcommon.Float64Slice`
  - `pcommon.ImmutableUInt64Slice` is deprecated in favor of `pcommon.UInt64Slice`
  - Temporarily deprecate `pcommon.NewValueBytes` that will be replaced with `pcommon.NewValueBytesEmpty` in 0.60.0
  - Deprecate `pcommon.Map.UpsertBytes` in favor of `pcommon.Map.PutEmptyBytes` (#6064)
  - Deprecate `pcommon.Value.SetBytesVal` in favor of `pcommon.Value.SetEmptyBytesVal`
  - Deprecate `pcommon.New[Slice|Map]FromRaw` functions in favor of `New[Slice|Map]().FromRaw` (#6045)
- Deprecate `pcommon.Map.Insert*` methods (#6051)
- Deprecate `pcommon.Map.Upsert*` methods in favor of `pcommon.Map.Put*` (#6064)
- Deprecate `ptrace.TraceState` in favor of `pcommon.TraceState`. (#6052)
  - `ptrace.Span.TraceState` in favor of `ptrace.Span.TraceStateStruct().AsRaw()`
  - `ptrace.Span.SetTraceState` in favor of `ptrace.Span.TraceStateStruct().FromRaw`
  - `ptrace.SpanLink.TraceState` in favor of `ptrace.SpanLink.TraceStateStruct().AsRaw()`
  - `ptrace.SpanLink.SetTraceState` in favor of `ptrace.SpanLink.TraceStateStruct().FromRaw`
  - `TraceStateStruct` is a temporary name that will be replaced back to `TraceState` in the next release.

### 💡 Enhancements 💡

- Add `skip-get-modules` builder flag to support isolated environment executions (#6009)
  - Skip unnecessary Go binary path validation when the builder is used with `skip-compilation` and `skip-get-modules` flags (#6026)
- Make the otlpreceiver support to use jsoniter to unmarshal JSON payloads. (#6040)
- Add mapstructure hook function for confmap.Unmarshaler interface (#6029)
- Add CopyTo and MoveTo methods to primitive slices (#6044)
- Add support to unmarshalls bytes into plogs.Logs with `jsoniter` in jsonUnmarshaler (#6021)
- Instead of exiting, `ocb` now generates a default Collector when no build configuration is supplied (#5752)

### 🧰 Bug fixes 🧰

- otlpjson: Correctly skip unknown JSON value types. (#6038)
- Fix reading resource attributes from trace JSON. (#6023)

## v0.59.0 Beta

### 🛑 Breaking changes 🛑

- Remove deprecated fields/funcs from `service` (#5907)
  - Remove `ConfigProviderSettings.Location`
  - Remove `ConfigProviderSettings.MapProviders`
  - Remove `ConfigProviderSettings.MapConverters`
  - Remove `featuregate.Registry.MustAppy`
- Remove deprecated funcs from `pdata` module. (#5911)
  - Remove `pmetric.MetricDataPointFlags.String()`
  - Remove `pmetric.NumberDataPoint.FlagsStruct()`
  - Remove `pmetric.HistogramDataPoint.FlagsStruct()`
  - Remove `pmetric.ExponentialHistogramDataPoint.FlagsStruct()`
  - Remove `pmetric.SummaryDataPoint.FlagsStruct()`
- Remove deprecated settings from `obsreport`, `ProcessorSettings.Level` and `ExporterSettings.Level` (#5918)
- Replace `processorhelper.New[Traces|Metrics|Logs]Exporter` with `processorhelper.New[Traces|Metrics|Logs]ProcessorWithCreateSettings` definition (#5915)
- Replace `exporterhelper.New[Traces|Metrics|Logs]Exporter` with `exporterhelper.New[Traces|Metrics|Logs]ExporterWithContext` definition (#5914)
- Replace ``component.NewExtensionFactory`` with `component.NewExtensionFactoryWithStabilityLevel` definition (#5917)
- Set TLS 1.2 as default for `min_version` for TLS configuration in case this property is not defined (affects servers). (#5956)

### 🚩 Deprecations 🚩

- Deprecate `processorhelper.New[Traces|Metrics|Logs]ProcessorWithCreateSettings` in favor of `processorhelper.New[Traces|Metrics|Logs]Exporter` (#5915)
- Deprecates `LogRecord.Flags()` and `LogRecord.SetFlags()` in favor of `LogRecord.FlagsStruct()` and `LogRecord.SetFlagsStruct()`. (#5972)
- Deprecate `exporterhelper.New[Traces|Metrics|Logs]ExporterWithContext` in favor of `exporterhelper.New[Traces|Metrics|Logs]Exporter` (#5914)
- Deprecate `component.NewExtensionFactoryWithStabilityLevel` in favor of `component.NewExtensionFactory` (#5917)
- Deprecate `plog.SeverityNumber[UPPERCASE]` constants (#5927)
- Deprecate `pcommon.Map.InsertNull` method (#5955)
- Deprecate FlagsStruct types (#5933):
  - `MetricDataPointFlagsStruct` -> `MetricDataPointFlags`
  - `NewMetricDataPointFlagsStruct` -> `NewMetricDataPointFlags`
- Deprecate builder distribution flags, use configuration. (#5946)
- Enforce naming conventions for Invalid[Trace|Span]ID: (#5969)
  - Deprecate funcs `pcommon.InvalidTraceID` and `pcommon.InvalidSpanID` in favor of vars `pcommon.EmptyTraceID` and `pcommon.EmptySpanID`
- Deprecate `Update` and `Upsert` methods of `pcommon.Map` (#5975)
- Deprecated the current MetricDataPointFlags API.  The new API provides functions to check and set Flags. (#5999)
  - `NumberDataPoint.Flags` -> `NumberDataPoint.FlagsImmutable`
  - `HistogramDataPoint.Flags` -> `HistogramDataPoint.FlagsImmutable`
  - `ExponentialHistogramDataPoint.Flags` -> `ExponentialHistogramDataPoint.FlagsImmutable`
  - `SummaryDataPoint.Flags` -> `SummaryDataPoint.FlagsImmutable`
  - `MetricDataPointFlags` -> `MetricDataPointFlagsImmutable`
  - `NewMetricDataPointFlags` -> `MetricDataPointFlagsImmutable`

### 💡 Enhancements 💡

- Added `MarshalerSizer` interface to `ptrace`, `plog`, and `pmetric` packages. `NewProtoMarshaler` now returns a `MarshalerSizer` (#5929)
- Add support to unmarshalls bytes into pmetric.Metrics with `jsoniter` in jsonUnmarshaler(#5433)
- Add httpprovider to allow loading config files stored in HTTP (#5810)
- Added `service.telemetry.traces.propagators` configuration to set propagators for collector's internal spans. (#5572)
- Remove unnecessary duplicate code and allocations for reading enums in JSON. (#5928)
- Add "dist.build_tags" configuration option to support passing go build flags to builder. (#5659)
- Add an AsRaw func on the flags, lots of places to encode these flags. (#5934)
- Change pdata generated types to use type definition instead of aliases. (#5936)
  - Improves documentation, and makes code easier to read/understand.
- Log `InstrumentationScope` attributes in `loggingexporter` (#5976)
- Add `UpsertEmpty`, `UpsertEmptyMap` and `UpsertEmptySlice` methods to `pcommon.Map` (#5975)
- Add `SetEmptyMapVal` and `SetEmptySliceVal` methods to `pcommon.Value` (#5975)

### 🧰 Bug fixes 🧰

- Fix reading scope attributes for trace JSON, remove duplicate code. (#5930)
- otlpjson/trace: skip unknown fields instead of error. (#5931)
- Fix bug in setting the correct collector state after a configuration change event. (#5830)
- Fix json trace unmarshalling for numbers (#5924):
  - Accept both string and number for float64.
  - Accept both string and number for int32/uint32.
  - Read uint64 numbers without converting from int64.
- Fix persistent storage client not closing when shutting down (#6003)

## v0.58.0 Beta

### 🛑 Breaking changes 🛑

- Remove the InstrumentationLibrary to Scope translation (part of transition to OTLP 0.19). (#5819)
  - This has a side effect that when sending JSON encoded telemetry using OTLP proto <= 0.15.0, telemetry will be dropped.
- Require the storage to be explicitly set for the (experimental) persistent queue (#5784)
- Remove deprecated `confighttp.HTTPClientSettings.ToClientWithHost` (#5803)
- Remove deprecated component stability helpers (#5802):
  - `component.WithTracesExporterAndStabilityLevel`
  - `component.WithMetricsExporterAndStabilityLevel`
  - `component.WithLogsExporterAndStabilityLevel`
  - `component.WithTracesReceiverAndStabilityLevel`
  - `component.WithMetricsReceiverAndStabilityLevel`
  - `component.WithLogsReceiverAndStabilityLevel`
  - `component.WithTracesProcessorAndStabilityLevel`
  - `component.WithMetricsProcessorAndStabilityLevel`
  - `component.WithLogsProcessorAndStabilityLevel`
- ABI breaking change: `featuregate.Registry.Apply` returns error now.
- Update minimum go version to 1.18 (#5795)
- Remove deprecated `Flags` API from pdata (#5814)
- Change `confmap.Provider` to return pointer to `Retrieved` (#5839)

### 🚩 Deprecations 🚩

- Deprecate duplicate settings in service.ConfigProvider, embed ResolverSettings (#5843)
- Deprecate `featuregate.Registry.MustApply` in favor of `featuregate.Registry.Apply`. (#5801)
- Deprecate the `component.Factory.StabilityLevel(config.DataType)` in favor of Stability per component (#5762):
  - `component.ExporterFactory.TracesExporterStability`
  - `component.ExporterFactory.MetricsExporterStability`
  - `component.ExporterFactory.LogsExporterStability`
  - `component.ProcessorFactory.TracesProcessorStability`
  - `component.ProcessorFactory.MetricsProcessorStability`
  - `component.ProcessorFactory.LogsProcessorStability`
  - `component.ReceiverFactory.TracesReceiverStability`
  - `component.ReceiverFactory.MetricsReceiverStability`
  - `component.ReceiverFactory.LogsReceiverStability`
- Deprecate `obsreport.ProcessorSettings.Level` and `obsreport.ExporterSettings.Level`, use MetricsLevel from CreateSettings (#5824)
- Deprecate `processorhelper.New[Traces|Metrics|Logs]Processor` in favor of `processorhelper.New[Traces|Metrics|Logs]ProcessorWithCreateSettings` (#5833)
- Deprecate MetricDataPointFlags.String(), no other pdata flags have this method (#5868)
- Deprecates `FlagsStruct` in favor of `Flags` (#5842)
  - `FlagsStruct` -> `Flags`
- Deprecate `exporterhelper.New[Traces|Metrics|Logs]Exporter` in favor of `exporterhelper.New[Traces|Metrics|Logs]ExporterWithContext` (#5834)

### 💡 Enhancements 💡

- Enable persistent queue in the build by default (#5828)
- Bump to opentelemetry-proto v0.19.0. (#5823)
- Expose `Scope.Attributes` in pdata (#5826)
- Remove unnecessary limitation on `pcommon.Value.Equal` that slices have only primitive values. (#5865)
- Add support to handle 404, 405 http error code as permanent errors in OTLP exporter (#5827)
- Enforce scheme name restrictions to all `confmap.Provider` implementations. (#5861)

## v0.57.2 Beta

See the changelog for v0.57.0.

## v0.57.1 Beta

This was a failed release.

## v0.57.0 Beta

There isn't a valid core binary for this release. Use v0.57.2 instead.

### 🛑 Breaking changes 🛑

- Remove deprecated funcs/types from service related to `Config` (#5755)
- Change`confighttp.ToClient` to accept a `component.Host` (#5737)
- Remove deprecated funcs from pdata related to mutable slices (#5754)
- Change the following deprecated component functions to ensure a stability level is set:
  - `component.WithTracesExporter`
  - `component.WithMetricsExporter`
  - `component.WithLogsExporter`
  - `component.WithTracesReceiver`
  - `component.WithMetricsReceiver`
  - `component.WithLogsReceiver`
  - `component.WithTracesProcessor`
  - `component.WithMetricsProcessor`
  - `component.WithLogsProcessor`

### 🚩 Deprecations 🚩

- Deprecated the current Flag API.  The new API provides functions to check and set Flags (#5790) (#5602):
  - `NumberDataPoint.Flags` -> `NumberDataPoint.FlagsStruct`
  - `NumberDataPoint.SetFlags` -> `NumberDataPoint.FlagsStruct`
  - `HistogramDataPoint.Flags` -> `HistogramDataPoint.FlagsStruct`
  - `HistogramDataPoint.SetFlags` -> `HistogramDataPoint.FlagsStruct`
  - `ExponentialHistogramDataPoint.Flags` -> `ExponentialHistogramDataPoint.FlagsStruct`
  - `ExponentialHistogramDataPoint.SetFlags` -> `ExponentialHistogramDataPoint.FlagsStruct`
  - `SummaryDataPoint.Flags` -> `SummaryDataPoint.FlagsStruct`
  - `SummaryDataPoint.SetFlags` -> `SummaryDataPoint.FlagsStruct`
  - `MetricDataPointFlags` -> `MetricDataPointFlagsStruct`
  - `NewMetricDataPointFlags` -> `NewMetricDataPointFlagsStruct`
  - `MetricDataPointFlagsNone` -> `MetricDataPointFlagsStruct.NoRecordedValue`
  - `MetricDataPointFlagNoRecordedValue` -> `MetricDataPointFlagsStruct.NoRecordedValue`
  - `MetricDataPointFlag`
- Deprecate the following component functions added to ensure a stability level is set:
  - `component.WithTracesExporterAndStabilityLevel` -> `component.WithTracesExporter`
  - `component.WithMetricsExporterAndStabilityLevel` -> `component.WithMetricsExporter`
  - `component.WithLogsExporterAndStabilityLevel` -> `component.WithLogsExporter`
  - `component.WithTracesReceiverAndStabilityLevel` -> `component.WithTracesReceiver`
  - `component.WithMetricsReceiverAndStabilityLevel` -> `component.WithMetricsReceiver`
  - `component.WithLogsReceiverAndStabilityLevel` -> `component.WithLogsReceiver`
  - `component.WithTracesProcessorAndStabilityLevel` -> `component.WithTracesProcessor`
  - `component.WithMetricsProcessorAndStabilityLevel` -> `component.WithMetricsProcessor`
  - `component.WithLogsProcessorAndStabilityLevel` -> `component.WithLogsProcessor`

### 💡 Enhancements 💡

- Make the in-memory and persistent queues more consistent (#5764)
- `ocb` now exits with an error if it fails to load the build configuration. (#5731)
- Deprecate `HTTPClientSettings.ToClientWithHost` (#5737)

### 🧰 Bug fixes 🧰

- Fix bug in ocb where flags did not take precedence. (#5726)

## v0.56.0 Beta

### 💡 Enhancements 💡

- Add `linux-ppc64le` architecture to cross build tests in CI (#5645)
- `client`: perform case insensitive lookups in case the requested metadata value isn't found (#5646)
- `loggingexporter`: Decouple `loglevel` field from level of logged messages (#5678)
- Expose `pcommon.NewSliceFromRaw` function (#5679)
- `loggingexporter`: create the exporter's logger from the service's logger (#5677)
- Add `otelcol_exporter_queue_capacity` metrics show the collector's exporter queue capacity (#5475)
- Add support to handle 402, 413, 414, 431 http error code as permanent errors in OTLP exporter (#5685)

### 🧰 Bug fixes 🧰

- Fix Collector panic when disabling telemetry metrics (#5642)
- Fix Collector panic when featuregate value is empty (#5663)
- Fix confighttp.compression panic due to nil request.Body. (#5628)

## v0.55.0 Beta

### 🛑 Breaking changes 🛑

- Remove deprecated `config.ServiceTelemetry` (#5565)
- Remove deprecated `config.ServiceTelemetryLogs` (#5565)
- Remove deprecated `config.ServiceTelemetryMetrics` (#5565)

### 🚩 Deprecations 🚩

- Deprecate `service.ConfigServiceTelemetry`, `service.ConfigServiceTelemetryLogs`, and `service.ConfigServiceTelemetryMetrics` (#5565)
- Deprecate the following component functions to ensure a stability level is set (#5580):
  - `component.WithTracesExporter` -> `component.WithTracesExporterAndStabilityLevel`
  - `component.WithMetricsExporter` -> `component.WithMetricsExporterAndStabilityLevel`
  - `component.WithLogsExporter` -> `component.WithLogsExporterAndStabilityLevel`
  - `component.WithTracesReceiver` -> `component.WithTracesReceiverAndStabilityLevel`
  - `component.WithMetricsReceiver` -> `component.WithMetricsReceiverAndStabilityLevel`
  - `component.WithLogsReceiver` -> `component.WithLogsReceiverAndStabilityLevel`
  - `component.WithTracesProcessor` -> `component.WithTracesProcessorAndStabilityLevel`
  - `component.WithMetricsProcessor` -> `component.WithMetricsProcessorAndStabilityLevel`
  - `component.WithLogsProcessor` -> `component.WithLogsProcessorAndStabilityLevel`
- Deprecate `Registry.Apply` in `service.featuregate` (#5660)

### 💡 Enhancements 💡

- Components stability levels are now logged. By default components which haven't defined their stability levels, or which are
  unmaintained, deprecated or in development will log a message. (#5580)
- `exporter/logging`: Skip "bad file descriptor" sync errors (#5585)

### 🧰 Bug fixes 🧰

- Fix initialization of the OpenTelemetry MetricProvider. (#5571)
- Set log level for `undefined` stability level to debug. (#5635)

## v0.54.0 Beta

### 🛑 Breaking changes 🛑

- Remove deprecated `GetLogger`. (#5504)
- Remove deprecated `configtest.LoadConfigMap` (#5505)
- Remove deprecated `config.Map` (#5505)
- Remove deprecated `config.MapProvider` (#5505)
- Remove deprecated `config.MapConverter` (#5505)
- Remove deprecated `config.Received` (#5505)
- Remove deprecated `config.CloseFunc` (#5505)
- Deprecated `pcommon.Value.NewValueBytes` is brought back taking `pcommon.ImmutableByteSlice` as an argument instead of `[]byte` (#5299)

### 🚩 Deprecations 🚩

- Use immutable slices for primitive types slices to restrict mutations. (#5299)
  - `Value.NewValueMBytes` func is deprecated in favor of `Value.NewValueBytes` func that takes
    `ImmutableByteSlice` instead of `[]byte`
  - `Value.SetMBytesVal` func is deprecated in favor of `Value.SetBytesVal` func that takes
    `pcommon.ImmutableByteSlice` instead of []byte.
  - `Value.BytesVal` func is deprecated in favor of `Value.BytesVal` func that returns `pcommon.ImmutableByteSlice`
    instead of []byte.
  - `<HistogramDataPoint|Buckets>.SetMBucketCounts` funcs are deprecated in favor of
    `<HistogramDataPoint|Buckets>.SetBucketCounts` funcs that take `pcommon.ImmutableUInt64Slice` instead of []uint64.
  - `<HistogramDataPoint|Buckets>.MBucketCounts` funcs are deprecated in favor of
    `<HistogramDataPoint|Buckets>.BucketCounts` funcs that return `pcommon.ImmutableUInt64Slice` instead of []uint64.
  - `HistogramDataPoint.SetMExplicitBounds` func is deprecated in favor of `HistogramDataPoint.SetExplicitBounds` func
    that takes `pcommon.ImmutableFloat64Slice` instead of []float64.
  - `HistogramDataPoint.MExplicitBounds` func func is deprecated in favor of `HistogramDataPoint.ExplicitBounds`
    returns `pcommon.ImmutableFloat64Slice` instead of []float64.

### 💡 Enhancements 💡

- Deprecate `HTTPClientSettings.ToClient` in favor of `HTTPClientSettings.ToClientWithHost` (#5584)
- Use OpenCensus `metric` package for process metrics instead of `stats` package (#5486)
- Update OTLP to v0.18.0 (#5530)
- Log histogram min/max fields with `logging` exporter (#5520)

### 🧰 Bug fixes 🧰

- Update sum field of exponential histograms to make it optional (#5530)
- Remove redundant extension shutdown call (#5532)
- Refactor pipelines builder, fix some issues (#5512)
  - Unconfigured receivers are not identified, this was not a real problem in final binaries since the validation of the config catch this.
  - Allow configurations to contain "unused" receivers. Receivers that are configured but not used in any pipeline, this was possible already for exporters and processors.
  - Remove the enforcement/check that Receiver factories create the same instance for the same config.

## v0.53.0 Beta

### 🛑 Breaking changes 🛑

- Remove deprecated `componenterror` package. (#5420)
- Remove deprecated `config.MapConverterFunc`. (#5419)
- Remove `AddCollectorVersionTag`, enabled for long time already. (#5471)

### 🚩 Deprecations 🚩

- Move `config.Map` to its own package `confmap` which does not depend on any component concept (#5237)
  - `config.Map` -> `confmap.ConfMap`
  - `config.MapProvider` -> `confmap.Provider`
  - `config.Received` -> `confmap.Received`
  - `config.NewReceivedFromMap` -> `confmap.NewReceived`
  - `config.CloseFunc` -> `confmap.CloseFunc`
  - `config.ChangeEvent` -> `confmap.ChangeEvent`
  - `config.MapConverter` -> `confmap.Converter`
  - Package `envmapprovider` -> `envprovider`
  - Package `filemapprovider` -> `fileprovider`
  - Package `yamlmapprovider` -> `yamlprovider`
  - Package `expandmapconverter` -> `expandconverter`
  - Package `filemapprovider` -> `fileprovider`
  - Package `overwritepropertiesmapconverter` -> `overwritepropertiesconverter`
- Deprecate `component.ExtensionDefaultConfigFunc` in favor of `component.ExtensionCreateDefaultConfigFunc` (#5451)
- Deprecate `confmap.Received.AsMap` in favor of `confmap.Received.AsConf` (#5465)
- Deprecate `confmap.Conf.Set`, not used anywhere for the moment (#5485)

### 💡 Enhancements 💡

- Move `service.mapResolver` to `confmap.Resolver` (#5444)
- Add `linux-arm` architecture to cross build tests in CI (#5472)

### 🧰 Bug fixes 🧰

- Fixes the "service.version" label value for internal metrics, always was "latest" in core/contrib distros. (#5449).
- Send correct batch stats when SendBatchMaxSize is set (#5385)
- TLS `MinVersion` and `MaxVersion` defaults will be handled by `crypto/tls` (#5480)

## v0.52.0 Beta

### 🛑 Breaking changes 🛑

- Remove `configunmarshaler.Unmarshaler` interface, per deprecation comment (#5348)
- Remove deprecated pdata funcs/structs from v0.50.0 (#5345)
- Remove deprecated pdata getters and setters of primitive slice values: `Value.BytesVal`, `Value.SetBytesVal`,
  `Value.UpdateBytes`, `Value.InsertBytes`, `Value.UpsertBytes`, `<HistogramDataPoint|Buckets>.BucketCounts`,
  `<HistogramDataPoint|Buckets>.SetBucketCounts`, `HistogramDataPoint.ExplicitBounds`,
  `HistogramDataPoint.SetExplicitBounds` (#5347)
- Remove deprecated featuregate funcs/structs from v0.50.0 (#5346)
- Remove access to deprecated members of the config.Retrieved struct (#5363)
- Replace usage of `config.MapConverterFunc` with `config.MapConverter` (#5382)

### 🚩 Deprecations 🚩

- Deprecate `config.Config` and `config.Service`, use `service.Config*` (#4608)
- Deprecate `componenterror` package, move everything to `component` (#5383)
- `pcommon.Value.NewValueBytes` is deprecated in favor of `Value.NewValueMBytes` in preparation of migration to
  immutable slices (#5367)

### 💡 Enhancements 💡

- Update OTLP to v0.17.0 (#5335)
- Add optional min/max fields to histograms (#5399)
- User-defined Resource attributes can be specified under `service.telemetry.resource`
  configuration key and will be included as metric lables for own telemetry.
  If `service.instance.id` is not specified it will be auto-generated. Previously
  `service.instance.id` was always auto-generated, so the default of the new
  behavior matches the old behavior. (#5402)

## v0.51.0 Beta

### 🛑 Breaking changes 🛑

- Remove deprecated model module, everything is available in `pdata` and `semconv`. (#5281)
  - Old versions of the module are still available, but no new versions will be released.
- Remove deprecated LogRecord.Name field. (#5202)

### 🚩 Deprecations 🚩

- In preparation of migration to immutable slices for primitive type items, the following methods are renamed (#5344)
  - `Value.BytesVal` func is deprecated in favor of `Value.MBytesVal`.
  - `Value.SetBytesVal` func is deprecated in favor of `Value.SetMBytesVal`.
  - `Value.UpdateBytes` func is deprecated in favor of `Value.UpdateMBytes`.
  - `Value.InsertBytes` func is deprecated in favor of `Value.InsertMBytes`.
  - `Value.UpsertBytes` func is deprecated in favor of `Value.UpsertMBytes`.
  - `<HistogramDataPoint|Buckets>.BucketCounts` funcs are deprecated in favor of
    `<HistogramDataPoint|Buckets>.MBucketCounts`.
  - `<HistogramDataPoint|Buckets>.SetBucketCounts` funcs are deprecated in favor of
    `<HistogramDataPoint|Buckets>.SetMBucketCounts`.
  - `HistogramDataPoint.ExplicitBounds` func is deprecated in favor of `HistogramDataPoint.MExplicitBounds`.
  - `HistogramDataPoint.SetExplicitBounds` func is deprecated in favor of `HistogramDataPoint.SetMExplicitBounds`.

### 💡 Enhancements 💡

- `pdata`: Expose `pcommon.NewSliceFromRaw` and `pcommon.Slice.AsRaw` functions (#5311)

### 🧰 Bug fixes 🧰

- Fix Windows Event Logs ignoring user-specified logging options (#5298)

## v0.50.0 Beta

### 🛑 Breaking changes 🛑

- Remove pdata deprecated funcs from 2 versions (v0.48.0) ago. (#5219)
- Remove non pdata deprecated funcs/structs (#5220)
- `pmetric.Exemplar.ValueType()` now returns new type `ExemplarValueType` (#5233)
- Remove deprecated `Delete` pdata func in favor of `pdata.Remove` from (v0.47.0). (#5307)

### 🚩 Deprecations 🚩

- Deprecate `configunmarshaler` package, move it to internal (#5151)
- Deprecate all API in `model/semconv`. The package is moved to a new `semcomv` module (#5196)
- Deprecate access to `config.Retrieved` fields, use the newly added funcs to interact with the internal fields (#5198)
- Deprecate `p<signal>otlp.Request.Set<Logs|Metrics|Traces>` (#5234)
  - `plogotlp.Request.SetLogs` func is deprecated in favor of `plogotlp.NewRequestFromLogs`
  - `pmetricotlp.Request.SetMetrics` func is deprecated in favor of `pmetricotlp.NewRequestFromMetrics`
  - `ptraceotlp.Request.SetTraces` func is deprecated in favor of `ptraceotlp.NewRequestFromTraces`
- `pmetric.NumberDataPoint.ValueType()` now returns new type `NumberDataPointValueType` (#5233)
  - `pmetric.MetricValueType` is deprecated in favor of `NumberDataPointValueType`
  - `pmetric.MetricValueTypeNone` is deprecated in favor of `NumberDataPointValueTypeNone`
  - `pmetric.MetricValueTypeInt` is deprecated in favor of `NumberDataPointValueTypeInt`
  - `pmetric.MetricValueTypeDouble` is deprecated in favor of `NumberDataPointValueTypeDouble`
- Deprecate `plog.LogRecord.SetName()` function (#5230)
- Deprecate global `featuregate` funcs in favor of `GetRegistry` and a public `Registry` type (#5160)

### 💡 Enhancements 💡
- Add `jsoniter` Unmarshaller (#4817)

- Extend config.Map.Unmarshal hook to check map key string to any TextUnmarshaler not only ComponentID (#5244)
- Collector will no longer print error with stack trace when the collector is shutdown due to a context cancel. (#5258)

### 🧰 Bug fixes 🧰
- Fix translation from otlp.Request to pdata representation, changes to the returned pdata not all reflected to the otlp.Request (#5197)
- `exporterhelper` now properly consumes any remaining items on stop (#5203)
- `pdata`: Fix copying of `Value` with `ValueTypeBytes` type (#5267)
- `pdata`: Fix copying of metric fields of primitive items slice type (#5271)

## v0.49.0 Beta

### 🛑 Breaking changes 🛑

- Remove deprecated structs/funcs from previous versions (#5131)
- Do not set TraceProvider to global otel (#5138)
- Remove deprecated funcs from otlpgrpc (#5144)
- Add Scheme to MapProvider interface (#5068)
- Do not set MeterProvider to global otel (#5146)
- Make `InstrumentationLibrary<signal>ToScope` helper functions unexported (#5164)
- Remove Log's "ShortName" from logging exporter output (#5172)
- `exporter/otlp`: Retry RESOURCE_EXHAUSTED only if the server returns RetryInfo (#5147)

### 🚩 Deprecations 🚩

- All pdata related APIs from model (model/pdata, model/otlp and model/otlpgrpc) are deprecated in
  favor of packages in the new pdata module separated by telemetry signal type (#5168)
  - `model/pdata`, `model/otlp` -> `pdata/pcommon`, `pdata/plog`, `pdata/pmetric`, `pdata/ptrace`
  - `model/otlpgrpc` -> `pdata/plog/plogotlp`, `pdata/pmetric/pmetricotlp`, `pdata/ptrace/ptraceotlp`
- Deprecate configmapprovider package, replace with mapconverter (#5167)
- Deprecate `service.MustNewConfigProvider` and `service.MustNewDefaultConfigProvider`in favor of `service.NewConfigProvider` (#4936)

### 💡 Enhancements 💡

- OTLP HTTP receiver will use HTTP/2 over TLS if client supports it (#5109)
- Add `ObservedTimestamp` field to `pdata.LogRecord` (#5171)

### 🧰 Bug fixes 🧰

- Setup the correct meter provider if telemetry.useOtelForInternalMetrics featuregate enabled (#5146)
- Fix pdata.Value.asRaw() to correctly return elements of Slice and Map type (#5153)
- Update pdata.Slice.asRaw() to return raw representation of Slice and Map elements (#5157)
- The codepath through the OTLP receiver for gRPC was not translating the InstrumentationLibrary* to Scope* (#5189)

## v0.48.0 Beta

### 🛑 Breaking changes 🛑

- Remove deprecated `consumerhelper` package (#5028)
- Remove pdata `InternalRep` deprecated funcs (#5018)
- Remove service/defaultcomponents deprecated package (#5019)
- Remove deprecated UseOpenTelemetryForInternalMetrics (#5026)
- Change outcome of `pdata.Value.MapVal()` and `pdata.Value.SliceVal()` functions misuse. In case of
  type mismatch, they now return an invalid zero-initialized instance instead of a detached
  collection (#5034)
- OTLP JSON field changes following upgrade to OTLP v0.15.0:
  - "instrumentationLibraryLogs" is now "scopeLogs"
  - "instrumentationLibraryMetrics" is now "scopeMetrics"
  - "instrumentationLibrarySpans" is now "scopeSpans"
  - "instrumentationLibrary" is now "scope"
- AsString for pdata.Value now returns the JSON-encoded string of floats. (#4934)

### 🚩 Deprecations 🚩

- Move MapProvider to config, split providers in their own package (#5030)
- API related to `pdata.AttributeValue` is deprecated in favor of `pdata.Value` (#4978)
  - `pdata.AttributeValue` struct is deprecated in favor of `pdata.Value`
  - `pdata.AttributeValueType` type is deprecated in favor of `pdata.ValueType`
  - `pdata.AttributeValueType...` constants are deprecated in favor of `pdata.ValueType...`
  - `pdata.NewAttributeValue...` funcs are deprecated in favor of `pdata.NewValue...`
- Deprecate featureflags.FlagValue.SetSlice, unnecessary public (#5053)
- Remove "Attribute" part from common pdata collections names (#5001)
  - Deprecate `pdata.AttributeMap` struct in favor of `pdata.Map`
  - Deprecate `pdata.NewAttributeMap` func in favor of `pdata.NewMap`
  - Deprecate `pdata.NewAttributeMapFromMap` func in favor of `pdata.NewMapFromRaw`
  - Deprecate `pdata.AttributeValueSlice` struct in favor of `pdata.Slice`
  - Deprecate `pdata.NewAttributeValueSlice` func in favor of `pdata.NewSlice`
- Deprecate LogRecord.Name(), it was deprecated in the data model (#5054)
- Rename `Array` type of `pdata.Value` to `Slice` (#5066)
  - Deprecate `pdata.AttributeValueTypeArray` type in favor of `pdata.ValueTypeSlice`
  - Deprecate `pdata.NewAttributeValueArray` func in favor of `pdata.NewValueSlice`
- Deprecate global flag in `featuregates` (#5060)
- Deprecate last funcs/structs in componenthelper (#5069)
- Change structs in otlpgrpc to follow standard go encoding interfaces (#5062)
  - Deprecate UnmarshalJSON[Traces|Metrics|Logs][Reques|Response] in favor of `UnmarshalJSON`.
  - Deprecate [Traces|Metrics|Logs][Reques|Response].Marshal in favor of `MarshalProto`.
  - Deprecate UnmarshalJSON[Traces|Metrics|Logs][Reques|Response] in favor of `UnmarshalProto`.
- Deprecating following pdata methods/types following OTLP v0.15.0 upgrade (#5076):
      - InstrumentationLibrary is now InstrumentationScope
      - NewInstrumentationLibrary is now NewInstrumentationScope
      - InstrumentationLibraryLogsSlice is now ScopeLogsSlice
      - NewInstrumentationLibraryLogsSlice is now NewScopeLogsSlice
      - InstrumentationLibraryLogs is now ScopeLogs
      - NewInstrumentationLibraryLogs is now NewScopeLogs
      - InstrumentationLibraryMetricsSlice is now ScopeMetricsSlice
      - NewInstrumentationLibraryMetricsSlice is now NewScopeMetricsSlice
      - InstrumentationLibraryMetrics is now ScopeMetrics
      - NewInstrumentationLibraryMetrics is now NewScopeMetrics
      - InstrumentationLibrarySpansSlice is now ScopeSpansSlice
      - NewInstrumentationLibrarySpansSlice is now NewScopeSpansSlice
      - InstrumentationLibrarySpans is now ScopeSpans
      - NewInstrumentationLibrarySpans is now NewScopeSpans

### 💡 Enhancements 💡

- Add semconv definitions for v1.9.0 (#5090)
- Change outcome of `pdata.Metric.<Gauge|Sum|Histogram|ExponentialHistogram>()` functions misuse.
  In case of type mismatch, they don't panic right away but return an invalid zero-initialized
  instance for consistency with other OneOf field accessors (#5035)
- Update OTLP to v0.15.0 (#5064)
- Adding support for transition from older versions of OTLP to OTLP v0.15.0 (#5085)

### 🧰 Bug fixes 🧰

- Add missing files for semconv definitions v1.7.0 and v1.8.0 (#5091)
- The `featuregates` were not configured from the "--feature-gates" flag on windows service (#5060)
- Fix Semantic Convention Schema URL definition for 1.5.0 and 1.6.1 versions (#5103)

## v0.47.0 Beta

### 🛑 Breaking changes 🛑

- Remove `Type` funcs in pdata (#4933)
- Remove all deprecated funcs/structs from v0.46.0 (#4995)

### 🚩 Deprecations 🚩

- pdata: deprecate funcs working with InternalRep (#4957)
- Deprecate `pdata.AttributeMap.Delete` in favor of `pdata.AttributeMap.Remove` (#4914)
- Deprecate consumerhelper, move helpers to consumer (#5006)

### 💡 Enhancements 💡

- Add `pdata.AttributeMap.RemoveIf`, which is a more performant way to remove multiple keys (#4914)
- Add `pipeline` key with pipeline identifier to processor loggers (#4968)
- Add a new yaml provider, allows providing yaml bytes (#4998)

### 🧰 Bug fixes 🧰

- Collector `Run` will now exit when a context cancels (#4954)
- Add missing droppedAttributesCount to pdata generated resource (#4979)
- Collector `Run` will now set state to `Closed` if startup fails (#4974)

## v0.46.0 Beta

### 🛑 Breaking changes 🛑

- Change otel collector to enable open telemetry metrics through feature gate instead of a constant (#4912)
- Remove support for legacy otlp/http port. (#4916)
- Remove deprecated funcs in pdata (#4809)
- Remove deprecated Retrieve funcs/calls (#4922)
- Remove deprecated NewConfigProvider funcs (#4937)

### 🚩 Deprecations 🚩

- Deprecated funcs `config.DefaultConfig`, `confighttp.DefaultHTTPSettings`, `exporterhelper.DefaultTimeoutSettings`,
  `exporthelper.DefaultQueueSettings`, `exporterhelper.DefaultRetrySettings`, `testcomponents.DefaultFactories`, and
  `scraperhelper.DefaultScraperControllerSettings` in favour for their `NewDefault` method to adhere to contribution guidelines (#4865)
- Deprecated funcs `componenthelper.StartFunc`, `componenthelper.ShutdownFunc` in favour of `component.StartFunc` and `component.ShutdownFunc` (#4803)
- Move helpers from extensionhelper to component (#4805)
  - Deprecated `extensionhelper.CreateDefaultConfig` in favour of `component.ExtensionDefaultConfigFunc`
  - Deprecated `extensionhelper.CreateServiceExtension` in favour of `component.CreateExtensionFunc`
  - Deprecated `extensionhelper.NewFactory` in favour of `component.NewExtensionFactory`
- Move helpers from processorhelper to component (#4889)
  - Deprecated `processorhelper.CreateDefaultConfig` in favour of `component.ProcessorDefaultConfigFunc`
  - Deprecated `processorhelper.WithTraces` in favour of `component.WithTracesProcessor`
  - Deprecated `processorhelper.WithMetrics` in favour of `component.WithMetricsProcessor`
  - Deprecated `processorhelper.WithLogs` in favour of `component.WithLogsProcessor`
  - Deprecated `processorhelper.NewFactory` in favour of `component.NewProcessorFactory`
- Move helpers from exporterhelper to component (#4899)
  - Deprecated `exporterhelper.CreateDefaultConfig` in favour of `component.ExporterDefaultConfigFunc`
  - Deprecated `exporterhelper.WithTraces` in favour of `component.WithTracesExporter`
  - Deprecated `exporterhelper.WithMetrics` in favour of `component.WithMetricsExporter`
  - Deprecated `exporterhelper.WithLogs` in favour of `component.WithLogsExporter`
  - Deprecated `exporterhelper.NewFactory` in favour of `component.NewExporterFactory`
- Move helpers from receiverhelper to component (#4891)
  - Deprecated `receiverhelper.CreateDefaultConfig` in favour of `component.ReceiverDefaultConfigFunc`
  - Deprecated `receiverhelper.WithTraces` in favour of `component.WithTracesReceiver`
  - Deprecated `receiverhelper.WithMetrics` in favour of `component.WithMetricsReceiver`
  - Deprecated `receiverhelper.WithLogs` in favour of `component.WithLogsReceiver`
  - Deprecated `receiverhelper.NewFactory` in favour of `component.NewReceiverFactory`

### 💡 Enhancements 💡

- Add validation to check at least one endpoint is specified in otlphttpexporter's configuration (#4860)
- Implement default client authenticators (#4837)

## 🧰 Bug fixes 🧰

- Initialized logger with collector to avoid potential race condition panic on `Shutdown` (#4827)
- In addition to traces, now logs and metrics processors will start the memory limiter.
  Added thread-safe logic so only the first processor can launch the `checkMemLimits` go-routine and the last processor
  that calls shutdown to terminate it; this is done per memory limiter instance.
  Added memory limiter factory to cache initiated object and be reused by similar config. This guarantees a single
  running `checkMemLimits` per config (#4886)
- Resolved race condition in collector when calling `Shutdown` (#4878)

## v0.45.0 Beta

### 🛑 Breaking changes 🛑

- Remove deprecated funcs in configtelemetry (#4808)
- `otlphttp` and `otlp` exporters enable gzip compression by default (#4632)

### 🚩 Deprecations 🚩

- Deprecate `service/defaultcomponents` go package (#4622)
- Deprecate `pdata.NumberDataPoint.Type()` and `pdata.Exemplar.Type()` in favor of `NumberDataPoint.ValueType()` and
  `Exemplar.ValueType()` (#4850)

### 💡 Enhancements 💡

- Reject invalid queue size exporterhelper (#4799)
- Transform configmapprovider.Retrieved interface to a struct (#4789)
- Added feature gate summary to zpages extension (#4834)
- Add support for reloading TLS certificates (#4737)

### 🧰 Bug fixes 🧰

- `confighttp`: Allow CORS requests with configured auth (#4869)

## v0.44.0 Beta

### 🛑 Breaking changes 🛑

- Updated to OTLP 0.12.0. Deprecated traces and metrics messages that existed
  in 0.11.0 are no longer converted to the messages and fields that replaced the deprecated ones.
  Received deprecated messages and fields will be now ignored. In OTLP/JSON in the
  instrumentationLibraryLogs object the "logs" field is now named "logRecords" (#4724)
- Deprecate `service.NewWindowsService`, add `service.NewSvcHandler` (#4783).

### 🚩 Deprecations 🚩

- Deprecate `service.NewConfigProvider`, and a new version `service.MustNewConfigProvider` (#4734).

### 💡 Enhancements 💡

- Invalid requests now return an appropriate unsupported (`405`) or method not allowed (`415`) response (#4735)
- `client.Info`: Add Host property for Metadata (#4736)

## v0.43.1 Beta

### 🧰 Bug fixes 🧰

- ExpandStringValues function support to map[string]interface{} (#4748)

## v0.43.0 Beta

### 🛑 Breaking changes 🛑

- Change configmapprovider.Provider to accept a location for retrieve (#4657)
- Change Properties Provider to be a Converter (#4666)
- Define a type `WatcherFunc` for onChange func instead of func pointer (#4656)
- Remove deprecated `configtest.LoadConfig` and `configtest.LoadConfigAndValidate` (#4659)
- Move service.ConfigMapConverterFunc to config.MapConverterFunc (#4673)
  - Add context to config.MapConverterFunc (#4678)
- Builder: the skip compilation should only be supplied as a CLI flag. Previously, it was possible to specify that in the YAML file, contrary to the original intention (#4645)
- Builder: Remove deprecated config option module::core (#4693)
- Remove deprecate flags --metrics-level and --metrics-addr (#4695)
  - Usages of `--metrics-level={VALUE}` can be replaced by `--set=service.telemetry.metrics.level={VALUE}`;
  - Usages of `--metrics-addr={VALUE}` can be replaced by `--set=service.telemetry.metrics.address={VALUE}`;
- Updated confighttp `ToClient` to support passing telemetry settings for instrumenting otlphttp exporter(#4449)
- Remove support to some arches and platforms from `ocb` (opentelemetry-collector-builder) (#4710)
- Remove deprecated legacy path ("v1/trace") support for otlp http receiver (#4720)
- Change the `service.NewDefaultConfigProvider` to accept a slice of location strings (#4727).

### 🚩 Deprecations 🚩

- Deprecate `configtelemetry.Level.Set()` (#4700)

### 🧰 Bug fixes 🧰

- Ensure Windows path (e.g: C:) is recognized as a file path (#4726)
- Fix structured logging issue for windows service (#4686)

### 💡 Enhancements 💡

- Expose experimental API `configmapprovider.NewExpandConverter()` (#4672)
- `service.NewConfigProvider`: copy slice argument, disallow changes from caller to the input slice (#4729)
- `confighttp` and `configgrpc`: New config option `include_metadata` to persist request metadata/headers in `client.Info.Metadata` (experimental) (#4547)
- Remove expand cases that cannot happen with config.Map (#4649)
- Add `max_request_body_size` to confighttp.HTTPServerSettings (#4677)
- Move `compression.go` into `confighttp.go` to internalize functions in `compression.go` file. (#4651)
  - create `configcompression` package to manage compression methods in `confighttp` and `configgrpc`
- Add support for cgroupv2 memory limit (#4654)
- Enable end users to provide multiple files for config location (#4727)

## v0.42.0 Beta

### 🛑 Breaking changes 🛑

- Remove `configmapprovider.NewInMemory()` (#4507)
- Disallow direct implementation of `configmapprovider.Retrieved` (#4577)
- `configauth`: remove interceptor functions from the ServerAuthenticator interface (#4583)
- Replace ConfigMapProvider and ConfigUnmarshaler in collector settings by one simpler ConfigProvider (#4590)
- Remove deprecated consumererror.Combine (#4597)
- Remove `configmapprovider.NewDefault`, `configmapprovider.NewExpand`, `configmapprovider.NewMerge` (#4600)
  - The merge functionality is now embedded into `service.NewConfigProvider` (#4637).
- Move `configtest.LoadConfig` and `configtest.LoadConfigAndValidate` to `servicetest` (#4606)
- Builder: Remove deprecated `include-core` flag (#4616)
- Collector telemetry level must now be accessed through an atomic function. (#4549)

### 💡 Enhancements 💡

- `confighttp`: add client-side compression support. (#4441)
  - Each exporter should remove `compression` field if they have and should use `confighttp.HTTPClientSettings`
- Allow more zap logger configs: `disable_caller`, `disable_stacktrace`, `output_paths`, `error_output_paths`, `initial_fields` (#1048)
- Allow the custom zap logger encoding (#4532)
- Collector self-metrics may now be configured through the configuration file. (#4069)
  - CLI flags for configuring self-metrics are deprecated and will be removed
    in a future release.
  - `service.telemetry.metrics.level` and `service.telemetry.metrics.address`
    should be used to configure collector self-metrics.
- `configauth`: add helpers to create new server authenticators. (#4558)
- Refactor `configgrpc` for compression methods (#4624)
- Add an option to allow `config.Map` conversion in the `service.ConfigProvider` (#4634)
- Added support to expose gRPC framework's logs as part of collector logs (#4501)
- Builder: Enable unmarshal exact to help finding hard to find typos #4644

### 🧰 Bug fixes 🧰

- Fix merge config map provider to close the watchers (#4570)
- Fix expand map provider to call close on the base provider (#4571)
- Fix correct the value of `otelcol_exporter_send_failed_requests` (#4629)
- `otlp` receiver: Fix legacy port cfg value override and HTTP server starting bug (#4631)

## v0.41.0 Beta

### 🛑 Breaking changes 🛑

- Remove reference to `defaultcomponents` in core and deprecate `include_core` flag (#4087)
- Remove `config.NewConfigMapFrom[File|Buffer]`, add testonly version (#4502)
- `configtls`: TLS 1.2 is the new default mininum version (#4503)
- `confighttp`: `ToServer` now accepts a `component.Host`, in line with gRPC's counterpart (#4514)
- CORS configuration for OTLP/HTTP receivers has been moved into a `cors:` block, instead of individual `cors_allowed_origins` and `cors_allowed_headers` settings (#4492)

### 💡 Enhancements 💡

- OTLP/HTTP receivers now support setting the `Access-Control-Max-Age` header for CORS caching. (#4492)
- `client.Info` pre-populated for all receivers using common helpers like `confighttp` and `configgrpc` (#4423)

### 🧰 Bug fixes 🧰

- Fix handling of corrupted records by persistent buffer (experimental) (#4475)

### 💡 Enhancements 💡

- Extending the contribution guide to help clarify what is acceptable defaults and recommendations.

## v0.40.0 Beta

### 🛑 Breaking changes 🛑

- Package `client` refactored (#4416) and auth data included in it (#4422). Final PR to be merged in the next release (#4423)
- Remove `pdata.AttributeMap.InitFromMap` (#4429)
- Updated configgrpc `ToDialOptions` to support passing providers to instrumentation library (#4451)
- Make state information propagation non-blocking on the collector (#4460)

### 💡 Enhancements 💡

- Add semconv 1.7.0 and 1.8.0 (#4452)
- Added `feature-gates` CLI flag for controlling feature gate state. (#4368)
- Add a default user-agent header to the OTLP/gRPC and OTLP/HTTP exporters containing collector build information (#3970)

## v0.39.0 Beta

### 🛑 Breaking changes 🛑

- Remove deprecated config (already no-op) `ballast_size_mib` in memorylimiterprocessor (#4365)
- Remove `config.Receivers`, `config.Exporters`, `config.Processors`, and `config.Extensions`. Use map directly (#4344)
- Remove `component.BaseProcessorFactory`, use `processorhelper.NewFactory` instead (#4175)
- Force usage of `exporterhelper.NewFactory` to implement `component.ExporterFactory` (#4338)
- Force usage of `receiverhelper.NewFactory` to implement `component.ReceiverFactory` (#4338)
- Force usage of `extensionhelper.NewFactory` to implement `component.ExtensionFactory` (#4338)
- Move `service/parserprovider` package to `config/configmapprovider` (#4206)
  - Rename `MapProvider` interface to `Provider`
  - Remove `MapProvider` from helper names
- Renamed slice-valued `pdata` types and functions for consistency. (#4325)
  - Rename `pdata.AnyValueArray` to `pdata.AttributeValueSlice`
  - Rename `ArrayVal()` to `SliceVal()`
  - Rename `SetArrayVal()` to `SetSliceVal()`
- Remove `config.Pipeline.Name` (#4326)
- Rename `config.Mapprovider` as `configmapprovider.Provider` (#4337)
- Move `config.WatchableRetrieved` and `config.Retrieved` interfaces to `config/configmapprovider` package (#4337)
- Remove `config.Pipeline.InputDataType` (#4343)
- otlpexporter: Do not retry on PermissionDenied and Unauthenticated (#4349)
- Enable configuring collector metrics through service config file. (#4069)
  - New `service::telemetry::metrics` structure added to configuration
  - Existing metrics configuration CLI flags are deprecated and to be
    removed in the future.
  - `--metrics-prefix` is no longer operative; the prefix is determined by
    the value of `service.buildInfo.Command`.
  - `--add-instance-id` is no longer operative; an instance ID will always be added.
- Remove deprecated funcs `consumererror.As[Traces|Metrics|Logs]` (#4364)
- Remove support to expand env variables in default configs (#4366)

### 💡 Enhancements 💡

- Supports more compression methods(`snappy` and `zstd`) for configgrpc, in addition to current `gzip` (#4088)
- Moved the OpenTelemetry Collector Builder to core (#4307)

### 🧰 Bug fixes 🧰

- Fix AggregationTemporality and IsMonotonic when metric descriptors are split in the batch processor (#4389)

## v0.38.0 Beta

### 🛑 Breaking changes 🛑

- Removed `configauth.HTTPClientAuthenticator` and `configauth.GRPCClientAuthenticator` in favor of `configauth.ClientAuthenticator`. (#4255)
- Rename `parserprovider.MapProvider` as `config.MapProvider`. (#4178)
- Rename `parserprovider.Watchable` as `config.WatchableMapProvider`. (#4178)
- Remove deprecated no-op flags to setup Collector's logging "--log-level", "--log-profile", "--log-format". (#4213)
- Move `cmd/pdatagen` as internal package `model/internal/cmd/pdatagen`. (#4243)
- Use directly the ComponentID in configauth. (#4238)
- Refactor configauth, getters use the map instead of iteration. (#4234)
- Change scraperhelper to follow the recommended append model for pdata. (#4202)

### 💡 Enhancements 💡

- Update proto to 0.11.0. (#4209)
- Change pdata to use the newly added [Traces|Metrics|Logs]Data. (#4214)
- Add ExponentialHistogram field to pdata. (#4219)
- Make sure otlphttp exporter tests include TraceID and SpanID. (#4268)
- Use multimod tool in release process. (#4229)
- Change queue metrics to use opencensus metrics instead of stats, close to otel-go. (#4220)
- Make receiver data delivery guarantees explicit (#4262)
- Simplify unmarshal logic by adding more supported hooks. (#4237)
- Add unmarshaler for otlpgrpc.[*]Request and otlpgrp.[*]Response (#4215)

## v0.37.0 Beta

### 🛑 Breaking changes 🛑

- Move `configcheck.ValidateConfigFromFactories` as internal function in service package (#3876)
- Rename `configparser.Parser` as `config.Map` (#4075)
- Rename `component.DefaultBuildInfo()` to `component.NewDefaultBuildInfo()` (#4129)
- Rename `consumererror.Permanent` to `consumererror.NewPermanent` (#4118)
- Rename `config.NewID` to `config.NewComponentID` and `config.NewIDFromString` to `config.NewComponentIDFromString` (#4137)
- Rename `config.NewIDWithName` to `config.NewComponentIDWithName` (#4151)
- Move `extension/storage` to `extension/experimental/storage` (#4082)
- Rename `obsreporttest.SetupRecordedMetricsTest()` to `obsreporttest.SetupTelemetry()` and `obsreporttest.TestTelemetrySettings` to `obsreporttest.TestTelemetry` (#4157)

### 💡 Enhancements 💡

- Add Gen dependabot into CI (#4083)
- Update OTLP to v0.10.0 (#4045).
- Add Flags field to NumberDataPoint, HistogramDataPoint, SummaryDataPoint (#4081).
- Add feature gate library (#4108)
- Add version to the internal telemetry metrics (#4140)

### 🧰 Bug fixes 🧰

- Fix panic when not using `service.NewCommand` (#4139)

## v0.36.0 Beta

### 🛑 Breaking changes 🛑

- Remove deprecated pdata.AttributeMapToMap (#3994)
- Move ValidateConfig from configcheck to configtest (#3956)
- Remove `mem-ballast-size-mib`, already deprecated and no-op (#4005)
- Remove `semconv.AttributeMessageType` (#4020)
- Remove `semconv.AttributeHTTPStatusText` (#4015)
- Remove squash on `configtls.TLSClientSetting` and move TLS client configs under `tls` (#4063)
- Rename TLS server config `*configtls.TLSServerSetting` from `tls_settings` to `tls` (#4063)
- Split `service.Collector` from the `cobra.Command` (#4074)
- Rename `memorylimiter` to `memorylimiterprocessor` (#4064)

### 💡 Enhancements 💡

- Create new semconv package for v1.6.1 (#3948)
- Add AttributeValueBytes support to AsString (#4002)
- Add AttributeValueTypeBytes support to AttributeMap.AsRaw (#4003)
- Add MeterProvider to TelemetrySettings (#4031)
- Add configuration to setup collector logs via config file. (#4009)

## v0.35.0 Beta

### 🛑 Breaking changes 🛑

- Remove the legacy gRPC port(`55680`) support in OTLP receiver (#3966)
- Rename configparser.Parser to configparser.ConfigMap (#3964)
- Remove obsreport.ScraperContext, embed into StartMetricsOp (#3969)
- Remove dependency on deprecated go.opentelemetry.io/otel/oteltest (#3979)
- Remove deprecated pdata.AttributeValueToString (#3953)
- Remove deprecated pdata.TimestampFromTime. Closes: #3925 (#3935)

### 💡 Enhancements 💡

- Add TelemetryCreateSettings (#3984)
- Only initialize collector telemetry once (#3918)
- Add trace context info to LogRecord log (#3959)
- Add new view for AWS ECS health check extension. (#3776)

## v0.34.0 Beta

### 🛑 Breaking changes 🛑

- Artifacts are no longer published in this repository, check [here](https://github.com/open-telemetry/opentelemetry-collector-releases) (#3941)
- Remove deprecated `tracetranslator.AttributeValueToString` and `tracetranslator.AttributeMapToMap` (#3873)
- Change semantic conventions for status (code, msg) as per specifications (#3872)
- Move `fileexporter` to contrib (#3474)
- Move `jaegerexporter` to contrib (#3474)
- Move `kafkaexporter` to contrib (#3474)
- Move `opencensusexporter` to contrib (#3474)
- Move `prometheusexporter` to contrib (#3474)
- Move `prometheusremotewriteexporter` to contrib (#3474)
- Move `zipkinexporter` to contrib (#3474)
- Move `attributeprocessor` to contrib (#3474)
- Move `filterprocessor` to contrib (#3474)
- Move `probabilisticsamplerprocessor` to contrib (#3474)
- Move `resourceprocessor` to contrib (#3474)
- Move `spanprocessor` to contrib (#3474)
- Move `hostmetricsreceiver` to contrib (#3474)
- Move `jaegerreceiver` to contrib (#3474)
- Move `kafkareceiver` to contrib (#3474)
- Move `opencensusreceiver` to contrib (#3474)
- Move `prometheusreceiver` to contrib (#3474)
- Move `zipkinreceiver` to contrib (#3474)
- Move `bearertokenauthextension` to contrib (#3474)
- Move `healthcheckextension` to contrib (#3474)
- Move `oidcauthextension` to contrib (#3474)
- Move `pprofextension` to contrib (#3474)
- Move `translator/internaldata` to contrib (#3474)
- Move `translator/trace/jaeger` to contrib (#3474)
- Move `translator/trace/zipkin` to contrib (#3474)
- Move `testbed` to contrib (#3474)
- Move `exporter/exporterhelper/resource_to_telemetry` to contrib (#3474)
- Move `processor/processorhelper/attraction` to contrib (#3474)
- Move `translator/conventions` to `model/semconv` (#3901)

### 🚩 Deprecations 🚩

- Add `pdata.NewTimestampFromTime`, deprecate `pdata.TimestampFromTime` (#3868)
- Add `pdata.NewAttributeMapFromMap`, deprecate `pdata.AttributeMap.InitFromMap` (#3936)

## v0.33.0 Beta

### 🛑 Breaking changes 🛑

- Rename `configloader` interface to `configunmarshaler` (#3774)
- Remove `LabelsMap` from all the metrics points (#3706)
- Update generated K8S attribute labels to fix capitalization (#3823)

### 💡 Enhancements 💡

- Collector has now full support for metrics proto v0.9.0.

## v0.32.0 Beta

This release is marked as "bad" since the metrics pipelines will produce bad data.

- See https://github.com/open-telemetry/opentelemetry-collector/issues/3824

### 🛑 Breaking changes 🛑

- Rename `CustomUnmarshable` interface to `Unmarshallable` (#3774)

### 💡 Enhancements 💡

- Change default OTLP/HTTP port number from 55681 to 4318 (#3743)
- Update OTLP proto to v0.9.0 (#3740)
  - Remove `SetValue`/`Value` func for `NumberDataPoint`/`Exemplar` (#3730)
  - Remove `IntGauge`/`IntSum`from pdata (#3731)
  - Remove `IntDataPoint` from pdata (#3735)
  - Add support for `Bytes` attribute type (#3756)
  - Add `SchemaUrl` field (#3759)
  - Add `Attributes` to `NumberDataPoint`, `HistogramDataPoint`, `SummaryDataPoint` (#3761)
- `conventions` translator: Replace with conventions generated from spec v1.5.0 (#3494)
- `prometheus` receiver: Add `ToMetricPdata` method (#3695)
- Make configsource `Watchable` an optional interface (#3792)
- `obsreport` exporter: Change to accept `ExporterCreateSettings` (#3789)

### 🧰 Bug fixes 🧰

- `configgrpc`: Use chained interceptors in the gRPC server (#3744)
- `prometheus` receiver: Use actual interval startTimeMs for cumulative types (#3694)
- `jaeger` translator: Fix bug that could generate empty proto spans (#3808)

## v0.31.0 Beta

### 🛑 Breaking changes 🛑

- Remove Resize() from pdata slice APIs (#3675)
- Remove the ballast allocation when `mem-ballast-size-mib` is set in command line (#3626)
  - Use [`ballast extension`](./extension/ballastextension/README.md) to set memory ballast instead.
- Rename `DoubleDataPoint` to `NumberDataPoint` (#3633)
- Remove `IntHistogram` (#3676)

### 💡 Enhancements 💡

- Update to OTLP 0.8.0:
  - Translate `IntHistogram` to `Histogram` in `otlp_wrappers` (#3676)
  - Translate `IntGauge` to `Gauge` in `otlp_wrappers` (#3619)
  - Translate `IntSum` to `Sum` in `otlp_wrappers` (#3621)
  - Update `NumberDataPoint` to support `DoubleVal` and `IntVal` (#3689)
  - Update `Exemplar` to use `oneOfPrimitiveValue` (#3699)
  - Remove `IntExemplar` and `IntExemplarSlice` from `pdata` (#3705)
  - Mark `IntGauge`/`IntSum`/`IntDataPoint` as deprecated (#3707)
  - Remove `IntGauge`/`IntSum` from `batchprocessor` (#3718)
  - `prometheusremotewrite` exporter: Convert to new Number metrics (#3714)
  - `prometheus` receiver: Convert to new Number metrics (#3716)
  - `prometheus` exporter: Convert to new Number metrics (#3709)
  - `hostmetrics` receiver: Convert to new Number metrics (#3710)
  - `opencensus`: Convert to new Number metrics (#3708)
  - `scraperhelper` receiver: Convert to new Number metrics (#3717)
  - `testbed`: Convert to new Number metrics (#3719)
  - `expoerterhelper`: Convert `resourcetolabel` to new Number metrics (#3723)
- `configauth`: Prepare auth API to return a context (#3618)
- `pdata`:
  - Implement `Equal()` for map-valued `AttributeValues` (#3612)
  - Add `[Type]Slice.Sort(func)` to sort slices (#3671)
- `memorylimiter`:
  - Add validation on ballast size between `memorylimiter` and `ballastextension` (#3532)
  - Access Ballast extension via `Host.GetExtensions` (#3634)
- `prometheusremotewrite` exporter: Add a WAL implementation without wiring up (#3597)
- `prometheus` receiver: Add `metricGroup.toDistributionPoint` pdata conversion (#3667)
- Use `ComponentID` as identifier instead of config (#3696)
- `zpages`: Move config validation from factory to `Validate` (#3697)
- Enable `tracez` z-pages from otel-go, disable opencensus (#3698)
- Convert temporality and monotonicity for deprecated sums (#3729)

### 🧰 Bug fixes 🧰

- `otlpexporter`: Allow endpoint to be configured with a scheme of `http` or `https` (#3575)
- Handle errors when reloading the collector service (#3615)
- Do not report fatal error when `cmux.ErrServerClosed` (#3703)
- Fix bool attribute equality in `pdata` (#3688)

## v0.30.0 Beta

### 🛑 Breaking changes 🛑

- Rename `pdata.DoubleSum` to `pdata.Sum` (#3583)
- Rename `pdata.DoubleGauge` to `pdata.Gauge` (#3599)
- Migrated `pdata` to a dedicated package (#3483)
- Change Marshaler/Unmarshaler to be consistent with other interfaces (#3502)
- Remove consumer/simple package (#3438)
- Remove unnecessary interfaces from pdata (#3506)
- zipkinv1 implement directly Unmarshaler interface (#3504)
- zipkinv2 implement directly Marshaler/Unmarshaler interface (#3505)
- Change exporterhelper to accept ExporterCreateSettings instead of just logger (#3569)
- Use Func pattern in processorhelper, consistent with others (#3570)

### 🚩 Deprecations 🚩

- Deprecate Resize() from pdata slice APIs (#3573)

### 💡 Enhancements 💡

- Update OTLP to v0.8.0 (#3572)
- Migrate from OpenCensus to OpenTelemetry for internal tracing (#3567)
- Move internal/pdatagrpc to model/otlpgrpc (#3507)
- Move internal/otlp to model/otlp (#3508)
- Create http Server via Config, enable cors and decompression (#3513)
- Allow users to set min and max TLS versions (#3591)
- Support setting ballast size in percentage of total Mem in ballast extension (#3456)
- Publish go.opentelemetry.io/collector/model as a separate module (#3530)
- Pass a TracerProvider via construct settings to all the components (#3592)
- Make graceful shutdown optional (#3577)

### 🧰 Bug fixes 🧰

- `scraperhelper`: Include the scraper name in log messages (#3487)
- `scraperhelper`: fix case when returned pdata is empty (#3520)
- Record the correct number of points not metrics in Kafka receiver (#3553)
- Validate the Prometheus configuration (#3589)

## v0.29.0 Beta

### 🛑 Breaking changes 🛑

- Rename `service.Application` to `service.Collector` (#3268)
- Provide case sensitivity in config yaml mappings by using Koanf instead of Viper (#3337)
- Move zipkin constants to an internal package (#3431)
- Disallow renaming metrics using metric relabel configs (#3410)
- Move cgroup and iruntime utils from memory_limiter to internal folder (#3448)
- Move model pdata interfaces to pdata, expose them publicly (#3455)

### 💡 Enhancements 💡

- Change obsreport helpers for scraper to use the same pattern as Processor/Exporter (#3327)
- Convert `otlptext` to implement Marshaler interfaces (#3366)
- Add encoder/decoder and marshaler/unmarshaler for OTLP protobuf (#3401)
- Use the new marshaler/unmarshaler in `kafka` exporter (#3403)
- Convert `zipkinv2` to to/from translator interfaces (#3409)
- `zipkinv1`: Move to translator and encoders interfaces (#3419)
- Use the new marshaler/unmarshaler in `kafka` receiver #3402
- Change `oltp` receiver to use the new unmarshaler, avoid grpc-gateway dependency (#3406)
- Use the new Marshaler in the `otlphttp` exporter (#3433)
- Add grpc response struct for all signals instead of returning interface in `otlp` receiver/exporter (#3437)
- `zipkinv2`: Add encoders, decoders, marshalers (#3426)
- `scrapererror` receiver: Return concrete error type (#3360)
- `kafka` receiver: Add metrics support (#3452)
- `prometheus` receiver:
  - Add store to track stale metrics (#3414)
  - Add `up` and `scrape_xxxx` internal metrics (#3116)

### 🧰 Bug fixes 🧰

- `prometheus` receiver:
  - Reject datapoints with duplicate label keys (#3408)
  - Scrapers are not stopped when receiver is shutdown (#3450)
- `prometheusremotewrite` exporter: Adjust default retry settings (#3416)
- `hostmetrics` receiver: Fix missing startTimestamp for `processes` scraper (#3461)

## v0.28.0 Beta

### 🛑 Breaking changes 🛑

- Remove unused logstest package (#3222)
- Introduce `AppSettings` instead of `Parameters` (#3163)
- Remove unused testutil.TempSocketName (#3291)
- Move BigEndian helper functions in `tracetranslator` to an internal package.(#3298)
- Rename `configtest.LoadConfigFile` to `configtest.LoadConfigAndValidate` (#3306)
- Replace `ExtensionCreateParams` with `ExtensionCreateSettings` (#3294)
- Replace `ProcessorCreateParams` with `ProcessorCreateSettings`. (#3181)
- Replace `ExporterCreateParams` with `ExporterCreateSettings` (#3164)
- Replace `ReceiverCreateParams` with `ReceiverCreateSettings`. (#3167)
- Change `batchprocessor` logic to limit data points rather than metrics (#3141)
- Rename `PrwExporter` to `PRWExporter` and `NewPrwExporter` to `NewPRWExporter` (#3246)
- Avoid exposing OpenCensus reference in public APIs (#3253)
- Move `config.Parser` to `configparser.Parser` (#3304)
- Remove deprecated funcs inside the obsreceiver (#3314)
- Remove `obsreport.GRPCServerWithObservabilityEnabled`, enable observability in config (#3315)
- Remove `obsreport.ProcessorMetricViews`, use `BuildProcessorCustomMetricName` where needed (#3316)
- Remove "Receive" from `obsreport.Receiver` funcs (#3326)
- Remove "Export" from `obsreport.Exporter` funcs (#3333)
- Hide unnecessary public struct `obsreport.StartReceiveOptions` (#3353)
- Avoid exposing internal implementation public in OC/OTEL receivers (#3355)
- Updated configgrpc `ToDialOptions` and confighttp `ToClient` apis to take extensions configuration map (#3340)
- Remove `GenerateSequentialTraceID` and `GenerateSequentialSpanIDin` functions in testbed (#3390)
- Change "grpc" to "GRPC" in configauth function/type names (#3285)

### 💡 Enhancements 💡

- Add `doc.go` files to the consumer package and its subpackages (#3270)
- Improve documentation of consumer package and subpackages (#3269, #3361)
- Automate triggering of doc-update on release (#3234)
- Enable Dependabot for Github Actions (#3312)
- Remove the proto dependency in `goldendataset` for traces (#3322)
- Add telemetry for dropped data due to exporter sending queue overflow (#3328)
- Add initial implementation of `pdatagrcp` (#3231)
- Change receiver obsreport helpers pattern to match the Processor/Exporter (#3227)
- Add model translation and encoding interfaces (#3200)
- Add otlpjson as a serializer implementation (#3238)
- `prometheus` receiver:
  - Add `createNodeAndResourcePdata` for Prometheus->OTLP pdata (#3139)
  - Direct metricfamily Prometheus->OTLP (#3145)
- Add `componenttest.NewNop*CreateSettings` to simplify tests (#3375)
- Add support for markdown generation (#3100)
- Refactor components for the Client Authentication Extensions (#3287)

### 🧰 Bug fixes 🧰

- Use dedicated `zapcore.Core` for Windows service (#3147)
- Hook up start and shutdown functions in fileexporter (#3260)
- Fix oc to pdata translation for sum non-monotonic cumulative (#3272)
- Fix `timeseriesSignature` in prometheus receiver (#3310)

## v0.27.0 Beta

### 🛑 Breaking changes 🛑

- Change `Marshal` signatures in kafkaexporter's Marshalers to directly convert pdata to `sarama.ProducerMessage` (#3162)
- Remove `tracetranslator.DetermineValueType`, only used internally by Zipkin (#3114)
- Remove OpenCensus conventions, should not be used (#3113)
- Remove Zipkin specific translation constants, move to internal (#3112)
- Remove `tracetranslator.TagHTTPStatusCode`, use `conventions.AttributeHTTPStatusCode` (#3111)
- Remove OpenCensus status constants and transformation (#3110)
- Remove `tracetranslator.AttributeArrayToSlice`, not used in core or contrib (#3109)
- Remove `internaldata.MetricsData`, same APIs as for traces (#3156)
- Rename `config.IDFromString` to `NewIDFromString`, remove `MustIDFromString` (#3177)
- Move consumerfanout package to internal (#3207)
- Canonicalize enum names in pdata. Fix usage of uppercase names (#3208)

### 💡 Enhancements 💡

- Use `config.ComponentID` for obsreport receiver/scraper (#3098)
- Add initial implementation of the consumerhelper (#3146)
- Add Collector version to Prometheus Remote Write Exporter user-agent header (#3094)
- Refactor processorhelper to use consumerhelper, split by signal type (#3180)
- Use consumerhelper for exporterhelper, add WithCapabilities (#3186)
- Set capabilities for all core exporters, remove unnecessary funcs (#3190)
- Add an internal sharedcomponent to be shared by receivers with shared resources (#3198)
- Allow users to configure the Prometheus remote write queue (#3046)
- Mark internaldata traces translation as deprecated for external usage (#3176)

### 🧰 Bug fixes 🧰

- Fix Prometheus receiver metric start time and reset determination logic. (#3047)
  - The receiver will no longer drop the first sample for `counter`, `summary`, and `histogram` metrics.
- The Prometheus remote write exporter will no longer force `counter` metrics to have a `_total` suffix. (#2993)
- Remove locking from jaeger receiver start and stop processes (#3070)
- Fix batch processor metrics reorder, improve performance (#3034)
- Fix batch processor traces reorder, improve performance (#3107)
- Fix batch processor logs reorder, improve performance (#3125)
- Avoid one unnecessary allocation in grpc OTLP exporter (#3122)
- `batch` processor: Validate that batch config max size is greater than send size (#3126)
- Add capabilities to consumer, remove from processor (#2770)
- Remove internal protos usage in Prometheusremotewrite exporter (#3184)
- `prometheus` receiver: Honor Prometheus external labels (#3127)
- Validate that remote write queue settings are not negative (#3213)

## v0.26.0 Beta

### 🛑 Breaking changes 🛑

- Change `With*Unmarshallers` signatures in Kafka exporter/receiver (#2973)
- Rename `marshall` to `marshal` in all the occurrences (#2977)
- Remove `componenterror.ErrAlreadyStarted` and `componenterror.ErrAlreadyStopped`, components should not protect against this, Service will start/stop once.
- Rename `ApplicationStartInfo` to `BuildInfo`
- Rename `ApplicationStartInfo.ExeName` to `BuildInfo.Command`
- Rename `ApplicationStartInfo.LongName` to `BuildInfo.Description`

### 🚩 Deprecations 🚩

- Add AppendEmpty and deprecate Append for slices (#2970)

### 💡 Enhancements 💡

- `kafka` exporter: Add logs support (#2943)
- Update mdatagen to create factories of init instead of new (#2978)
- `zipkin` receiver: Reduce the judgment of zipkin v1 version (#2990)
- Custom authenticator logic to accept a `component.Host` which will extract the authenticator to use based on a new authenticator name property (#2767)
- `prometheusremotewrite` exporter: Add `resource_to_telemetry_conversion` config option (#3031)
- `logging` exporter: Extract OTLP text logging (#3082)
- Format timestamps as strings instead of int in otlptext output (#3088)
- Add darwin arm64 build (#3090)

### 🧰 Bug fixes 🧰

- Fix Jaeger receiver to honor TLS Settings (#2866)
- `zipkin` translator: Handle missing starttime case for zipkin json v2 format spans (#2506)
- `prometheus` exporter: Fix OTEL resource label drops (#2899)
- `prometheusremotewrite` exporter:
  - Enable the queue internally (#2974)
  - Don't drop instance and job labels (#2979)
- `jaeger` receiver: Wait for server goroutines exit on shutdown (#2985)
- `logging` exporter: Ignore invalid handle on close (#2994)
- Fix service zpages (#2996)
- `batch` processor: Fix to avoid reordering and send max size (#3029)

## v0.25.0 Beta

### 🛑 Breaking changes 🛑

- Rename ForEach (in pdata) with Range to be consistent with sync.Map (#2931)
- Rename `componenthelper.Start` to `componenthelper.StartFunc` (#2880)
- Rename `componenthelper.Stop` to `componenthelper.StopFunc` (#2880)
- Remove `exporterheleper.WithCustomUnmarshaler`, `processorheleper.WithCustomUnmarshaler`, `receiverheleper.WithCustomUnmarshaler`, `extensionheleper.WithCustomUnmarshaler`, implement `config.CustomUnmarshaler` interface instead (#2867)
- Remove `component.CustomUnmarshaler` implement `config.CustomUnmarshaler` interface instead (#2867)
- Remove `testutil.HostPortFromAddr`, users can write their own parsing helper (#2919)
- Remove `configparser.DecodeTypeAndName`, use `config.IDFromString` (#2869)
- Remove `config.NewViper`, users should use `config.NewParser` (#2917)
- Remove `testutil.WaitFor`, use `testify.Eventually` helper if needed (#2920)
- Remove testutil.WaitForPort, users can use testify.Eventually (#2926)
- Rename `processorhelper.NewTraceProcessor` to `processorhelper.NewTracesProcessor` (#2935)
- Rename `exporterhelper.NewTraceExporter` to `exporterhelper.NewTracesExporter` (#2937)
- Remove InitEmptyWithCapacity, add EnsureCapacity and Clear (#2845)
- Rename traces methods/objects to include Traces in Kafka receiver (#2966)

### 💡 Enhancements 💡

- Add `validatable` interface with `Validate()` to all `config.<component>` (#2898)
  - add the empty `Validate()` implementation for all component configs
- **Experimental**: Add a config source manager that wraps the interaction with config sources (#2857, #2903, #2948)
- `kafka` exporter: Key jaeger messages on traceid (#2855)
- `scraperhelper`: Don't try to count metrics if scraper returns an error (#2902)
- Extract ConfigFactory in a ParserProvider interface (#2868)
- `prometheus` exporter: Allows Summary metrics to be exported to Prometheus (#2900)
- `prometheus` receiver: Optimize `dpgSignature` function (#2945)
- `kafka` receiver: Add logs support (#2944)

### 🧰 Bug fixes 🧰

- `prometheus` receiver:
  - Treat Summary and Histogram metrics without "\_sum" counter as valid metric (#2812)
  - Add `job` and `instance` as well-known labels (#2897)
- `prometheusremotewrite` exporter:
  - Sort Sample by Timestamp to avoid out of order errors (#2941)
  - Remove incompatible queued retry (#2951)
- `kafka` receiver: Fix data race with batchprocessor (#2957)
- `jaeger` receiver: Jaeger agent should not report ErrServerClosed (#2965)

## v0.24.0 Beta

### 🛑 Breaking changes 🛑

- Remove legacy internal metrics for memorylimiter processor, `spans_dropped` and `trace_batches_dropped` (#2841)
  - For `spans_dropped` use `processor/refused_spans` with `processor=memorylimiter`
- Rename pdata._.[Start|End]Time to pdata._.[Start|End]Timestamp (#2847)
- Rename pdata.DoubleExemplar to pdata.Exemplar (#2804)
- Rename pdata.DoubleHistogram to pdata.Histogram (#2797)
- Rename pdata.DoubleSummary to pdata.Summary (#2774)
- Refactor `consumererror` package (#2768)
  - Remove `PartialError` type in favor of signal-specific types
  - Rename `CombineErrors()` to `Combine()`
- Refactor `componenthelper` package (#2778)
  - Remove `ComponentSettings` and `DefaultComponentSettings()`
  - Rename `NewComponent()` to `New()`
- obsReport.NewExporter accepts a settings struct (#2668)
- Remove ErrorWaitingHost from `componenttest` (#2582)
- Move `config.Load` to `configparser.Load` (#2796)
- Remove `configtest.NewViperFromYamlFile()`, use `config.Parser.NewParserFromFile()` (#2806)
- Remove `config.ViperSubExact()`, use `config.Parser.Sub()` (#2806)
- Update LoadReceiver signature to remove unused params (#2823)
- Move `configerror.ErrDataTypeIsNotSupported` to `componenterror.ErrDataTypeIsNotSupported` (#2886)
- Rename`CreateTraceExporter` type to `CreateTracesExporter` in `exporterhelper` (#2779)
- Move `fluentbit` extension to contrib (#2795)
- Move `configmodels` to `config` (#2808)
- Move `fluentforward` receiver to contrib (#2723)

### 🚩 Deprecations 🚩

- Deprecate `consumetest.New[${SIGNAL}]Nop` in favor of `consumetest.NewNop` (#2878)
- Deprecate `consumetest.New[${SIGNAL}]Err` in favor of `consumetest.NewErr` (#2878)

### 💡 Enhancements 💡

- `batch` processor: - Support max batch size for logs (#2736)
- Use `Endpoint` for health check extension (#2782)
- Use `confignet.TCPAddr` for `pprof` and `zpages` extensions (#2829)
- Add watcher to values retrieved via config sources (#2803)
- Updates for cloud semantic conventions (#2809)
  - `cloud.infrastructure_service` -> `cloud.platform`
  - `cloud.zone` -> `cloud.availability_zone`
- Add systemd environment file for deb/rpm packages (#2822)
- Add validate interface in `configmodels` to force each component do configuration validation (#2802, #2856)
- Add `aws.ecs.task.revision` to semantic conventions list (#2816)
- Set unprivileged user to container image (#2838)
- Add New funcs for extension, exporter, processor config settings (#2872)
- Report metric about current size of the exporter retry queue (#2858)
- Allow adding new signals in `ProcessorFactory` by forcing everyone to embed `BaseProcessorFactory` (#2885)

### 🧰 Bug fixes 🧰

- `pdata.TracesFromOtlpProtoBytes`: Fixes to handle backwards compatibility changes in proto (#2798)
- `jaeger` receiver: Escape user input used in output (#2815)
- `prometheus` exporter: Ensure same time is used for updated time (#2745)
- `prometheusremotewrite` exporter: Close HTTP response body (#2875)

## v0.23.0 Beta

### 🛑 Breaking changes 🛑

- Move fanout consumers to fanoutconsumer package (#2615)
- Rename ExporterObsReport to Exporter (#2658)
- Rename ProcessorObsReport to Processor (#2657)
- Remove ValidateConfig and add Validate on the Config struct (#2665)
- Rename pdata Size to OtlpProtoSize (#2726)
- Rename [Traces|Metrics|Logs]Consumer to [Traces|Metrics|Logs] (#2761)
- Remove public access for `componenttest.Example*` components:
  - Users of these structs for testing configs should use the newly added `componenttest.Nop*` (update all components name in the config `example*` -> `nop` and use `componenttest.NopComponents()`).
  - Users of these structs for sink like behavior should use `consumertest.*Sink`.

### 💡 Enhancements 💡

- `hostmetrics` receiver: List labels along with respective metrics in metadata (#2662)
- `exporter` helper: Remove obsreport.ExporterContext, always add exporter name as a tag to the metrics (#2682)
- `jaeger` exporter: Change to not use internal data (#2698)
- `kafka` receiver: Change to not use internal data (#2697)
- `zipkin` receiver: Change to not use internal data (#2699)
- `kafka` exporter: Change to not use internal data (#2696)
- Ensure that extensions can be created and started multiple times (#2679)
- Use otlp request in logs wrapper, hide members in the wrapper (#2692)
- Add MetricsWrapper to dissallow access to internal representation (#2693)
- Add TracesWrapper to dissallow access to internal representation (#2721)
- Allow multiple OTLP receivers to be created (#2743)

### 🧰 Bug fixes 🧰

- `prometheus` exporter: Fix to work with standard labels that follow the naming convention of using periods instead of underscores (#2707)
- Propagate name and transport for `prometheus` receiver and exporter (#2680)
- `zipkin` receiver: Ensure shutdown correctness (#2765)

## v0.22.0 Beta

### 🛑 Breaking changes 🛑

- Rename ServiceExtension to just Extension (#2581)
- Remove `consumerdata.TraceData` (#2551)
- Move `consumerdata.MetricsData` to `internaldata.MetricsData` (#2512)
- Remove custom OpenCensus sematic conventions that have equivalent in otel (#2552)
- Move ScrapeErrors and PartialScrapeError to `scrapererror` (#2580)
- Remove support for deprecated unmarshaler `CustomUnmarshaler`, only `Unmarshal` is supported (#2591)
- Remove deprecated componenterror.CombineErrors (#2598)
- Rename `pdata.TimestampUnixNanos` to `pdata.Timestamp` (#2549)

### 💡 Enhancements 💡

- `prometheus` exporter: Re-implement on top of `github.com/prometheus/client_golang/prometheus` and add `metric_expiration` option
- `logging` exporter: Add support for AttributeMap (#2609)
- Add semantic conventions for instrumentation library (#2602)

### 🧰 Bug fixes 🧰

- `otlp` receiver: Fix `Shutdown()` bug (#2564)
- `batch` processor: Fix Shutdown behavior (#2537)
- `logging` exporter: Fix handling the loop for empty attributes (#2610)
- `prometheusremotewrite` exporter: Fix counter name check (#2613)

## v0.21.0 Beta

### 🛑 Breaking changes 🛑

- Remove deprecated function `IsValid` from trace/span ID (#2522)
- Remove accessors for deprecated status code (#2521)

### 💡 Enhancements 💡

- `otlphttp` exporter: Add `compression` option for gzip encoding of outgoing http requests (#2502)
- Add `ScrapeErrors` struct to `consumererror` to simplify errors usage (#2414)
- Add `cors_allowed_headers` option to `confighttp` (#2454)
- Add SASL/SCRAM authentication mechanism on `kafka` receiver and exporter (#2503)

### 🧰 Bug fixes 🧰

- `otlp` receiver: Sets the correct deprecated status code before sending data to the pipeline (#2521)
- Fix `IsPermanent` to account for wrapped errors (#2455)
- `otlp` exporter: Preserve original error messages (#2459)

## v0.20.0 Beta

### 🛑 Breaking changes 🛑

- Rename `samplingprocessor/probabilisticsamplerprocessor` to `probabilisticsamplerprocessor` (#2392)

### 💡 Enhancements 💡

- `hostmetrics` receiver: Refactor to use metrics metadata utilities (#2405, #2406, #2421)
- Add k8s.node semantic conventions (#2425)

## v0.19.0 Beta

### 🛑 Breaking changes 🛑

- Remove deprecated `queued_retry` processor
- Remove deprecated configs from `resource` processor: `type` (set "opencensus.type" key in "attributes.upsert" map instead) and `labels` (use "attributes.upsert" instead).

### 💡 Enhancements 💡

- `hostmetrics` receiver: Refactor load metrics to use generated metrics (#2375)
- Add uptime to the servicez debug page (#2385)
- Add new semantic conventions for AWS (#2365)

### 🧰 Bug fixes 🧰

- `jaeger` exporter: Improve connection state logging (#2239)
- `pdatagen`: Fix slice of values generated code (#2403)
- `filterset` processor: Avoid returning always nil error in strict filterset (#2399)

## v0.18.0 Beta

### 🛑 Breaking changes 🛑

- Rename host metrics according to metrics spec and rename `swap` scraper to `paging` (#2311)

### 💡 Enhancements 💡

- Add check for `NO_WINDOWS_SERVICE` environment variable to force interactive mode on Windows (#2272)
- `hostmetrics` receiver: Add `disk/weighted_io_time` metric (Linux only) (#2312)
- `opencensus` exporter: Add queue-retry (#2307)
- `filter` processor: Filter metrics using resource attributes (#2251)

### 🧰 Bug fixes 🧰

- `fluentforward` receiver: Fix string conversions (#2314)
- Fix zipkinv2 translation error tag handling (#2253)

## v0.17.0 Beta

### 💡 Enhancements 💡

- Default config environment variable expansion (#2231)
- `prometheusremotewrite` exporter: Add batched exports (#2249)
- `memorylimiter` processor: Introduce soft and hard limits (#2250)

### 🧰 Bug fixes 🧰

- Fix nits in pdata usage (#2235)
- Convert status to not be a pointer in the Span (#2242)
- Report the error from `pprof.StartCPUProfile` (#2263)
- Rename `service.Application.SignalTestComplete` to `Shutdown` (#2277)

## v0.16.0 Beta

### 🛑 Breaking changes 🛑

- Rename Push functions to be consistent across signals in `exporterhelper` (#2203)

### 💡 Enhancements 💡

- Change default OTLP/gRPC port number to 4317, also continue receiving on legacy port
  55680 during transition period (#2104).
- `kafka` exporter: Add support for exporting metrics as otlp Protobuf. (#1966)
- Move scraper helpers to its own `scraperhelper` package (#2185)
- Add `componenthelper` package to help build components (#2186)
- Remove usage of custom init/stop in `scraper` and use start/shutdown from `component` (#2193)
- Add more trace annotations, so zpages are more useful to determine failures (#2206)
- Add support to skip TLS verification (#2202)
- Expose non-nullable metric types (#2208)
- Expose non-nullable elements from slices of pointers (#2200)

### 🧰 Bug fixes 🧰

- Change InstrumentationLibrary to be non-nullable (#2196)
- Add support for slices to non-pointers, use non-nullable AnyValue (#2192)
- Fix `--set` flag to work with `{}` in configs (#2162)

## v0.15.0 Beta

### 🛑 Breaking changes 🛑

- Remove legacy metrics, they were marked as legacy for ~12 months #2105

### 💡 Enhancements 💡

- Implement conversion between OpenCensus and OpenTelemetry Summary Metric (#2048)
- Add ability to generate non nullable messages (#2005)
- Implement Summary Metric in Prometheus RemoteWrite Exporter (#2083)
- Add `resource_to_telemetry_conversion` to exporter helper expose exporter settings (#2060)
- Add `CustomRoundTripper` function to httpclientconfig (#2085)
- Allow for more logging options to be passed to `service` (#2132)
- Add config parameters for `jaeger` receiver (#2068)
- Map unset status code for `jaegar` translator as per spec (#2134)
- Add more trace annotations to the queue-retry logic (#2136)
- Add config settings for component telemetry (#2148)
- Use net.SplitHostPort for IPv6 support in `prometheus` receiver (#2154)
- Add --log-format command line option (default to "console") #2177.

### 🧰 Bug fixes 🧰

- `logging` exporter: Add Logging for Summary Datapoint (#2084)
- `hostmetrics` receiver: use correct TCP state labels on Unix systems (#2087)
- Fix otlp_log receiver wrong use of trace measurement (#2117)
- Fix "process/memory/rss" metric units (#2112)
- Fix "process/cpu_seconds" metrics (#2113)
- Add check for nil logger in exporterhelper functions (#2141)
- `prometheus` receiver:
  - Upgrade Prometheus version to fix race condition (#2121)
  - Fix the scraper/discover manager coordination (#2089)
  - Fix panic when adjusting buckets (#2168)

## v0.14.0 Beta

### 🚀 New components 🚀

- `otlphttp` exporter which implements OTLP over HTTP protocol.

### 🛑 Breaking changes 🛑

- Rename consumer.TraceConsumer to consumer.TracesConsumer #1974
- Rename component.TraceReceiver to component.TracesReceiver #1975
- Rename component.TraceProcessor to component.TracesProcessor #1976
- Rename component.TraceExporter to component.TracesExporter #1975
- Move `tailsampling` processor to contrib (#2012)
- Remove NewAttributeValueSlice (#2028) and mark NewAttributeValue as deprecated (#2022)
- Remove pdata.StringValue (#2021)
- Remove pdata.InitFromAttributeMap, use CopyTo if needed (#2042)
- Remove SetMapVal and SetArrayVal for pdata.AttributeValue (#2039)

### 🚩 Deprecations 🚩

- Deprecate NopExporter, add NopConsumer (#1972)
- Deprecate SinkExporter, add SinkConsumer (#1973)

### 💡 Enhancements 💡

- `zipkin` exporter: Add queue retry to zipkin (#1971)
- `prometheus` exporter: Add `send_timestamps` option (#1951)
- `filter` processor: Add `expr` pdata.Metric filtering support (#1940, #1996)
- `attribute` processor: Add log support (#1934)
- `logging` exporter: Add index for histogram buckets count (#2009)
- `otlphttp` exporter: Add correct handling of server error responses (#2016)
- `prometheusremotewrite` exporter:
  - Add user agent header to outgoing http request (#2000)
  - Convert histograms to cumulative (#2049)
  - Return permanent errors (#2053)
  - Add external labels (#2044)
- `hostmetrics` receiver: Use scraper controller (#1949)
- Change Span/Trace ID to be byte array (#2001)
- Add `simple` metrics helper to facilitate building pdata.Metrics in receivers (#1540)
- Improve diagnostic logging for exporters (#2020)
- Add obsreport to receiverhelper scrapers (#1961)
- Update OTLP to 0.6.0 and use the new Span Status code (#2031)
- Add support of partial requests for logs and metrics to the exporterhelper (#2059)

### 🧰 Bug fixes 🧰

- `logging` exporter: Added array serialization (#1994)
- `zipkin` receiver: Allow receiver to parse string tags (#1893)
- `batch` processor: Fix shutdown race (#1967)
- Guard for nil data points (#2055)

## v0.13.0 Beta

### 🛑 Breaking changes 🛑

- Host metric `system.disk.time` renamed to `system.disk.operation_time` (#1887)
- Use consumer for sender interface, remove unnecessary receiver address from Runner (#1941)
- Enable sending queue by default in all exporters configured to use it (#1924)
- Removed `groupbytraceprocessor` (#1891)
- Remove ability to configure collection interval per scraper (#1947)

### 💡 Enhancements 💡

- Host Metrics receiver now reports both `system.disk.io_time` and `system.disk.operation_time` (#1887)
- Match spans against the instrumentation library and resource attributes (#928)
- Add `receiverhelper` for creating flexible "scraper" metrics receiver (#1886, #1890, #1945, #1946)
- Migrate `tailsampling` processor to new OTLP-based internal data model and add Composite Sampler (#1894)
- Metadata Generator: Change Metrics fields to implement an interface with new methods (#1912)
- Add unmarshalling for `pdata.Traces` (#1948)
- Add debug-level message on error for `jaeger` exporter (#1964)

### 🧰 Bug fixes 🧰

- Fix bug where the service does not correctly start/stop the log exporters (#1943)
- Fix Queued Retry Unusable without Batch Processor (#1813) - (#1930)
- `prometheus` receiver: Log error message when `process_start_time_seconds` gauge is missing (#1921)
- Fix trace jaeger conversion to internal traces zero time bug (#1957)
- Fix panic in otlp traces to zipkin (#1963)
- Fix OTLP/HTTP receiver's path to be /v1/traces (#1979)

## v0.12.0 Beta

### 🚀 New components 🚀

- `configauth` package with the auth settings that can be used by receivers (#1807, #1808, #1809, #1810)
- `perfcounters` package that uses perflib for host metrics receiver (#1835, #1836, #1868, #1869, #1870)

### 💡 Enhancements 💡

- Remove `queued_retry` and enable `otlp` metrics receiver in default config (#1823, #1838)
- Add `limit_percentage` and `spike_limit_percentage` options to `memorylimiter` processor (#1622)
- `hostmetrics` receiver:
  - Collect additional labels from partitions in the filesystems scraper (#1858)
  - Add filters for mount point and filesystem type (#1866)
- Add cloud.provider semantic conventions (#1865)
- `attribute` processor: Add log support (#1783)
- Introduce SpanID data type, not yet used in Protobuf messages ($1854, #1855)
- Enable `otlp` trace by default in the released docker image (#1883)
- `tailsampling` processor: Combine batches of spans into a single batch (#1864)
- `filter` processor: Update to use pdata (#1885)
- Allow MSI upgrades (#1914)

### 🚩 Deprecations 🚩

- Deprecate OpenCensus-based internal data structures (#1843)

### 🧰 Bug fixes 🧰

- `prometheus` receiver: Print a more informative message about 'up' metric value (#1826)
- Use custom data type and custom JSON serialization for traceid (#1840)
- Skip creation of redundant nil resource in translation from OC if there are no combined metrics (#1803)
- `tailsampling` processor: Only send to next consumer once (#1735)
- Report Windows pagefile usage in bytes (#1837)
- Fix issue where Prometheus SD config cannot be parsed (#1877)

## v0.11.0 Beta

### 🛑 Breaking changes 🛑

- Rename service.Start() to Run() since it's a blocking call
- Fix slice Append to accept by value the element in pdata
- Change CreateTraceProcessor and CreateMetricsProcessor to use the same parameter order as receivers/logs processor and exporters.
- Prevent accidental use of LogsToOtlp and LogsFromOtlp and the OTLP data structs (#1703)
- Remove SetType from configmodels, ensure all registered factories set the type in config (#1798)
- Move process telemetry to service/internal (#1794)

### 💡 Enhancements 💡

- Add map and array attribute value type support (#1656)
- Add authentication support to kafka (#1632)
- Implement InstrumentationLibrary translation to jaeger (#1645)
- Add public functions to export pdata to ExportXServicesRequest Protobuf bytes (#1741)
- Expose telemetry level in the configtelemetry (#1796)
- Add configauth package (#1807)
- Add config to docker image (#1792)

### 🧰 Bug fixes 🧰

- Use zap int argument for int values instead of conversion (#1779)
- Add support for gzip encoded payload in OTLP/HTTP receiver (#1581)
- Return proto status for OTLP receiver when failed (#1788)

## v0.10.0 Beta

### 🛑 Breaking changes 🛑

- **Update OTLP to v0.5.0, incompatible metrics protocol.**
- Remove support for propagating summary metrics in OtelCollector.
  - This is a temporary change, and will affect mostly OpenCensus users who use metrics.

### 💡 Enhancements 💡

- Support zipkin proto in `kafka` receiver (#1646)
- Prometheus Remote Write Exporter supporting Cortex (#1577, #1643)
- Add deployment environment semantic convention (#1722)
- Add logs support to `batch` and `resource` processors (#1723, #1729)

### 🧰 Bug fixes 🧰

- Identify config error when expected map is other value type (#1641)
- Fix Kafka receiver closing ready channel multiple times (#1696)
- Fix a panic issue while processing Zipkin spans with an empty service name (#1742)
- Zipkin Receiver: Always set the endtime (#1750)

## v0.9.0 Beta

### 🛑 Breaking changes 🛑

- **Remove old base factories**:
  - `ReceiverFactoryBase` (#1583)
  - `ProcessorFactoryBase` (#1596)
  - `ExporterFactoryBase` (#1630)
- Remove logs factories and merge with normal factories (#1569)
- Remove `reconnection_delay` from OpenCensus exporter (#1516)
- Remove `ConsumerOld` interfaces (#1631)

### 🚀 New components 🚀

- `prometheusremotewrite` exporter: Send metrics data in Prometheus TimeSeries format to Cortex or any Prometheus (#1544)
- `kafka` receiver: Receive traces from Kafka (#1410)

### 💡 Enhancements 💡

- `kafka` exporter: Enable queueing, retry, timeout (#1455)
- Add `Headers` field in HTTPClientSettings (#1552)
- Change OpenCensus receiver (#1556) and exporter (#1571) to the new interfaces
- Add semantic attribute for `telemetry.auto.version` (#1578)
- Add uptime and RSS memory self-observability metrics (#1549)
- Support conversion for OpenCensus `SameProcessAsParentSpan` (#1629)
- Access application version in components (#1559)
- Make Kafka payload encoding configurable (#1584)

### 🧰 Bug fixes 🧰

- Stop further processing if `filterprocessor` filters all data (#1500)
- `processscraper`: Use same scrape time for all data points coming from same process (#1539)
- Ensure that time conversion for 0 returns nil timestamps or Time where IsZero returns true (#1550)
- Fix multiple exporters panic (#1563)
- Allow `attribute` processor for external use (#1574)
- Do not duplicate filesystem metrics for devices with many mount points (#1617)

## v0.8.0 Beta

### 🚀 New components 🚀

- `groupbytrace` processor that waits for a trace to be completed (#1362)

### 💡 Enhancements 💡

- Migrate `zipkin` receiver/exporter to the new interfaces (#1484)
- Migrate `prometheus` receiver/exporter to the new interfaces (#1477, #1515)
- Add new FactoryUnmarshaler support to all components, deprecate old way (#1468)
- Update `fileexporter` to write data in OTLP (#1488)
- Add extension factory helper (#1485)
- Host scrapers: Use same scrape time for all data points coming from same source (#1473)
- Make logs SeverityNumber publicly available (#1496)
- Add recently included conventions for k8s and container resources (#1519)
- Add new config StartTimeMetricRegex to `prometheus` receiver (#1511)
- Convert Zipkin receiver and exporter to use OTLP (#1446)

### 🧰 Bug fixes 🧰

- Infer OpenCensus resource type based on OpenTelemetry's semantic conventions (#1462)
- Fix log adapter in `prometheus` receiver (#1493)
- Avoid frequent errors for process telemetry on Windows (#1487)

## v0.7.0 Beta

### 🚀 New components 🚀

- Receivers
  - `fluentfoward` runs a TCP server that accepts events via the [Fluent Forward protocol](https://github.com/fluent/fluentd/wiki/Forward-Protocol-Specification-v1) (#1173)
- Exporters
  - `kafka` exports traces to Kafka (#1439)
- Extensions
  - **Experimental** `fluentbit` facilitates running a FluentBit subprocess of the collector (#1381)

### 💡 Enhancements 💡

- Updated `golang/protobuf` from v1.3.5 to v1.4.2 (#1308)
- Updated `opencensus-proto` from v0.2.1 to v0.3.0 (#1308)
- Added round_robin `balancer_name` as an option to gRPC client settings (#1353)
- `hostmetrics` receiver
  - Switch to using perf counters to get disk io metrics on Windows (#1340)
  - Add device filter for file system (#1379) and disk (#1378) scrapers
  - Record process physical & virtual memory stats separately (#1403)
  - Scrape system.disk.time on Windows (#1408)
  - Add disk.pending_operations metric (#1428)
  - Add network interface label to network metrics (#1377)
- Add `exporterhelper` (#1351) and `processorhelper` (#1359) factories
- Update OTLP to latest version (#1384)
- Disable timeout, retry on failure and sending queue for `logging` exporter (#1400)
- Add support for retry and sending queue for `jaeger` exporter (#1401)
- Add batch size bytes metric to `batch` processor (#1270)
- `otlp` receiver: Add Log Support (#1444)
- Allow to configure read/write buffer sizes for http Client (#1447)
- Update DB conventions to latest and add exception conventions (#1452)

### 🧰 Bug fixes 🧰

- Fix `resource` processor for old metrics (#1412)
- `jaeger` receiver: Do not try to stop if failed to start. Collector service will do that (#1434)

## v0.6.0 Beta

### 🛑 Breaking changes 🛑

- Renamed the metrics generated by `hostmetrics` receiver to match the (currently still pending) OpenTelemetry system metric conventions (#1261) (#1269)
- Removed `vmmetrics` receiver (#1282)
- Removed `cpu` scraper `report_per_cpu` config option (#1326)

### 💡 Enhancements 💡

- Added disk merged (#1267) and process count (#1268) metrics to `hostmetrics`
- Log metric data points in `logging` exporter (#1258)
- Changed the `batch` processor to not ignore the errors returned by the exporters (#1259)
- Build and publish MSI (#1153) and DEB/RPM packages (#1278, #1335)
- Added batch size metric to `batch` processor (#1241)
- Added log support for `memorylimiter` processor (#1291) and `logging` exporter (#1298)
- Always add tags for `observability`, other metrics may use them (#1312)
- Added metrics support (#1313) and allow partial retries in `queued_retry` processor (#1297)
- Update `resource` processor: introduce `attributes` config parameter to specify actions on attributes similar to `attributes` processor, old config interface is deprecated (#1315)
- Update memory state labels for non-Linux OSs (#1325)
- Ensure tcp connection value is provided for all states, even when count is 0 (#1329)
- Set `batch` processor channel size to num cpus (#1330)
- Add `send_batch_max_size` config parameter to `batch` processor enforcing hard limit on batch size (#1310)
- Add support for including a per-RPC authentication to gRPC settings (#1250)

### 🧰 Bug fixes 🧰

- Fixed OTLP waitForReady, not set from config (#1254)
- Fixed all translation diffs between OTLP and Jaeger (#1222)
- Disabled `process` scraper for any non Linux/Windows OS (#1328)

## v0.5.0 Beta

### 🛑 Breaking changes 🛑

- **Update OTLP to v0.4.0 (#1142)**: Collector will be incompatible with any other sender or receiver of OTLP protocol
  of different versions
- Make "--new-metrics" command line flag the default (#1148)
- Change `endpoint` to `url` in Zipkin exporter config (#1186)
- Change `tls_credentials` to `tls_settings` in Jaegar receiver config (#1233)
- OTLP receiver config change for `protocols` to support mTLS (#1223)
- Remove `export_resource_labels` flag from Zipkin exporter (#1163)

### 🚀 New components 🚀

- Receivers
  - Added process scraper to the `hostmetrics` receiver (#1047)

### 💡 Enhancements 💡

- otlpexporter: send configured headers in request (#1130)
- Enable Collector to be run as a Windows service (#1120)
- Add config for HttpServer (#1196)
- Allow cors in HTTPServerSettings (#1211)
- Add a generic grpc server settings config, cleanup client config (#1183)
- Rely on gRPC to batch and loadbalance between connections instead of custom logic (#1212)
- Allow to tune the read/write buffers for gRPC clients (#1213)
- Allow to tune the read/write buffers for gRPC server (#1218)

### 🧰 Bug fixes 🧰

- Handle overlapping metrics from different jobs in prometheus exporter (#1096)
- Fix handling of SpanKind INTERNAL in OTLP OC translation (#1143)
- Unify zipkin v1 and v2 annotation/tag parsing logic (#1002)
- mTLS: Add support to configure client CA and enforce ClientAuth (#1185)
- Fixed untyped Prometheus receiver bug (#1194)
- Do not embed ProtocolServerSettings in gRPC (#1210)
- Add Context to the missing CreateMetricsReceiver method (#1216)

## v0.4.0 Beta

Released 2020-06-16

### 🛑 Breaking changes 🛑

- `isEnabled` configuration option removed (#909)
- `thrift_tchannel` protocol moved from `jaeger` receiver to `jaeger_legacy` in contrib (#636)

### ⚠️ Major changes ⚠️

- Switch from `localhost` to `0.0.0.0` by default for all receivers (#1006)
- Internal API Changes (only impacts contributors)
  - Add context to `Start` and `Stop` methods in the component (#790)
  - Rename `AttributeValue` and `AttributeMap` method names (#781)
    (other breaking changes in the internal trace data types)
  - Change entire repo to use the new vanityurl go.opentelemetry.io/collector (#977)

### 🚀 New components 🚀

- Receivers
  - `hostmetrics` receiver with CPU (#862), disk (#921), load (#974), filesystem (#926), memory (#911), network (#930), and virtual memory (#989) support
- Processors
  - `batch` for batching received metrics (#1060)
  - `filter` for filtering (dropping) received metrics (#1001)

### 💡 Enhancements 💡

- `otlp` receiver implement HTTP X-Protobuf (#1021)
- Exporters: Support mTLS in gRPC exporters (#927)
- Extensions: Add `zpages` for service (servicez, pipelinez, extensions) (#894)

### 🧰 Bug fixes 🧰

- Add missing logging for metrics at `debug` level (#1108)
- Fix setting internal status code in `jaeger` receivers (#1105)
- `zipkin` export fails on span without timestamp when used with `queued_retry` (#1068)
- Fix `zipkin` receiver status code conversion (#996)
- Remove extra send/receive annotations with using `zipkin` v1 (#960)
- Fix resource attribute mutation bug when exporting in `jaeger` proto (#907)
- Fix metric/spans count, add tests for nil entries in the slices (#787)

### 🧩 Components 🧩

#### Traces

| Receivers  |   Processors   | Exporters  |
|:----------:|:--------------:|:----------:|
|   Jaeger   |   Attributes   |    File    |
| OpenCensus |     Batch      |   Jaeger   |
|    OTLP    | Memory Limiter |  Logging   |
|   Zipkin   |  Queued Retry  | OpenCensus |
|            |    Resource    |    OTLP    |
|            |    Sampling    |   Zipkin   |
|            |      Span      |            |

#### Metrics

|  Receivers  |   Processors   | Exporters  |
|:-----------:|:--------------:|:----------:|
| HostMetrics |     Batch      |    File    |
| OpenCensus  |     Filter     |  Logging   |
|    OTLP     | Memory Limiter | OpenCensus |
| Prometheus  |                |    OTLP    |
| VM Metrics  |                | Prometheus |

#### Extensions

- Health Check
- Performance Profiler
- zPages

## v0.3.0 Beta

Released 2020-03-30

### Breaking changes

- Make prometheus receiver config loading strict. #697
  Prometheus receiver will now fail fast if the config contains unused keys in it.

### Changes and fixes

- Enable best effort serve by default of Prometheus Exporter (https://github.com/orijtech/prometheus-go-metrics-exporter/pull/6)
- Fix null pointer exception in the logging exporter #743
- Remove unnecessary condition to have at least one processor #744

### Components

| Receivers / Exporters |   Processors   |      Extensions      |
|:---------------------:|:--------------:|:--------------------:|
|        Jaeger         |   Attributes   |     Health Check     |
|      OpenCensus       |     Batch      | Performance Profiler |
|     OpenTelemetry     | Memory Limiter |        zPages        |
|        Zipkin         |  Queued Retry  |                      |
|                       |    Resource    |                      |
|                       |    Sampling    |                      |
|                       |      Span      |                      |

## v0.2.8 Alpha

Alpha v0.2.8 of OpenTelemetry Collector

- Implemented OTLP receiver and exporter.
- Added ability to pass config to the service programmatically (useful for custom builds).
- Improved own metrics / observability.
- Refactored component and factory interface definitions (breaking change #683)

## v0.2.7 Alpha

Alpha v0.2.7 of OpenTelemetry Collector

- Improved error handling on shutdown
- Partial implementation of new metrics (new obsreport package)
- Include resource labels for Zipkin exporter
- New `HASH` action to attribute processor

## v0.2.6 Alpha

Alpha v0.2.6 of OpenTelemetry Collector.

- Update metrics prefix to `otelcol` and expose command line argument to modify the prefix value.
- Extend Span processor to have include/exclude span logic.
- Batch dropped span now emits zero when no spans are dropped.

## v0.2.5 Alpha

Alpha v0.2.5 of OpenTelemetry Collector.

- Regexp-based filtering of spans based on service names.
- Ability to choose strict or regexp matching for include/exclude filters.

## v0.2.4 Alpha

Alpha v0.2.4 of OpenTelemetry Collector.

- Regexp-based filtering of span names.
- Ability to extract attributes from span names and rename span.
- File exporter for debugging.
- Span processor is now enabled by default.

## v0.2.3 Alpha

Alpha v0.2.3 of OpenTelemetry Collector.

Changes:
21a70d6 Add a memory limiter processor (#498)
9778b16 Refactor Jaeger Receiver config (#490)
ec4ad0c Remove workers from OpenCensus receiver implementation (#497)
4e01fa3 Update k8s config to use opentelemetry docker image and configuration (#459)

## v0.2.2 Alpha

Alpha v0.2.2 of OpenTelemetry Collector.

Main changes visible to users since previous release:

- Improved Testbed and added more E2E tests.
- Made component interfaces more uniform (this is a breaking change).

Note: v0.2.1 never existed and is skipped since it was tainted in some dependencies.

## v0.2.0 Alpha

Alpha v0.2 of OpenTelemetry Collector.

Docker image: omnition/opentelemetry-collector:v0.2.0 (we are working on getting this under an OpenTelemetry org)

Main changes visible to users since previous release:

- Rename from `service` to `collector`, the binary is now named `otelcol`

- Configuration reorganized and using strict mode

- Concurrency issues for pipelines transforming data addressed

Commits:

```terminal
0e505d5 Refactor config: pipelines now under service (#376)
402b80c Add Capabilities to Processor and use for Fanout cloning decision (#374)
b27d824 Use strict mode to read config (#375)
d769eb5 Fix concurrency handling when data is fanned out (#367)
dc6b290 Rename all github paths from opentelemtry-service to opentelemetry-collector (#371)
d038801 Rename otelsvc to otelcol (#365)
c264e0e Add Include/Exclude logic for Attributes Processor (#363)
8ce427a Pin a commit for Prometheus dependency in go.mod (#364)
2393774 Bump Jaeger version to 1.14.0 (latest) (#349)
63362d5 Update testbed modules (#360)
c0e2a27 Change dashes to underscores to separate words in config files (#357)
7609eaa Rename OpenTelemetry Service to Collector in docs and comments (#354)
bc5b299 Add common gRPC configuration settings (#340)
b38505c Remove network access popups on macos (#348)
f7727d1 Fixed loop variable pointer bug in jaeger translator (#341)
958beed Ensure that ConsumeMetricsData() is not passed empty metrics in the Prometheus receiver (#345)
0be295f Change log statement in Prometheus receiver from info to debug. (#344)
d205393 Add Owais to codeowners (#339)
8fa6afe Translate OC resource labels to Jaeger process tags (#325)
```

## v0.0.2 Alpha

Alpha release of OpenTelemetry Service.

Docker image: omnition/opentelemetry-service:v0.0.2 (we are working on getting this under an OpenTelemetry org)

Main changes visible to users since previous release:

```terminal
8fa6afe Translate OC resource labels to Jaeger process tags (#325)
047b0f3 Allow environment variables in config (#334)
96c24a3 Add exclude/include spans option to attributes processor (#311)
4db0414 Allow metric processors to be specified in pipelines (#332)
c277569 Add observability instrumentation for Prometheus receiver (#327)
f47aa79 Add common configuration for receiver tls (#288)
a493765 Refactor extensions to new config format (#310)
41a7afa Add Span Processor logic
97a71b3 Use full name for the metrics and spans created for observability (#316)
fed4ed2 Add support to record metrics for metricsexporter (#315)
5edca32 Add include_filter configuration to prometheus receiver (#298)
0068d0a Passthrough CORS allowed origins (#260)
```

## v0.0.1 Alpha

This is the first alpha release of OpenTelemetry Service.

Docker image: omnition/opentelemetry-service:v0.0.1

[v0.3.0]: https://github.com/open-telemetry/opentelemetry-collector/compare/v0.2.10...v0.3.0
[v0.2.10]: https://github.com/open-telemetry/opentelemetry-collector/compare/v0.2.8...v0.2.10
[v0.2.8]: https://github.com/open-telemetry/opentelemetry-collector/compare/v0.2.7...v0.2.8
[v0.2.7]: https://github.com/open-telemetry/opentelemetry-collector/compare/v0.2.6...v0.2.7
[v0.2.6]: https://github.com/open-telemetry/opentelemetry-collector/compare/v0.2.5...v0.2.6
[v0.2.5]: https://github.com/open-telemetry/opentelemetry-collector/compare/v0.2.4...v0.2.5
[v0.2.4]: https://github.com/open-telemetry/opentelemetry-collector/compare/v0.2.3...v0.2.4
[v0.2.3]: https://github.com/open-telemetry/opentelemetry-collector/compare/v0.2.2...v0.2.3
[v0.2.2]: https://github.com/open-telemetry/opentelemetry-collector/compare/v0.2.0...v0.2.2
[v0.2.0]: https://github.com/open-telemetry/opentelemetry-collector/compare/v0.0.2...v0.2.0
[v0.0.2]: https://github.com/open-telemetry/opentelemetry-collector/compare/v0.0.1...v0.0.2
[v0.0.1]: https://github.com/open-telemetry/opentelemetry-collector/tree/v0.0.1<|MERGE_RESOLUTION|>--- conflicted
+++ resolved
@@ -56,11 +56,8 @@
 - `receiver/otlp`: Make logs related to gRCPC and HTTP server startup clearer (#6174)
 - Add prometheus metric prefix to Collector's own telemetry when using OpenTelemetry for internal telemetry (#6223)
 - `exporter/logging`: Apply consistent rendering of map values (#6244)
-<<<<<<< HEAD
+- Add support in the confmap.Resolver to expand embedded config URIs inside configuration. (#6276)
 - Instrument `obsreport.Receiver` metrics with otel-go (#6222)
-=======
-- Add support in the confmap.Resolver to expand embedded config URIs inside configuration. (#6276)
->>>>>>> b15179e4
 
 ### 🧰 Bug fixes 🧰
 
