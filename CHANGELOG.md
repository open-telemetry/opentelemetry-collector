--- conflicted
+++ resolved
@@ -2,13 +2,10 @@
 
 ## Unreleased
 
-<<<<<<< HEAD
 ## 💡 Enhancements 💡
 
 - `kafka` exporter: Add support for exporting metrics as otlp Protobuf. #1966
-=======
 ## v0.15.0 Beta
->>>>>>> 29859f20
 
 ## 🛑 Breaking changes 🛑
 
