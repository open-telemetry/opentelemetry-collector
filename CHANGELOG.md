--- conflicted
+++ resolved
@@ -31,12 +31,9 @@
 - `configauth`: add helpers to create new server authenticators. (#4558)
 - Refactor `configgrpc` for compression methods (#4624)
 - Add an option to allow `config.Map` conversion in the `service.ConfigProvider` (#4634)
-<<<<<<< HEAD
-- `confighttp` and `configgrpc`: New config option `include_metadata` to persist request metadata/headers in `client.Info.Metadata` (#4547)
-=======
 - Added support to expose gRPC framework's logs as part of collector logs (#4501)
 - Builder: Enable unmarshal exact to help finding hard to find typos #4644
->>>>>>> 9658dd55
+- `confighttp` and `configgrpc`: New config option `include_metadata` to persist request metadata/headers in `client.Info.Metadata` (#4547)
 
 ## 🧰 Bug fixes 🧰
 
