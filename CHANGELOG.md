# Changelog

## Unreleased

### 🛑 Breaking changes 🛑

- Remove deprecated funcs in configtelemetry (#4808)
- Deprecate `service/defaultcomponents` go package (#4622)

### 💡 Enhancements 💡

- Reject invalid queue size exporterhelper (#4799)
- Transform configmapprovider.Retrieved interface to a struct (#4789)
<<<<<<< HEAD
- Add validation to check at least one endpoint is specified in otlphttpexporter's configuration (#4860)
=======
- Added feature gate summary to zpages extension (#4834)
>>>>>>> 83990986

### 🚩 Deprecations 🚩

- Deprecate `pdata.NumberDataPoint.Type()` and `pdata.Exemplar.Type()` in favor of `NumberDataPoint.ValueType()` and
  `Exemplar.ValueType()` (#4850)

## v0.44.0 Beta

### 🛑 Breaking changes 🛑

- Deprecate `service.NewConfigProvider`, and a new version `service.MustNewConfigProvider` (#4734).
- Updated to OTLP 0.12.0. Deprecated traces and metrics messages that existed
  in 0.11.0 are no longer converted to the messages and fields that replaced the deprecated ones.
  Received deprecated messages and fields will be now ignored. In OTLP/JSON in the
  instrumentationLibraryLogs object the "logs" field is now named "logRecords" (#4724)
- `otlphttp` and `otlp` exporters enable gzip compression by default (#4632)

### 💡 Enhancements 💡

- Invalid requests now return an appropriate unsupported (`405`) or method not allowed (`415`) response (#4735)
- `client.Info`: Add Host property for Metadata (#4736)
- Add support for reloading TLS certificates (#4737)

## v0.43.1 Beta

### 🧰 Bug fixes 🧰

- ExpandStringValues function support to map[string]interface{} (#4748) 

## v0.43.0 Beta

### 🛑 Breaking changes 🛑

- Change configmapprovider.Provider to accept a location for retrieve (#4657)
- Change Properties Provider to be a Converter (#4666)
- Define a type `WatcherFunc` for onChange func instead of func pointer (#4656)
- Remove deprecated `configtest.LoadConfig` and `configtest.LoadConfigAndValidate` (#4659)
- Move service.ConfigMapConverterFunc to config.MapConverterFunc (#4673)
  - Add context to config.MapConverterFunc (#4678)
- Builder: the skip compilation should only be supplied as a CLI flag. Previously, it was possible to specify that in the YAML file, contrary to the original intention (#4645)
- Builder: Remove deprecated config option module::core (#4693)
- Remove deprecate flags --metrics-level and --metrics-addr (#4695)
  - Usages of `--metrics-level={VALUE}` can be replaced by `--set=service.telemetry.metrics.level={VALUE}`;
  - Usages of `--metrics-addr={VALUE}` can be replaced by `--set=service.telemetry.metrics.address={VALUE}`;
- Updated confighttp `ToClient` to support passing telemetry settings for instrumenting otlphttp exporter(#4449)
- Deprecate `configtelemetry.Level.Set()` (#4700)
- Remove support to some arches and platforms from `ocb` (opentelemetry-collector-builder) (#4710)
- Remove deprecated legacy path ("v1/trace") support for otlp http receiver (#4720)
- Change the `service.NewDefaultConfigProvider` to accept a slice of location strings (#4727).

### 🧰 Bug fixes 🧰

- Ensure Windows path (e.g: C:) is recognized as a file path (#4726)
- Fix structured logging issue for windows service (#4686)

### 💡 Enhancements 💡

- Expose experimental API `configmapprovider.NewExpandConverter()` (#4672)
- `service.NewConfigProvider`: copy slice argument, disallow changes from caller to the input slice (#4729)
- `confighttp` and `configgrpc`: New config option `include_metadata` to persist request metadata/headers in `client.Info.Metadata` (experimental) (#4547)
- Remove expand cases that cannot happen with config.Map (#4649)
- Add `max_request_body_size` to confighttp.HTTPServerSettings (#4677)
- Move `compression.go` into `confighttp.go` to internalize functions in `compression.go` file. (#4651)
  - create `configcompression` package to manage compression methods in `confighttp` and `configgrpc`
- Add support for cgroupv2 memory limit (#4654)
- Enable end users to provide multiple files for config location (#4727)

## v0.42.0 Beta

### 🛑 Breaking changes 🛑

- Remove `configmapprovider.NewInMemory()` (#4507)
- Disallow direct implementation of `configmapprovider.Retrieved` (#4577)
- `configauth`: remove interceptor functions from the ServerAuthenticator interface (#4583)
- Replace ConfigMapProvider and ConfigUnmarshaler in collector settings by one simpler ConfigProvider (#4590)
- Remove deprecated consumererror.Combine (#4597)
- Remove `configmapprovider.NewDefault`, `configmapprovider.NewExpand`, `configmapprovider.NewMerge` (#4600)
  - The merge functionality is now embedded into `service.NewConfigProvider` (#4637).
- Move `configtest.LoadConfig` and `configtest.LoadConfigAndValidate` to `servicetest` (#4606)
- Builder: Remove deprecated `include-core` flag (#4616)
- Collector telemetry level must now be accessed through an atomic function. (#4549)

### 💡 Enhancements 💡

- `confighttp`: add client-side compression support. (#4441)
  - Each exporter should remove `compression` field if they have and should use `confighttp.HTTPClientSettings`
- Allow more zap logger configs: `disable_caller`, `disable_stacktrace`, `output_paths`, `error_output_paths`, `initial_fields` (#1048)
- Allow the custom zap logger encoding (#4532)
- Collector self-metrics may now be configured through the configuration file. (#4069)
  - CLI flags for configuring self-metrics are deprecated and will be removed
    in a future release.
  - `service.telemetry.metrics.level` and `service.telemetry.metrics.address`
    should be used to configure collector self-metrics.
- `configauth`: add helpers to create new server authenticators. (#4558)
- Refactor `configgrpc` for compression methods (#4624)
- Add an option to allow `config.Map` conversion in the `service.ConfigProvider` (#4634)
- Added support to expose gRPC framework's logs as part of collector logs (#4501)
- Builder: Enable unmarshal exact to help finding hard to find typos #4644

### 🧰 Bug fixes 🧰

- Fix merge config map provider to close the watchers (#4570)
- Fix expand map provider to call close on the base provider (#4571)
- Fix correct the value of `otelcol_exporter_send_failed_requests` (#4629)
- `otlp` receiver: Fix legacy port cfg value override and HTTP server starting bug (#4631)

## v0.41.0 Beta

### 🛑 Breaking changes 🛑

- Remove reference to `defaultcomponents` in core and deprecate `include_core` flag (#4087)
- Remove `config.NewConfigMapFrom[File|Buffer]`, add testonly version (#4502)
- `configtls`: TLS 1.2 is the new default mininum version (#4503)
- `confighttp`: `ToServer` now accepts a `component.Host`, in line with gRPC's counterpart (#4514)
- CORS configuration for OTLP/HTTP receivers has been moved into a `cors:` block, instead of individual `cors_allowed_origins` and `cors_allowed_headers` settings (#4492)

### 💡 Enhancements 💡

- OTLP/HTTP receivers now support setting the `Access-Control-Max-Age` header for CORS caching. (#4492)
- `client.Info` pre-populated for all receivers using common helpers like `confighttp` and `configgrpc` (#4423)

### 🧰 Bug fixes 🧰

- Fix handling of corrupted records by persistent buffer (experimental) (#4475)

### 💡 Enhancements 💡

- Extending the contribution guide to help clarify what is acceptable defaults and recommendations.

## v0.40.0 Beta

### 🛑 Breaking changes 🛑

- Package `client` refactored (#4416) and auth data included in it (#4422). Final PR to be merged in the next release (#4423)
- Remove `pdata.AttributeMap.InitFromMap` (#4429)
- Updated configgrpc `ToDialOptions` to support passing providers to instrumentation library (#4451)
- Make state information propagation non-blocking on the collector (#4460)

### 💡 Enhancements 💡

- Add semconv 1.7.0 and 1.8.0 (#4452)
- Added `feature-gates` CLI flag for controlling feature gate state. (#4368)
- Add a default user-agent header to the OTLP/gRPC and OTLP/HTTP exporters containing collector build information (#3970)

## v0.39.0 Beta

### 🛑 Breaking changes 🛑

- Remove deprecated config (already no-op) `ballast_size_mib` in memorylimiterprocessor (#4365)
- Remove `config.Receivers`, `config.Exporters`, `config.Processors`, and `config.Extensions`. Use map directly (#4344)
- Remove `component.BaseProcessorFactory`, use `processorhelper.NewFactory` instead (#4175)
- Force usage of `exporterhelper.NewFactory` to implement `component.ExporterFactory` (#4338)
- Force usage of `receiverhelper.NewFactory` to implement `component.ReceiverFactory` (#4338)
- Force usage of `extensionhelper.NewFactory` to implement `component.ExtensionFactory` (#4338)
- Move `service/parserprovider` package to `config/configmapprovider` (#4206)
  - Rename `MapProvider` interface to `Provider`
  - Remove `MapProvider` from helper names
- Renamed slice-valued `pdata` types and functions for consistency. (#4325)
  - Rename `pdata.AnyValueArray` to `pdata.AttributeValueSlice`
  - Rename `ArrayVal()` to `SliceVal()`
  - Rename `SetArrayVal()` to `SetSliceVal()`
- Remove `config.Pipeline.Name` (#4326)
- Rename `config.Mapprovider` as `configmapprovider.Provider` (#4337)
- Move `config.WatchableRetrieved` and `config.Retrieved` interfaces to `config/configmapprovider` package (#4337)
- Remove `config.Pipeline.InputDataType` (#4343)
- otlpexporter: Do not retry on PermissionDenied and Unauthenticated (#4349)
- Enable configuring collector metrics through service config file. (#4069)
  - New `service::telemetry::metrics` structure added to configuration
  - Existing metrics configuration CLI flags are deprecated and to be
    removed in the future.
  - `--metrics-prefix` is no longer operative; the prefix is determined by
    the value of `service.buildInfo.Command`.
  - `--add-instance-id` is no longer operative; an instance ID will always be added.
- Remove deprecated funcs `consumererror.As[Traces|Metrics|Logs]` (#4364)
- Remove support to expand env variables in default configs (#4366)

### 💡 Enhancements 💡

- Supports more compression methods(`snappy` and `zstd`) for configgrpc, in addition to current `gzip` (#4088)
- Moved the OpenTelemetry Collector Builder to core (#4307)

### 🧰 Bug fixes 🧰

- Fix AggregationTemporality and IsMonotonic when metric descriptors are split in the batch processor (#4389)

## v0.38.0 Beta

### 🛑 Breaking changes 🛑

- Removed `configauth.HTTPClientAuthenticator` and `configauth.GRPCClientAuthenticator` in favor of `configauth.ClientAuthenticator`. (#4255)
- Rename `parserprovider.MapProvider` as `config.MapProvider`. (#4178)
- Rename `parserprovider.Watchable` as `config.WatchableMapProvider`. (#4178)
- Remove deprecated no-op flags to setup Collector's logging "--log-level", "--log-profile", "--log-format". (#4213)
- Move `cmd/pdatagen` as internal package `model/internal/cmd/pdatagen`. (#4243)
- Use directly the ComponentID in configauth. (#4238)
- Refactor configauth, getters use the map instead of iteration. (#4234)
- Change scraperhelper to follow the recommended append model for pdata. (#4202)

### 💡 Enhancements 💡

- Update proto to 0.11.0. (#4209)
- Change pdata to use the newly added [Traces|Metrics|Logs]Data. (#4214)
- Add ExponentialHistogram field to pdata. (#4219)
- Make sure otlphttp exporter tests include TraceID and SpanID. (#4268)
- Use multimod tool in release process. (#4229)
- Change queue metrics to use opencensus metrics instead of stats, close to otel-go. (#4220)
- Make receiver data delivery guarantees explicit (#4262)
- Simplify unmarshal logic by adding more supported hooks. (#4237)
- Add unmarshaler for otlpgrpc.[*]Request and otlpgrp.[*]Response (#4215)

## v0.37.0 Beta

### 🛑 Breaking changes 🛑

- Move `configcheck.ValidateConfigFromFactories` as internal function in service package (#3876)
- Rename `configparser.Parser` as `config.Map` (#4075)
- Rename `component.DefaultBuildInfo()` to `component.NewDefaultBuildInfo()` (#4129)
- Rename `consumererror.Permanent` to `consumererror.NewPermanent` (#4118)
- Rename `config.NewID` to `config.NewComponentID` and `config.NewIDFromString` to `config.NewComponentIDFromString` (#4137)
- Rename `config.NewIDWithName` to `config.NewComponentIDWithName` (#4151)
- Move `extension/storage` to `extension/experimental/storage` (#4082)
- Rename `obsreporttest.SetupRecordedMetricsTest()` to `obsreporttest.SetupTelemetry()` and `obsreporttest.TestTelemetrySettings` to `obsreporttest.TestTelemetry` (#4157)

### 💡 Enhancements 💡

- Add Gen dependabot into CI (#4083)
- Update OTLP to v0.10.0 (#4045).
- Add Flags field to NumberDataPoint, HistogramDataPoint, SummaryDataPoint (#4081).
- Add feature gate library (#4108)
- Add version to the internal telemetry metrics (#4140)

### 🧰 Bug fixes 🧰

- Fix panic when not using `service.NewCommand` (#4139)

## v0.36.0 Beta

### 🛑 Breaking changes 🛑

- Remove deprecated pdata.AttributeMapToMap (#3994)
- Move ValidateConfig from configcheck to configtest (#3956)
- Remove `mem-ballast-size-mib`, already deprecated and no-op (#4005)
- Remove `semconv.AttributeMessageType` (#4020)
- Remove `semconv.AttributeHTTPStatusText` (#4015)
- Remove squash on `configtls.TLSClientSetting` and move TLS client configs under `tls` (#4063)
- Rename TLS server config `*configtls.TLSServerSetting` from `tls_settings` to `tls` (#4063)
- Split `service.Collector` from the `cobra.Command` (#4074)
- Rename `memorylimiter` to `memorylimiterprocessor` (#4064)

### 💡 Enhancements 💡

- Create new semconv package for v1.6.1 (#3948)
- Add AttributeValueBytes support to AsString (#4002)
- Add AttributeValueTypeBytes support to AttributeMap.AsRaw (#4003)
- Add MeterProvider to TelemetrySettings (#4031)
- Add configuration to setup collector logs via config file. (#4009)

## v0.35.0 Beta

### 🛑 Breaking changes 🛑

- Remove the legacy gRPC port(`55680`) support in OTLP receiver (#3966)
- Rename configparser.Parser to configparser.ConfigMap (#3964)
- Remove obsreport.ScraperContext, embed into StartMetricsOp (#3969)
- Remove dependency on deprecated go.opentelemetry.io/otel/oteltest (#3979)
- Remove deprecated pdata.AttributeValueToString (#3953)
- Remove deprecated pdata.TimestampFromTime. Closes: #3925 (#3935)

### 💡 Enhancements 💡

- Add TelemetryCreateSettings (#3984)
- Only initialize collector telemetry once (#3918)
- Add trace context info to LogRecord log (#3959)
- Add new view for AWS ECS health check extension. (#3776)

## v0.34.0 Beta

### 🛑 Breaking changes 🛑

- Artifacts are no longer published in this repository, check [here](https://github.com/open-telemetry/opentelemetry-collector-releases) (#3941)
- Remove deprecated `tracetranslator.AttributeValueToString` and `tracetranslator.AttributeMapToMap` (#3873)
- Change semantic conventions for status (code, msg) as per specifications (#3872)
- Add `pdata.NewTimestampFromTime`, deprecate `pdata.TimestampFromTime` (#3868)
- Add `pdata.NewAttributeMapFromMap`, deprecate `pdata.AttributeMap.InitFromMap` (#3936)
- Move `fileexporter` to contrib (#3474)
- Move `jaegerexporter` to contrib (#3474)
- Move `kafkaexporter` to contrib (#3474)
- Move `opencensusexporter` to contrib (#3474)
- Move `prometheusexporter` to contrib (#3474)
- Move `prometheusremotewriteexporter` to contrib (#3474)
- Move `zipkinexporter` to contrib (#3474)
- Move `attributeprocessor` to contrib (#3474)
- Move `filterprocessor` to contrib (#3474)
- Move `probabilisticsamplerprocessor` to contrib (#3474)
- Move `resourceprocessor` to contrib (#3474)
- Move `spanprocessor` to contrib (#3474)
- Move `hostmetricsreceiver` to contrib (#3474)
- Move `jaegerreceiver` to contrib (#3474)
- Move `kafkareceiver` to contrib (#3474)
- Move `opencensusreceiver` to contrib (#3474)
- Move `prometheusreceiver` to contrib (#3474)
- Move `zipkinreceiver` to contrib (#3474)
- Move `bearertokenauthextension` to contrib (#3474)
- Move `healthcheckextension` to contrib (#3474)
- Move `oidcauthextension` to contrib (#3474)
- Move `pprofextension` to contrib (#3474)
- Move `translator/internaldata` to contrib (#3474)
- Move `translator/trace/jaeger` to contrib (#3474)
- Move `translator/trace/zipkin` to contrib (#3474)
- Move `testbed` to contrib (#3474)
- Move `exporter/exporterhelper/resource_to_telemetry` to contrib (#3474)
- Move `processor/processorhelper/attraction` to contrib (#3474)
- Move `translator/conventions` to `model/semconv` (#3901)

## v0.33.0 Beta

### 🛑 Breaking changes 🛑

- Rename `configloader` interface to `configunmarshaler` (#3774)
- Remove `LabelsMap` from all the metrics points (#3706)
- Update generated K8S attribute labels to fix capitalization (#3823)

### 💡 Enhancements 💡

- Collector has now full support for metrics proto v0.9.0.

## v0.32.0 Beta

This release is marked as "bad" since the metrics pipelines will produce bad data.

- See https://github.com/open-telemetry/opentelemetry-collector/issues/3824

### 🛑 Breaking changes 🛑

- Rename `CustomUnmarshable` interface to `Unmarshallable` (#3774)

### 💡 Enhancements 💡

- Change default OTLP/HTTP port number from 55681 to 4318 (#3743)
- Update OTLP proto to v0.9.0 (#3740)
  - Remove `SetValue`/`Value` func for `NumberDataPoint`/`Exemplar` (#3730)
  - Remove `IntGauge`/`IntSum`from pdata (#3731)
  - Remove `IntDataPoint` from pdata (#3735)
  - Add support for `Bytes` attribute type (#3756)
  - Add `SchemaUrl` field (#3759)
  - Add `Attributes` to `NumberDataPoint`, `HistogramDataPoint`, `SummaryDataPoint` (#3761)
- `conventions` translator: Replace with conventions generated from spec v1.5.0 (#3494)
- `prometheus` receiver: Add `ToMetricPdata` method (#3695)
- Make configsource `Watchable` an optional interface (#3792)
- `obsreport` exporter: Change to accept `ExporterCreateSettings` (#3789)

### 🧰 Bug fixes 🧰

- `configgrpc`: Use chained interceptors in the gRPC server (#3744)
- `prometheus` receiver: Use actual interval startTimeMs for cumulative types (#3694)
- `jaeger` translator: Fix bug that could generate empty proto spans (#3808)

## v0.31.0 Beta

### 🛑 Breaking changes 🛑

- Remove Resize() from pdata slice APIs (#3675)
- Remove the ballast allocation when `mem-ballast-size-mib` is set in command line (#3626)
  - Use [`ballast extension`](./extension/ballastextension/README.md) to set memory ballast instead.
- Rename `DoubleDataPoint` to `NumberDataPoint` (#3633)
- Remove `IntHistogram` (#3676)

### 💡 Enhancements 💡

- Update to OTLP 0.8.0:
  - Translate `IntHistogram` to `Histogram` in `otlp_wrappers` (#3676)
  - Translate `IntGauge` to `Gauge` in `otlp_wrappers` (#3619)
  - Translate `IntSum` to `Sum` in `otlp_wrappers` (#3621)
  - Update `NumberDataPoint` to support `DoubleVal` and `IntVal` (#3689)
  - Update `Exemplar` to use `oneOfPrimitiveValue` (#3699)
  - Remove `IntExemplar` and `IntExemplarSlice` from `pdata` (#3705)
  - Mark `IntGauge`/`IntSum`/`IntDataPoint` as deprecated (#3707)
  - Remove `IntGauge`/`IntSum` from `batchprocessor` (#3718)
  - `prometheusremotewrite` exporter: Convert to new Number metrics (#3714)
  - `prometheus` receiver: Convert to new Number metrics (#3716)
  - `prometheus` exporter: Convert to new Number metrics (#3709)
  - `hostmetrics` receiver: Convert to new Number metrics (#3710)
  - `opencensus`: Convert to new Number metrics (#3708)
  - `scraperhelper` receiver: Convert to new Number metrics (#3717)
  - `testbed`: Convert to new Number metrics (#3719)
  - `expoerterhelper`: Convert `resourcetolabel` to new Number metrics (#3723)
- `configauth`: Prepare auth API to return a context (#3618)
- `pdata`:
  - Implement `Equal()` for map-valued `AttributeValues` (#3612)
  - Add `[Type]Slice.Sort(func)` to sort slices (#3671)
- `memorylimiter`:
  - Add validation on ballast size between `memorylimiter` and `ballastextension` (#3532)
  - Access Ballast extension via `Host.GetExtensions` (#3634)
- `prometheusremotewrite` exporter: Add a WAL implementation without wiring up (#3597)
- `prometheus` receiver: Add `metricGroup.toDistributionPoint` pdata conversion (#3667)
- Use `ComponentID` as identifier instead of config (#3696)
- `zpages`: Move config validation from factory to `Validate` (#3697)
- Enable `tracez` z-pages from otel-go, disable opencensus (#3698)
- Convert temporality and monotonicity for deprecated sums (#3729)

### 🧰 Bug fixes 🧰

- `otlpexporter`: Allow endpoint to be configured with a scheme of `http` or `https` (#3575)
- Handle errors when reloading the collector service (#3615)
- Do not report fatal error when `cmux.ErrServerClosed` (#3703)
- Fix bool attribute equality in `pdata` (#3688)

## v0.30.0 Beta

### 🛑 Breaking changes 🛑

- Rename `pdata.DoubleSum` to `pdata.Sum` (#3583)
- Rename `pdata.DoubleGauge` to `pdata.Gauge` (#3599)
- Migrated `pdata` to a dedicated package (#3483)
- Change Marshaler/Unmarshaler to be consistent with other interfaces (#3502)
- Remove consumer/simple package (#3438)
- Remove unnecessary interfaces from pdata (#3506)
- zipkinv1 implement directly Unmarshaler interface (#3504)
- zipkinv2 implement directly Marshaler/Unmarshaler interface (#3505)
- Change exporterhelper to accept ExporterCreateSettings instead of just logger (#3569)
- Deprecate Resize() from pdata slice APIs (#3573)
- Use Func pattern in processorhelper, consistent with others (#3570)

### 💡 Enhancements 💡

- Update OTLP to v0.8.0 (#3572)
- Migrate from OpenCensus to OpenTelemetry for internal tracing (#3567)
- Move internal/pdatagrpc to model/otlpgrpc (#3507)
- Move internal/otlp to model/otlp (#3508)
- Create http Server via Config, enable cors and decompression (#3513)
- Allow users to set min and max TLS versions (#3591)
- Support setting ballast size in percentage of total Mem in ballast extension (#3456)
- Publish go.opentelemetry.io/collector/model as a separate module (#3530)
- Pass a TracerProvider via construct settings to all the components (#3592)
- Make graceful shutdown optional (#3577)

### 🧰 Bug fixes 🧰

- `scraperhelper`: Include the scraper name in log messages (#3487)
- `scraperhelper`: fix case when returned pdata is empty (#3520)
- Record the correct number of points not metrics in Kafka receiver (#3553)
- Validate the Prometheus configuration (#3589)

## v0.29.0 Beta

### 🛑 Breaking changes 🛑

- Rename `service.Application` to `service.Collector` (#3268)
- Provide case sensitivity in config yaml mappings by using Koanf instead of Viper (#3337)
- Move zipkin constants to an internal package (#3431)
- Disallow renaming metrics using metric relabel configs (#3410)
- Move cgroup and iruntime utils from memory_limiter to internal folder (#3448)
- Move model pdata interfaces to pdata, expose them publicly (#3455)

### 💡 Enhancements 💡

- Change obsreport helpers for scraper to use the same pattern as Processor/Exporter (#3327)
- Convert `otlptext` to implement Marshaler interfaces (#3366)
- Add encoder/decoder and marshaler/unmarshaler for OTLP protobuf (#3401)
- Use the new marshaler/unmarshaler in `kafka` exporter (#3403)
- Convert `zipkinv2` to to/from translator interfaces (#3409)
- `zipkinv1`: Move to translator and encoders interfaces (#3419)
- Use the new marshaler/unmarshaler in `kafka` receiver #3402
- Change `oltp` receiver to use the new unmarshaler, avoid grpc-gateway dependency (#3406)
- Use the new Marshaler in the `otlphttp` exporter (#3433)
- Add grpc response struct for all signals instead of returning interface in `otlp` receiver/exporter (#3437)
- `zipkinv2`: Add encoders, decoders, marshalers (#3426)
- `scrapererror` receiver: Return concrete error type (#3360)
- `kafka` receiver: Add metrics support (#3452)
- `prometheus` receiver:
  - Add store to track stale metrics (#3414)
  - Add `up` and `scrape_xxxx` internal metrics (#3116)

### 🧰 Bug fixes 🧰

- `prometheus` receiver:
  - Reject datapoints with duplicate label keys (#3408)
  - Scrapers are not stopped when receiver is shutdown (#3450)
- `prometheusremotewrite` exporter: Adjust default retry settings (#3416)
- `hostmetrics` receiver: Fix missing startTimestamp for `processes` scraper (#3461)

## v0.28.0 Beta

### 🛑 Breaking changes 🛑

- Remove unused logstest package (#3222)
- Introduce `AppSettings` instead of `Parameters` (#3163)
- Remove unused testutil.TempSocketName (#3291)
- Move BigEndian helper functions in `tracetranslator` to an internal package.(#3298)
- Rename `configtest.LoadConfigFile` to `configtest.LoadConfigAndValidate` (#3306)
- Replace `ExtensionCreateParams` with `ExtensionCreateSettings` (#3294)
- Replace `ProcessorCreateParams` with `ProcessorCreateSettings`. (#3181)
- Replace `ExporterCreateParams` with `ExporterCreateSettings` (#3164)
- Replace `ReceiverCreateParams` with `ReceiverCreateSettings`. (#3167)
- Change `batchprocessor` logic to limit data points rather than metrics (#3141)
- Rename `PrwExporter` to `PRWExporter` and `NewPrwExporter` to `NewPRWExporter` (#3246)
- Avoid exposing OpenCensus reference in public APIs (#3253)
- Move `config.Parser` to `configparser.Parser` (#3304)
- Remove deprecated funcs inside the obsreceiver (#3314)
- Remove `obsreport.GRPCServerWithObservabilityEnabled`, enable observability in config (#3315)
- Remove `obsreport.ProcessorMetricViews`, use `BuildProcessorCustomMetricName` where needed (#3316)
- Remove "Receive" from `obsreport.Receiver` funcs (#3326)
- Remove "Export" from `obsreport.Exporter` funcs (#3333)
- Hide unnecessary public struct `obsreport.StartReceiveOptions` (#3353)
- Avoid exposing internal implementation public in OC/OTEL receivers (#3355)
- Updated configgrpc `ToDialOptions` and confighttp `ToClient` apis to take extensions configuration map (#3340)
- Remove `GenerateSequentialTraceID` and `GenerateSequentialSpanIDin` functions in testbed (#3390)
- Change "grpc" to "GRPC" in configauth function/type names (#3285)

### 💡 Enhancements 💡

- Add `doc.go` files to the consumer package and its subpackages (#3270)
- Improve documentation of consumer package and subpackages (#3269, #3361)
- Automate triggering of doc-update on release (#3234)
- Enable Dependabot for Github Actions (#3312)
- Remove the proto dependency in `goldendataset` for traces (#3322)
- Add telemetry for dropped data due to exporter sending queue overflow (#3328)
- Add initial implementation of `pdatagrcp` (#3231)
- Change receiver obsreport helpers pattern to match the Processor/Exporter (#3227)
- Add model translation and encoding interfaces (#3200)
- Add otlpjson as a serializer implementation (#3238)
- `prometheus` receiver:
  - Add `createNodeAndResourcePdata` for Prometheus->OTLP pdata (#3139)
  - Direct metricfamily Prometheus->OTLP (#3145)
- Add `componenttest.NewNop*CreateSettings` to simplify tests (#3375)
- Add support for markdown generation (#3100)
- Refactor components for the Client Authentication Extensions (#3287)

### 🧰 Bug fixes 🧰

- Use dedicated `zapcore.Core` for Windows service (#3147)
- Hook up start and shutdown functions in fileexporter (#3260)
- Fix oc to pdata translation for sum non-monotonic cumulative (#3272)
- Fix `timeseriesSignature` in prometheus receiver (#3310)

## v0.27.0 Beta

### 🛑 Breaking changes 🛑

- Change `Marshal` signatures in kafkaexporter's Marshalers to directly convert pdata to `sarama.ProducerMessage` (#3162)
- Remove `tracetranslator.DetermineValueType`, only used internally by Zipkin (#3114)
- Remove OpenCensus conventions, should not be used (#3113)
- Remove Zipkin specific translation constants, move to internal (#3112)
- Remove `tracetranslator.TagHTTPStatusCode`, use `conventions.AttributeHTTPStatusCode` (#3111)
- Remove OpenCensus status constants and transformation (#3110)
- Remove `tracetranslator.AttributeArrayToSlice`, not used in core or contrib (#3109)
- Remove `internaldata.MetricsData`, same APIs as for traces (#3156)
- Rename `config.IDFromString` to `NewIDFromString`, remove `MustIDFromString` (#3177)
- Move consumerfanout package to internal (#3207)
- Canonicalize enum names in pdata. Fix usage of uppercase names (#3208)

### 💡 Enhancements 💡

- Use `config.ComponentID` for obsreport receiver/scraper (#3098)
- Add initial implementation of the consumerhelper (#3146)
- Add Collector version to Prometheus Remote Write Exporter user-agent header (#3094)
- Refactor processorhelper to use consumerhelper, split by signal type (#3180)
- Use consumerhelper for exporterhelper, add WithCapabilities (#3186)
- Set capabilities for all core exporters, remove unnecessary funcs (#3190)
- Add an internal sharedcomponent to be shared by receivers with shared resources (#3198)
- Allow users to configure the Prometheus remote write queue (#3046)
- Mark internaldata traces translation as deprecated for external usage (#3176)

### 🧰 Bug fixes 🧰

- Fix Prometheus receiver metric start time and reset determination logic. (#3047)
  - The receiver will no longer drop the first sample for `counter`, `summary`, and `histogram` metrics.
- The Prometheus remote write exporter will no longer force `counter` metrics to have a `_total` suffix. (#2993)
- Remove locking from jaeger receiver start and stop processes (#3070)
- Fix batch processor metrics reorder, improve performance (#3034)
- Fix batch processor traces reorder, improve performance (#3107)
- Fix batch processor logs reorder, improve performance (#3125)
- Avoid one unnecessary allocation in grpc OTLP exporter (#3122)
- `batch` processor: Validate that batch config max size is greater than send size (#3126)
- Add capabilities to consumer, remove from processor (#2770)
- Remove internal protos usage in Prometheusremotewrite exporter (#3184)
- `prometheus` receiver: Honor Prometheus external labels (#3127)
- Validate that remote write queue settings are not negative (#3213)

## v0.26.0 Beta

### 🛑 Breaking changes 🛑

- Change `With*Unmarshallers` signatures in Kafka exporter/receiver (#2973)
- Rename `marshall` to `marshal` in all the occurrences (#2977)
- Remove `componenterror.ErrAlreadyStarted` and `componenterror.ErrAlreadyStopped`, components should not protect against this, Service will start/stop once.
- Rename `ApplicationStartInfo` to `BuildInfo`
- Rename `ApplicationStartInfo.ExeName` to `BuildInfo.Command`
- Rename `ApplicationStartInfo.LongName` to `BuildInfo.Description`

### 💡 Enhancements 💡

- `kafka` exporter: Add logs support (#2943)
- Add AppendEmpty and deprecate Append for slices (#2970)
- Update mdatagen to create factories of init instead of new (#2978)
- `zipkin` receiver: Reduce the judgment of zipkin v1 version (#2990)
- Custom authenticator logic to accept a `component.Host` which will extract the authenticator to use based on a new authenticator name property (#2767)
- `prometheusremotewrite` exporter: Add `resource_to_telemetry_conversion` config option (#3031)
- `logging` exporter: Extract OTLP text logging (#3082)
- Format timestamps as strings instead of int in otlptext output (#3088)
- Add darwin arm64 build (#3090)

### 🧰 Bug fixes 🧰

- Fix Jaeger receiver to honor TLS Settings (#2866)
- `zipkin` translator: Handle missing starttime case for zipkin json v2 format spans (#2506)
- `prometheus` exporter: Fix OTEL resource label drops (#2899)
- `prometheusremotewrite` exporter:
  - Enable the queue internally (#2974)
  - Don't drop instance and job labels (#2979)
- `jaeger` receiver: Wait for server goroutines exit on shutdown (#2985)
- `logging` exporter: Ignore invalid handle on close (#2994)
- Fix service zpages (#2996)
- `batch` processor: Fix to avoid reordering and send max size (#3029)

## v0.25.0 Beta

### 🛑 Breaking changes 🛑

- Rename ForEach (in pdata) with Range to be consistent with sync.Map (#2931)
- Rename `componenthelper.Start` to `componenthelper.StartFunc` (#2880)
- Rename `componenthelper.Stop` to `componenthelper.StopFunc` (#2880)
- Remove `exporterheleper.WithCustomUnmarshaler`, `processorheleper.WithCustomUnmarshaler`, `receiverheleper.WithCustomUnmarshaler`, `extensionheleper.WithCustomUnmarshaler`, implement `config.CustomUnmarshaler` interface instead (#2867)
- Remove `component.CustomUnmarshaler` implement `config.CustomUnmarshaler` interface instead (#2867)
- Remove `testutil.HostPortFromAddr`, users can write their own parsing helper (#2919)
- Remove `configparser.DecodeTypeAndName`, use `config.IDFromString` (#2869)
- Remove `config.NewViper`, users should use `config.NewParser` (#2917)
- Remove `testutil.WaitFor`, use `testify.Eventually` helper if needed (#2920)
- Remove testutil.WaitForPort, users can use testify.Eventually (#2926)
- Rename `processorhelper.NewTraceProcessor` to `processorhelper.NewTracesProcessor` (#2935)
- Rename `exporterhelper.NewTraceExporter` to `exporterhelper.NewTracesExporter` (#2937)
- Remove InitEmptyWithCapacity, add EnsureCapacity and Clear (#2845)
- Rename traces methods/objects to include Traces in Kafka receiver (#2966)

### 💡 Enhancements 💡

- Add `validatable` interface with `Validate()` to all `config.<component>` (#2898)
  - add the empty `Validate()` implementation for all component configs
- **Experimental**: Add a config source manager that wraps the interaction with config sources (#2857, #2903, #2948)
- `kafka` exporter: Key jaeger messages on traceid (#2855)
- `scraperhelper`: Don't try to count metrics if scraper returns an error (#2902)
- Extract ConfigFactory in a ParserProvider interface (#2868)
- `prometheus` exporter: Allows Summary metrics to be exported to Prometheus (#2900)
- `prometheus` receiver: Optimize `dpgSignature` function (#2945)
- `kafka` receiver: Add logs support (#2944)

### 🧰 Bug fixes 🧰

- `prometheus` receiver:
  - Treat Summary and Histogram metrics without "\_sum" counter as valid metric (#2812)
  - Add `job` and `instance` as well-known labels (#2897)
- `prometheusremotewrite` exporter:
  - Sort Sample by Timestamp to avoid out of order errors (#2941)
  - Remove incompatible queued retry (#2951)
- `kafka` receiver: Fix data race with batchprocessor (#2957)
- `jaeger` receiver: Jaeger agent should not report ErrServerClosed (#2965)

## v0.24.0 Beta

### 🛑 Breaking changes 🛑

- Remove legacy internal metrics for memorylimiter processor, `spans_dropped` and `trace_batches_dropped` (#2841)
  - For `spans_dropped` use `processor/refused_spans` with `processor=memorylimiter`
- Rename pdata._.[Start|End]Time to pdata._.[Start|End]Timestamp (#2847)
- Rename pdata.DoubleExemplar to pdata.Exemplar (#2804)
- Rename pdata.DoubleHistogram to pdata.Histogram (#2797)
- Rename pdata.DoubleSummary to pdata.Summary (#2774)
- Refactor `consumererror` package (#2768)
  - Remove `PartialError` type in favor of signal-specific types
  - Rename `CombineErrors()` to `Combine()`
- Refactor `componenthelper` package (#2778)
  - Remove `ComponentSettings` and `DefaultComponentSettings()`
  - Rename `NewComponent()` to `New()`
- obsReport.NewExporter accepts a settings struct (#2668)
- Remove ErrorWaitingHost from `componenttest` (#2582)
- Move `config.Load` to `configparser.Load` (#2796)
- Remove `configtest.NewViperFromYamlFile()`, use `config.Parser.NewParserFromFile()` (#2806)
- Remove `config.ViperSubExact()`, use `config.Parser.Sub()` (#2806)
- Update LoadReceiver signature to remove unused params (#2823)
- Move `configerror.ErrDataTypeIsNotSupported` to `componenterror.ErrDataTypeIsNotSupported` (#2886)
- Rename`CreateTraceExporter` type to `CreateTracesExporter` in `exporterhelper` (#2779)
- Move `fluentbit` extension to contrib (#2795)
- Move `configmodels` to `config` (#2808)
- Move `fluentforward` receiver to contrib (#2723)

### 💡 Enhancements 💡

- `batch` processor: - Support max batch size for logs (#2736)
- Use `Endpoint` for health check extension (#2782)
- Use `confignet.TCPAddr` for `pprof` and `zpages` extensions (#2829)
- Deprecate `consumetest.New[${SIGNAL}]Nop` in favor of `consumetest.NewNop` (#2878)
- Deprecate `consumetest.New[${SIGNAL}]Err` in favor of `consumetest.NewErr` (#2878)
- Add watcher to values retrieved via config sources (#2803)
- Updates for cloud semantic conventions (#2809)
  - `cloud.infrastructure_service` -> `cloud.platform`
  - `cloud.zone` -> `cloud.availability_zone`
- Add systemd environment file for deb/rpm packages (#2822)
- Add validate interface in `configmodels` to force each component do configuration validation (#2802, #2856)
- Add `aws.ecs.task.revision` to semantic conventions list (#2816)
- Set unprivileged user to container image (#2838)
- Add New funcs for extension, exporter, processor config settings (#2872)
- Report metric about current size of the exporter retry queue (#2858)
- Allow adding new signals in `ProcessorFactory` by forcing everyone to embed `BaseProcessorFactory` (#2885)

### 🧰 Bug fixes 🧰

- `pdata.TracesFromOtlpProtoBytes`: Fixes to handle backwards compatibility changes in proto (#2798)
- `jaeger` receiver: Escape user input used in output (#2815)
- `prometheus` exporter: Ensure same time is used for updated time (#2745)
- `prometheusremotewrite` exporter: Close HTTP response body (#2875)

## v0.23.0 Beta

### 🛑 Breaking changes 🛑

- Move fanout consumers to fanoutconsumer package (#2615)
- Rename ExporterObsReport to Exporter (#2658)
- Rename ProcessorObsReport to Processor (#2657)
- Remove ValidateConfig and add Validate on the Config struct (#2665)
- Rename pdata Size to OtlpProtoSize (#2726)
- Rename [Traces|Metrics|Logs]Consumer to [Traces|Metrics|Logs] (#2761)
- Remove public access for `componenttest.Example*` components:
  - Users of these structs for testing configs should use the newly added `componenttest.Nop*` (update all components name in the config `example*` -> `nop` and use `componenttest.NopComponents()`).
  - Users of these structs for sink like behavior should use `consumertest.*Sink`.

### 💡 Enhancements 💡

- `hostmetrics` receiver: List labels along with respective metrics in metadata (#2662)
- `exporter` helper: Remove obsreport.ExporterContext, always add exporter name as a tag to the metrics (#2682)
- `jaeger` exporter: Change to not use internal data (#2698)
- `kafka` receiver: Change to not use internal data (#2697)
- `zipkin` receiver: Change to not use internal data (#2699)
- `kafka` exporter: Change to not use internal data (#2696)
- Ensure that extensions can be created and started multiple times (#2679)
- Use otlp request in logs wrapper, hide members in the wrapper (#2692)
- Add MetricsWrapper to dissallow access to internal representation (#2693)
- Add TracesWrapper to dissallow access to internal representation (#2721)
- Allow multiple OTLP receivers to be created (#2743)

### 🧰 Bug fixes 🧰

- `prometheus` exporter: Fix to work with standard labels that follow the naming convention of using periods instead of underscores (#2707)
- Propagate name and transport for `prometheus` receiver and exporter (#2680)
- `zipkin` receiver: Ensure shutdown correctness (#2765)

## v0.22.0 Beta

### 🛑 Breaking changes 🛑

- Rename ServiceExtension to just Extension (#2581)
- Remove `consumerdata.TraceData` (#2551)
- Move `consumerdata.MetricsData` to `internaldata.MetricsData` (#2512)
- Remove custom OpenCensus sematic conventions that have equivalent in otel (#2552)
- Move ScrapeErrors and PartialScrapeError to `scrapererror` (#2580)
- Remove support for deprecated unmarshaler `CustomUnmarshaler`, only `Unmarshal` is supported (#2591)
- Remove deprecated componenterror.CombineErrors (#2598)
- Rename `pdata.TimestampUnixNanos` to `pdata.Timestamp` (#2549)

### 💡 Enhancements 💡

- `prometheus` exporter: Re-implement on top of `github.com/prometheus/client_golang/prometheus` and add `metric_expiration` option
- `logging` exporter: Add support for AttributeMap (#2609)
- Add semantic conventions for instrumentation library (#2602)

### 🧰 Bug fixes 🧰

- `otlp` receiver: Fix `Shutdown()` bug (#2564)
- `batch` processor: Fix Shutdown behavior (#2537)
- `logging` exporter: Fix handling the loop for empty attributes (#2610)
- `prometheusremotewrite` exporter: Fix counter name check (#2613)

## v0.21.0 Beta

### 🛑 Breaking changes 🛑

- Remove deprecated function `IsValid` from trace/span ID (#2522)
- Remove accessors for deprecated status code (#2521)

### 💡 Enhancements 💡

- `otlphttp` exporter: Add `compression` option for gzip encoding of outgoing http requests (#2502)
- Add `ScrapeErrors` struct to `consumererror` to simplify errors usage (#2414)
- Add `cors_allowed_headers` option to `confighttp` (#2454)
- Add SASL/SCRAM authentication mechanism on `kafka` receiver and exporter (#2503)

### 🧰 Bug fixes 🧰

- `otlp` receiver: Sets the correct deprecated status code before sending data to the pipeline (#2521)
- Fix `IsPermanent` to account for wrapped errors (#2455)
- `otlp` exporter: Preserve original error messages (#2459)

## v0.20.0 Beta

### 🛑 Breaking changes 🛑

- Rename `samplingprocessor/probabilisticsamplerprocessor` to `probabilisticsamplerprocessor` (#2392)

### 💡 Enhancements 💡

- `hostmetrics` receiver: Refactor to use metrics metadata utilities (#2405, #2406, #2421)
- Add k8s.node semantic conventions (#2425)

## v0.19.0 Beta

### 🛑 Breaking changes 🛑

- Remove deprecated `queued_retry` processor
- Remove deprecated configs from `resource` processor: `type` (set "opencensus.type" key in "attributes.upsert" map instead) and `labels` (use "attributes.upsert" instead).

### 💡 Enhancements 💡

- `hostmetrics` receiver: Refactor load metrics to use generated metrics (#2375)
- Add uptime to the servicez debug page (#2385)
- Add new semantic conventions for AWS (#2365)

### 🧰 Bug fixes 🧰

- `jaeger` exporter: Improve connection state logging (#2239)
- `pdatagen`: Fix slice of values generated code (#2403)
- `filterset` processor: Avoid returning always nil error in strict filterset (#2399)

## v0.18.0 Beta

### 🛑 Breaking changes 🛑

- Rename host metrics according to metrics spec and rename `swap` scraper to `paging` (#2311)

### 💡 Enhancements 💡

- Add check for `NO_WINDOWS_SERVICE` environment variable to force interactive mode on Windows (#2272)
- `hostmetrics` receiver: Add `disk/weighted_io_time` metric (Linux only) (#2312)
- `opencensus` exporter: Add queue-retry (#2307)
- `filter` processor: Filter metrics using resource attributes (#2251)

### 🧰 Bug fixes 🧰

- `fluentforward` receiver: Fix string conversions (#2314)
- Fix zipkinv2 translation error tag handling (#2253)

## v0.17.0 Beta

### 💡 Enhancements 💡

- Default config environment variable expansion (#2231)
- `prometheusremotewrite` exporter: Add batched exports (#2249)
- `memorylimiter` processor: Introduce soft and hard limits (#2250)

### 🧰 Bug fixes 🧰

- Fix nits in pdata usage (#2235)
- Convert status to not be a pointer in the Span (#2242)
- Report the error from `pprof.StartCPUProfile` (#2263)
- Rename `service.Application.SignalTestComplete` to `Shutdown` (#2277)

## v0.16.0 Beta

### 🛑 Breaking changes 🛑

- Rename Push functions to be consistent across signals in `exporterhelper` (#2203)

### 💡 Enhancements 💡

- Change default OTLP/gRPC port number to 4317, also continue receiving on legacy port
  55680 during transition period (#2104).
- `kafka` exporter: Add support for exporting metrics as otlp Protobuf. (#1966)
- Move scraper helpers to its own `scraperhelper` package (#2185)
- Add `componenthelper` package to help build components (#2186)
- Remove usage of custom init/stop in `scraper` and use start/shutdown from `component` (#2193)
- Add more trace annotations, so zpages are more useful to determine failures (#2206)
- Add support to skip TLS verification (#2202)
- Expose non-nullable metric types (#2208)
- Expose non-nullable elements from slices of pointers (#2200)

### 🧰 Bug fixes 🧰

- Change InstrumentationLibrary to be non-nullable (#2196)
- Add support for slices to non-pointers, use non-nullable AnyValue (#2192)
- Fix `--set` flag to work with `{}` in configs (#2162)

## v0.15.0 Beta

### 🛑 Breaking changes 🛑

- Remove legacy metrics, they were marked as legacy for ~12 months #2105

### 💡 Enhancements 💡

- Implement conversion between OpenCensus and OpenTelemetry Summary Metric (#2048)
- Add ability to generate non nullable messages (#2005)
- Implement Summary Metric in Prometheus RemoteWrite Exporter (#2083)
- Add `resource_to_telemetry_conversion` to exporter helper expose exporter settings (#2060)
- Add `CustomRoundTripper` function to httpclientconfig (#2085)
- Allow for more logging options to be passed to `service` (#2132)
- Add config parameters for `jaeger` receiver (#2068)
- Map unset status code for `jaegar` translator as per spec (#2134)
- Add more trace annotations to the queue-retry logic (#2136)
- Add config settings for component telemetry (#2148)
- Use net.SplitHostPort for IPv6 support in `prometheus` receiver (#2154)
- Add --log-format command line option (default to "console") #2177.

### 🧰 Bug fixes 🧰

- `logging` exporter: Add Logging for Summary Datapoint (#2084)
- `hostmetrics` receiver: use correct TCP state labels on Unix systems (#2087)
- Fix otlp_log receiver wrong use of trace measurement (#2117)
- Fix "process/memory/rss" metric units (#2112)
- Fix "process/cpu_seconds" metrics (#2113)
- Add check for nil logger in exporterhelper functions (#2141)
- `prometheus` receiver:
  - Upgrade Prometheus version to fix race condition (#2121)
  - Fix the scraper/discover manager coordination (#2089)
  - Fix panic when adjusting buckets (#2168)

## v0.14.0 Beta

### 🚀 New components 🚀

- `otlphttp` exporter which implements OTLP over HTTP protocol.

### 🛑 Breaking changes 🛑

- Rename consumer.TraceConsumer to consumer.TracesConsumer #1974
- Rename component.TraceReceiver to component.TracesReceiver #1975
- Rename component.TraceProcessor to component.TracesProcessor #1976
- Rename component.TraceExporter to component.TracesExporter #1975
- Deprecate NopExporter, add NopConsumer (#1972)
- Deprecate SinkExporter, add SinkConsumer (#1973)
- Move `tailsampling` processor to contrib (#2012)
- Remove NewAttributeValueSlice (#2028) and mark NewAttributeValue as deprecated (#2022)
- Remove pdata.StringValue (#2021)
- Remove pdata.InitFromAttributeMap, use CopyTo if needed (#2042)
- Remove SetMapVal and SetArrayVal for pdata.AttributeValue (#2039)

### 💡 Enhancements 💡

- `zipkin` exporter: Add queue retry to zipkin (#1971)
- `prometheus` exporter: Add `send_timestamps` option (#1951)
- `filter` processor: Add `expr` pdata.Metric filtering support (#1940, #1996)
- `attribute` processor: Add log support (#1934)
- `logging` exporter: Add index for histogram buckets count (#2009)
- `otlphttp` exporter: Add correct handling of server error responses (#2016)
- `prometheusremotewrite` exporter:
  - Add user agent header to outgoing http request (#2000)
  - Convert histograms to cumulative (#2049)
  - Return permanent errors (#2053)
  - Add external labels (#2044)
- `hostmetrics` receiver: Use scraper controller (#1949)
- Change Span/Trace ID to be byte array (#2001)
- Add `simple` metrics helper to facilitate building pdata.Metrics in receivers (#1540)
- Improve diagnostic logging for exporters (#2020)
- Add obsreport to receiverhelper scrapers (#1961)
- Update OTLP to 0.6.0 and use the new Span Status code (#2031)
- Add support of partial requests for logs and metrics to the exporterhelper (#2059)

### 🧰 Bug fixes 🧰

- `logging` exporter: Added array serialization (#1994)
- `zipkin` receiver: Allow receiver to parse string tags (#1893)
- `batch` processor: Fix shutdown race (#1967)
- Guard for nil data points (#2055)

## v0.13.0 Beta

### 🛑 Breaking changes 🛑

- Host metric `system.disk.time` renamed to `system.disk.operation_time` (#1887)
- Use consumer for sender interface, remove unnecessary receiver address from Runner (#1941)
- Enable sending queue by default in all exporters configured to use it (#1924)
- Removed `groupbytraceprocessor` (#1891)
- Remove ability to configure collection interval per scraper (#1947)

### 💡 Enhancements 💡

- Host Metrics receiver now reports both `system.disk.io_time` and `system.disk.operation_time` (#1887)
- Match spans against the instrumentation library and resource attributes (#928)
- Add `receiverhelper` for creating flexible "scraper" metrics receiver (#1886, #1890, #1945, #1946)
- Migrate `tailsampling` processor to new OTLP-based internal data model and add Composite Sampler (#1894)
- Metadata Generator: Change Metrics fields to implement an interface with new methods (#1912)
- Add unmarshalling for `pdata.Traces` (#1948)
- Add debug-level message on error for `jaeger` exporter (#1964)

### 🧰 Bug fixes 🧰

- Fix bug where the service does not correctly start/stop the log exporters (#1943)
- Fix Queued Retry Unusable without Batch Processor (#1813) - (#1930)
- `prometheus` receiver: Log error message when `process_start_time_seconds` gauge is missing (#1921)
- Fix trace jaeger conversion to internal traces zero time bug (#1957)
- Fix panic in otlp traces to zipkin (#1963)
- Fix OTLP/HTTP receiver's path to be /v1/traces (#1979)

## v0.12.0 Beta

### 🚀 New components 🚀

- `configauth` package with the auth settings that can be used by receivers (#1807, #1808, #1809, #1810)
- `perfcounters` package that uses perflib for host metrics receiver (#1835, #1836, #1868, #1869, #1870)

### 💡 Enhancements 💡

- Remove `queued_retry` and enable `otlp` metrics receiver in default config (#1823, #1838)
- Add `limit_percentage` and `spike_limit_percentage` options to `memorylimiter` processor (#1622)
- `hostmetrics` receiver:
  - Collect additional labels from partitions in the filesystems scraper (#1858)
  - Add filters for mount point and filesystem type (#1866)
- Add cloud.provider semantic conventions (#1865)
- `attribute` processor: Add log support (#1783)
- Deprecate OpenCensus-based internal data structures (#1843)
- Introduce SpanID data type, not yet used in Protobuf messages ($1854, #1855)
- Enable `otlp` trace by default in the released docker image (#1883)
- `tailsampling` processor: Combine batches of spans into a single batch (#1864)
- `filter` processor: Update to use pdata (#1885)
- Allow MSI upgrades (#1914)

### 🧰 Bug fixes 🧰

- `prometheus` receiver: Print a more informative message about 'up' metric value (#1826)
- Use custom data type and custom JSON serialization for traceid (#1840)
- Skip creation of redundant nil resource in translation from OC if there are no combined metrics (#1803)
- `tailsampling` processor: Only send to next consumer once (#1735)
- Report Windows pagefile usage in bytes (#1837)
- Fix issue where Prometheus SD config cannot be parsed (#1877)

## v0.11.0 Beta

### 🛑 Breaking changes 🛑

- Rename service.Start() to Run() since it's a blocking call
- Fix slice Append to accept by value the element in pdata
- Change CreateTraceProcessor and CreateMetricsProcessor to use the same parameter order as receivers/logs processor and exporters.
- Prevent accidental use of LogsToOtlp and LogsFromOtlp and the OTLP data structs (#1703)
- Remove SetType from configmodels, ensure all registered factories set the type in config (#1798)
- Move process telemetry to service/internal (#1794)

### 💡 Enhancements 💡

- Add map and array attribute value type support (#1656)
- Add authentication support to kafka (#1632)
- Implement InstrumentationLibrary translation to jaeger (#1645)
- Add public functions to export pdata to ExportXServicesRequest Protobuf bytes (#1741)
- Expose telemetry level in the configtelemetry (#1796)
- Add configauth package (#1807)
- Add config to docker image (#1792)

### 🧰 Bug fixes 🧰

- Use zap int argument for int values instead of conversion (#1779)
- Add support for gzip encoded payload in OTLP/HTTP receiver (#1581)
- Return proto status for OTLP receiver when failed (#1788)

## v0.10.0 Beta

### 🛑 Breaking changes 🛑

- **Update OTLP to v0.5.0, incompatible metrics protocol.**
- Remove support for propagating summary metrics in OtelCollector.
  - This is a temporary change, and will affect mostly OpenCensus users who use metrics.

### 💡 Enhancements 💡

- Support zipkin proto in `kafka` receiver (#1646)
- Prometheus Remote Write Exporter supporting Cortex (#1577, #1643)
- Add deployment environment semantic convention (#1722)
- Add logs support to `batch` and `resource` processors (#1723, #1729)

### 🧰 Bug fixes 🧰

- Identify config error when expected map is other value type (#1641)
- Fix Kafka receiver closing ready channel multiple times (#1696)
- Fix a panic issue while processing Zipkin spans with an empty service name (#1742)
- Zipkin Receiver: Always set the endtime (#1750)

## v0.9.0 Beta

### 🛑 Breaking changes 🛑

- **Remove old base factories**:
  - `ReceiverFactoryBase` (#1583)
  - `ProcessorFactoryBase` (#1596)
  - `ExporterFactoryBase` (#1630)
- Remove logs factories and merge with normal factories (#1569)
- Remove `reconnection_delay` from OpenCensus exporter (#1516)
- Remove `ConsumerOld` interfaces (#1631)

### 🚀 New components 🚀

- `prometheusremotewrite` exporter: Send metrics data in Prometheus TimeSeries format to Cortex or any Prometheus (#1544)
- `kafka` receiver: Receive traces from Kafka (#1410)

### 💡 Enhancements 💡

- `kafka` exporter: Enable queueing, retry, timeout (#1455)
- Add `Headers` field in HTTPClientSettings (#1552)
- Change OpenCensus receiver (#1556) and exporter (#1571) to the new interfaces
- Add semantic attribute for `telemetry.auto.version` (#1578)
- Add uptime and RSS memory self-observability metrics (#1549)
- Support conversion for OpenCensus `SameProcessAsParentSpan` (#1629)
- Access application version in components (#1559)
- Make Kafka payload encoding configurable (#1584)

### 🧰 Bug fixes 🧰

- Stop further processing if `filterprocessor` filters all data (#1500)
- `processscraper`: Use same scrape time for all data points coming from same process (#1539)
- Ensure that time conversion for 0 returns nil timestamps or Time where IsZero returns true (#1550)
- Fix multiple exporters panic (#1563)
- Allow `attribute` processor for external use (#1574)
- Do not duplicate filesystem metrics for devices with many mount points (#1617)

## v0.8.0 Beta

### 🚀 New components 🚀

- `groupbytrace` processor that waits for a trace to be completed (#1362)

### 💡 Enhancements 💡

- Migrate `zipkin` receiver/exporter to the new interfaces (#1484)
- Migrate `prometheus` receiver/exporter to the new interfaces (#1477, #1515)
- Add new FactoryUnmarshaler support to all components, deprecate old way (#1468)
- Update `fileexporter` to write data in OTLP (#1488)
- Add extension factory helper (#1485)
- Host scrapers: Use same scrape time for all data points coming from same source (#1473)
- Make logs SeverityNumber publicly available (#1496)
- Add recently included conventions for k8s and container resources (#1519)
- Add new config StartTimeMetricRegex to `prometheus` receiver (#1511)
- Convert Zipkin receiver and exporter to use OTLP (#1446)

### 🧰 Bug fixes 🧰

- Infer OpenCensus resource type based on OpenTelemetry's semantic conventions (#1462)
- Fix log adapter in `prometheus` receiver (#1493)
- Avoid frequent errors for process telemetry on Windows (#1487)

## v0.7.0 Beta

### 🚀 New components 🚀

- Receivers
  - `fluentfoward` runs a TCP server that accepts events via the [Fluent Forward protocol](https://github.com/fluent/fluentd/wiki/Forward-Protocol-Specification-v1) (#1173)
- Exporters
  - `kafka` exports traces to Kafka (#1439)
- Extensions
  - **Experimental** `fluentbit` facilitates running a FluentBit subprocess of the collector (#1381)

### 💡 Enhancements 💡

- Updated `golang/protobuf` from v1.3.5 to v1.4.2 (#1308)
- Updated `opencensus-proto` from v0.2.1 to v0.3.0 (#1308)
- Added round_robin `balancer_name` as an option to gRPC client settings (#1353)
- `hostmetrics` receiver
  - Switch to using perf counters to get disk io metrics on Windows (#1340)
  - Add device filter for file system (#1379) and disk (#1378) scrapers
  - Record process physical & virtual memory stats separately (#1403)
  - Scrape system.disk.time on Windows (#1408)
  - Add disk.pending_operations metric (#1428)
  - Add network interface label to network metrics (#1377)
- Add `exporterhelper` (#1351) and `processorhelper` (#1359) factories
- Update OTLP to latest version (#1384)
- Disable timeout, retry on failure and sending queue for `logging` exporter (#1400)
- Add support for retry and sending queue for `jaeger` exporter (#1401)
- Add batch size bytes metric to `batch` processor (#1270)
- `otlp` receiver: Add Log Support (#1444)
- Allow to configure read/write buffer sizes for http Client (#1447)
- Update DB conventions to latest and add exception conventions (#1452)

### 🧰 Bug fixes 🧰

- Fix `resource` processor for old metrics (#1412)
- `jaeger` receiver: Do not try to stop if failed to start. Collector service will do that (#1434)

## v0.6.0 Beta

### 🛑 Breaking changes 🛑

- Renamed the metrics generated by `hostmetrics` receiver to match the (currently still pending) OpenTelemetry system metric conventions (#1261) (#1269)
- Removed `vmmetrics` receiver (#1282)
- Removed `cpu` scraper `report_per_cpu` config option (#1326)

### 💡 Enhancements 💡

- Added disk merged (#1267) and process count (#1268) metrics to `hostmetrics`
- Log metric data points in `logging` exporter (#1258)
- Changed the `batch` processor to not ignore the errors returned by the exporters (#1259)
- Build and publish MSI (#1153) and DEB/RPM packages (#1278, #1335)
- Added batch size metric to `batch` processor (#1241)
- Added log support for `memorylimiter` processor (#1291) and `logging` exporter (#1298)
- Always add tags for `observability`, other metrics may use them (#1312)
- Added metrics support (#1313) and allow partial retries in `queued_retry` processor (#1297)
- Update `resource` processor: introduce `attributes` config parameter to specify actions on attributes similar to `attributes` processor, old config interface is deprecated (#1315)
- Update memory state labels for non-Linux OSs (#1325)
- Ensure tcp connection value is provided for all states, even when count is 0 (#1329)
- Set `batch` processor channel size to num cpus (#1330)
- Add `send_batch_max_size` config parameter to `batch` processor enforcing hard limit on batch size (#1310)
- Add support for including a per-RPC authentication to gRPC settings (#1250)

### 🧰 Bug fixes 🧰

- Fixed OTLP waitForReady, not set from config (#1254)
- Fixed all translation diffs between OTLP and Jaeger (#1222)
- Disabled `process` scraper for any non Linux/Windows OS (#1328)

## v0.5.0 Beta

### 🛑 Breaking changes 🛑

- **Update OTLP to v0.4.0 (#1142)**: Collector will be incompatible with any other sender or receiver of OTLP protocol
  of different versions
- Make "--new-metrics" command line flag the default (#1148)
- Change `endpoint` to `url` in Zipkin exporter config (#1186)
- Change `tls_credentials` to `tls_settings` in Jaegar receiver config (#1233)
- OTLP receiver config change for `protocols` to support mTLS (#1223)
- Remove `export_resource_labels` flag from Zipkin exporter (#1163)

### 🚀 New components 🚀

- Receivers
  - Added process scraper to the `hostmetrics` receiver (#1047)

### 💡 Enhancements 💡

- otlpexporter: send configured headers in request (#1130)
- Enable Collector to be run as a Windows service (#1120)
- Add config for HttpServer (#1196)
- Allow cors in HTTPServerSettings (#1211)
- Add a generic grpc server settings config, cleanup client config (#1183)
- Rely on gRPC to batch and loadbalance between connections instead of custom logic (#1212)
- Allow to tune the read/write buffers for gRPC clients (#1213)
- Allow to tune the read/write buffers for gRPC server (#1218)

### 🧰 Bug fixes 🧰

- Handle overlapping metrics from different jobs in prometheus exporter (#1096)
- Fix handling of SpanKind INTERNAL in OTLP OC translation (#1143)
- Unify zipkin v1 and v2 annotation/tag parsing logic (#1002)
- mTLS: Add support to configure client CA and enforce ClientAuth (#1185)
- Fixed untyped Prometheus receiver bug (#1194)
- Do not embed ProtocolServerSettings in gRPC (#1210)
- Add Context to the missing CreateMetricsReceiver method (#1216)

## v0.4.0 Beta

Released 2020-06-16

### 🛑 Breaking changes 🛑

- `isEnabled` configuration option removed (#909)
- `thrift_tchannel` protocol moved from `jaeger` receiver to `jaeger_legacy` in contrib (#636)

### ⚠️ Major changes ⚠️

- Switch from `localhost` to `0.0.0.0` by default for all receivers (#1006)
- Internal API Changes (only impacts contributors)
  - Add context to `Start` and `Stop` methods in the component (#790)
  - Rename `AttributeValue` and `AttributeMap` method names (#781)
    (other breaking changes in the internal trace data types)
  - Change entire repo to use the new vanityurl go.opentelemetry.io/collector (#977)

### 🚀 New components 🚀

- Receivers
  - `hostmetrics` receiver with CPU (#862), disk (#921), load (#974), filesystem (#926), memory (#911), network (#930), and virtual memory (#989) support
- Processors
  - `batch` for batching received metrics (#1060)
  - `filter` for filtering (dropping) received metrics (#1001)

### 💡 Enhancements 💡

- `otlp` receiver implement HTTP X-Protobuf (#1021)
- Exporters: Support mTLS in gRPC exporters (#927)
- Extensions: Add `zpages` for service (servicez, pipelinez, extensions) (#894)

### 🧰 Bug fixes 🧰

- Add missing logging for metrics at `debug` level (#1108)
- Fix setting internal status code in `jaeger` receivers (#1105)
- `zipkin` export fails on span without timestamp when used with `queued_retry` (#1068)
- Fix `zipkin` receiver status code conversion (#996)
- Remove extra send/receive annotations with using `zipkin` v1 (#960)
- Fix resource attribute mutation bug when exporting in `jaeger` proto (#907)
- Fix metric/spans count, add tests for nil entries in the slices (#787)

### 🧩 Components 🧩

#### Traces

| Receivers  |   Processors   | Exporters  |
| :--------: | :------------: | :--------: |
|   Jaeger   |   Attributes   |    File    |
| OpenCensus |     Batch      |   Jaeger   |
|    OTLP    | Memory Limiter |  Logging   |
|   Zipkin   |  Queued Retry  | OpenCensus |
|            |    Resource    |    OTLP    |
|            |    Sampling    |   Zipkin   |
|            |      Span      |            |

#### Metrics

|  Receivers  |   Processors   | Exporters  |
| :---------: | :------------: | :--------: |
| HostMetrics |     Batch      |    File    |
| OpenCensus  |     Filter     |  Logging   |
|    OTLP     | Memory Limiter | OpenCensus |
| Prometheus  |                |    OTLP    |
| VM Metrics  |                | Prometheus |

#### Extensions

- Health Check
- Performance Profiler
- zPages

## v0.3.0 Beta

Released 2020-03-30

### Breaking changes

- Make prometheus receiver config loading strict. #697
  Prometheus receiver will now fail fast if the config contains unused keys in it.

### Changes and fixes

- Enable best effort serve by default of Prometheus Exporter (https://github.com/orijtech/prometheus-go-metrics-exporter/pull/6)
- Fix null pointer exception in the logging exporter #743
- Remove unnecessary condition to have at least one processor #744

### Components

| Receivers / Exporters |   Processors   |      Extensions      |
| :-------------------: | :------------: | :------------------: |
|        Jaeger         |   Attributes   |     Health Check     |
|      OpenCensus       |     Batch      | Performance Profiler |
|     OpenTelemetry     | Memory Limiter |        zPages        |
|        Zipkin         |  Queued Retry  |                      |
|                       |    Resource    |                      |
|                       |    Sampling    |                      |
|                       |      Span      |                      |

## v0.2.8 Alpha

Alpha v0.2.8 of OpenTelemetry Collector

- Implemented OTLP receiver and exporter.
- Added ability to pass config to the service programmatically (useful for custom builds).
- Improved own metrics / observability.
- Refactored component and factory interface definitions (breaking change #683)

## v0.2.7 Alpha

Alpha v0.2.7 of OpenTelemetry Collector

- Improved error handling on shutdown
- Partial implementation of new metrics (new obsreport package)
- Include resource labels for Zipkin exporter
- New `HASH` action to attribute processor

## v0.2.6 Alpha

Alpha v0.2.6 of OpenTelemetry Collector.

- Update metrics prefix to `otelcol` and expose command line argument to modify the prefix value.
- Extend Span processor to have include/exclude span logic.
- Batch dropped span now emits zero when no spans are dropped.

## v0.2.5 Alpha

Alpha v0.2.5 of OpenTelemetry Collector.

- Regexp-based filtering of spans based on service names.
- Ability to choose strict or regexp matching for include/exclude filters.

## v0.2.4 Alpha

Alpha v0.2.4 of OpenTelemetry Collector.

- Regexp-based filtering of span names.
- Ability to extract attributes from span names and rename span.
- File exporter for debugging.
- Span processor is now enabled by default.

## v0.2.3 Alpha

Alpha v0.2.3 of OpenTelemetry Collector.

Changes:
21a70d6 Add a memory limiter processor (#498)
9778b16 Refactor Jaeger Receiver config (#490)
ec4ad0c Remove workers from OpenCensus receiver implementation (#497)
4e01fa3 Update k8s config to use opentelemetry docker image and configuration (#459)

## v0.2.2 Alpha

Alpha v0.2.2 of OpenTelemetry Collector.

Main changes visible to users since previous release:

- Improved Testbed and added more E2E tests.
- Made component interfaces more uniform (this is a breaking change).

Note: v0.2.1 never existed and is skipped since it was tainted in some dependencies.

## v0.2.0 Alpha

Alpha v0.2 of OpenTelemetry Collector.

Docker image: omnition/opentelemetry-collector:v0.2.0 (we are working on getting this under an OpenTelemetry org)

Main changes visible to users since previous release:

- Rename from `service` to `collector`, the binary is now named `otelcol`

- Configuration reorganized and using strict mode

- Concurrency issues for pipelines transforming data addressed

Commits:

```terminal
0e505d5 Refactor config: pipelines now under service (#376)
402b80c Add Capabilities to Processor and use for Fanout cloning decision (#374)
b27d824 Use strict mode to read config (#375)
d769eb5 Fix concurrency handling when data is fanned out (#367)
dc6b290 Rename all github paths from opentelemtry-service to opentelemetry-collector (#371)
d038801 Rename otelsvc to otelcol (#365)
c264e0e Add Include/Exclude logic for Attributes Processor (#363)
8ce427a Pin a commit for Prometheus dependency in go.mod (#364)
2393774 Bump Jaeger version to 1.14.0 (latest) (#349)
63362d5 Update testbed modules (#360)
c0e2a27 Change dashes to underscores to separate words in config files (#357)
7609eaa Rename OpenTelemetry Service to Collector in docs and comments (#354)
bc5b299 Add common gRPC configuration settings (#340)
b38505c Remove network access popups on macos (#348)
f7727d1 Fixed loop variable pointer bug in jaeger translator (#341)
958beed Ensure that ConsumeMetricsData() is not passed empty metrics in the Prometheus receiver (#345)
0be295f Change log statement in Prometheus receiver from info to debug. (#344)
d205393 Add Owais to codeowners (#339)
8fa6afe Translate OC resource labels to Jaeger process tags (#325)
```

## v0.0.2 Alpha

Alpha release of OpenTelemetry Service.

Docker image: omnition/opentelemetry-service:v0.0.2 (we are working on getting this under an OpenTelemetry org)

Main changes visible to users since previous release:

```terminal
8fa6afe Translate OC resource labels to Jaeger process tags (#325)
047b0f3 Allow environment variables in config (#334)
96c24a3 Add exclude/include spans option to attributes processor (#311)
4db0414 Allow metric processors to be specified in pipelines (#332)
c277569 Add observability instrumentation for Prometheus receiver (#327)
f47aa79 Add common configuration for receiver tls (#288)
a493765 Refactor extensions to new config format (#310)
41a7afa Add Span Processor logic
97a71b3 Use full name for the metrics and spans created for observability (#316)
fed4ed2 Add support to record metrics for metricsexporter (#315)
5edca32 Add include_filter configuration to prometheus receiver (#298)
0068d0a Passthrough CORS allowed origins (#260)
```

## v0.0.1 Alpha

This is the first alpha release of OpenTelemetry Service.

Docker image: omnition/opentelemetry-service:v0.0.1

[v0.3.0]: https://github.com/open-telemetry/opentelemetry-collector/compare/v0.2.10...v0.3.0
[v0.2.10]: https://github.com/open-telemetry/opentelemetry-collector/compare/v0.2.8...v0.2.10
[v0.2.8]: https://github.com/open-telemetry/opentelemetry-collector/compare/v0.2.7...v0.2.8
[v0.2.7]: https://github.com/open-telemetry/opentelemetry-collector/compare/v0.2.6...v0.2.7
[v0.2.6]: https://github.com/open-telemetry/opentelemetry-collector/compare/v0.2.5...v0.2.6
[v0.2.5]: https://github.com/open-telemetry/opentelemetry-collector/compare/v0.2.4...v0.2.5
[v0.2.4]: https://github.com/open-telemetry/opentelemetry-collector/compare/v0.2.3...v0.2.4
[v0.2.3]: https://github.com/open-telemetry/opentelemetry-collector/compare/v0.2.2...v0.2.3
[v0.2.2]: https://github.com/open-telemetry/opentelemetry-collector/compare/v0.2.0...v0.2.2
[v0.2.0]: https://github.com/open-telemetry/opentelemetry-collector/compare/v0.0.2...v0.2.0
[v0.0.2]: https://github.com/open-telemetry/opentelemetry-collector/compare/v0.0.1...v0.0.2
[v0.0.1]: https://github.com/open-telemetry/opentelemetry-collector/tree/v0.0.1<|MERGE_RESOLUTION|>--- conflicted
+++ resolved
@@ -11,11 +11,8 @@
 
 - Reject invalid queue size exporterhelper (#4799)
 - Transform configmapprovider.Retrieved interface to a struct (#4789)
-<<<<<<< HEAD
+- Added feature gate summary to zpages extension (#4834)
 - Add validation to check at least one endpoint is specified in otlphttpexporter's configuration (#4860)
-=======
-- Added feature gate summary to zpages extension (#4834)
->>>>>>> 83990986
 
 ### 🚩 Deprecations 🚩
 
