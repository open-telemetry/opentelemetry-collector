--- conflicted
+++ resolved
@@ -28,13 +28,10 @@
   - Deprecate `pdata.AttributeValueSlice` struct in favor of `pdata.Slice`
   - Deprecate `pdata.NewAttributeValueSlice` func in favor of `pdata.NewSlice`
 - Deprecate LogRecord.Name(), it was deprecated in the data model (#5054)
-<<<<<<< HEAD
 - Rename `Array` type of `pdata.Value` to `Slice` (#5067)
   - Deprecate `pdata.AttributeValueTypeArray` type in favor of `pdata.ValueTypeSlice`
   - Deprecate `pdata.NewAttributeValueArray` func in favor of `pdata.NewValueSlice`
-=======
 - Deprecate global flag in `featuregates` (#5060)
->>>>>>> 89da10b7
 
 ### 💡 Enhancements 💡
 
