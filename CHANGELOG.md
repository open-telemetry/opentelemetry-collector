--- conflicted
+++ resolved
@@ -4,18 +4,14 @@
 
 ## 🛑 Breaking changes 🛑
 
-<<<<<<< HEAD
-- Remove `defaultcomponents` from core (#4087). 
-- Move configcheck.ValidateConfigFromFactories as internal function in service package (#3876).
-=======
 - Move configcheck.ValidateConfigFromFactories as internal function in service package (#3876)
 - Rename `configparser.Parser` as `config.Map` (#4075)
 - Rename `component.DefaultBuildInfo()` to `component.NewDefaultBuildInfo()` (#4129)
+- Remove `defaultcomponents` from core (#4087).
 
 ## 💡 Enhancements 💡
 
 - Add Gen dependabot into CI (#4083)
->>>>>>> b39f52bf
 
 ## v0.36.0 Beta
 
