--- conflicted
+++ resolved
@@ -5,11 +5,8 @@
 ### 💡 Enhancements 💡
 
 - Add `linux-ppc64le` architecture to cross build tests in CI
-<<<<<<< HEAD
+- `client`: perform case insensitive lookups in case the requested metadata value isn't found (#5646)
 - `loggingexporter`: Decouple `loglevel` field from level of logged messages (#5678)
-=======
-- `client`: perform case insensitive lookups in case the requested metadata value isn't found (#5646)
->>>>>>> d48e9308
 
 ### 🧰 Bug fixes 🧰
 
