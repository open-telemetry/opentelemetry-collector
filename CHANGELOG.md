--- conflicted
+++ resolved
@@ -22,11 +22,8 @@
 - Remove `configtest.NewViperFromYamlFile()`, use `config.Parser.NewParserFromFile()` (#2806)
 - Move `config.ViperSubExact()` to use `config.Parser.Sub()` (#2806)
 - Update LoadReceiver signature to remove unused params (#2823)
-<<<<<<< HEAD
-- Change constants in `obsreport_exporter.go` to private (#TBD)
-=======
 - Move `configerror.ErrDataTypeIsNotSupported` to `componenterror.ErrDataTypeIsNotSupported` (#2886)
->>>>>>> 80a415db
+- Change constants in `obsreport_exporter.go` to private (#2895)
 
 ## 💡 Enhancements 💡
 
