# Changelog

## Unreleased

## 🛑 Breaking changes 🛑

- Rename pdata.DoubleSummary to pdata.Summary (#2774)
- Refactor `consumererror` package (#2768)
  - Remove `PartialError` type in favor of signal-specific types
<<<<<<< HEAD
  - Rename `CombineErrors` to `Combine`
- obsReport.NewExporter accepts a settings struct (#2668)

## 💡 Enhancements 💡
- `batch` processor: - Support max batch size for logs (#2736)
=======
  - Rename `CombineErrors()` to `Combine()`
- Refactor `componenthelper` package (#2778)
  - Remove `ComponentSettings` and `DefaultComponentSettings()`
  - Rename `NewComponent()` to `New()`
>>>>>>> 4ae0fc11

## v0.23.0 Beta

## 🛑 Breaking changes 🛑

- Move fanout consumers to fanoutconsumer package (#2615)
- Rename ExporterObsReport to Exporter (#2658)
- Rename ProcessorObsReport to Processor (#2657)
- Remove ValidateConfig and add Validate on the Config struct (#2665)
- Rename pdata Size to OtlpProtoSize (#2726)
- Rename [Traces|Metrics|Logs]Consumer to [Traces|Metrics|Logs] (#2761)
- Remove public access for `componenttest.Example*` components:
  - Users of these structs for testing configs should use the newly added `componenttest.Nop*` (update all components name in the config `example*` -> `nop` and use `componenttest.NopComponents()`).
  - Users of these structs for sink like behavior should use `consumertest.*Sink`.

## 💡 Enhancements 💡

- `hostmetrics` receiver: List labels along with respective metrics in metadata (#2662)
- `exporter` helper: Remove obsreport.ExporterContext, always add exporter name as a tag to the metrics (#2682)
- `jaeger` exporter: Change to not use internal data (#2698)
- `kafka` receiver: Change to not use internal data (#2697)
- `zipkin` receiver: Change to not use internal data (#2699)
- `kafka` exporter: Change to not use internal data (#2696)
- Ensure that extensions can be created and started multiple times (#2679)
- Use otlp request in logs wrapper, hide members in the wrapper (#2692)
- Add MetricsWrapper to dissallow access to internal representation (#2693)
- Add TracesWrapper to dissallow access to internal representation (#2721)
- Allow multiple OTLP receivers to be created (#2743)

## 🧰 Bug fixes 🧰

- `prometheus` exporter: Fix to work with standard labels that follow the naming convention of using periods instead of underscores (#2707)
- Propagate name and transport for `prometheus` receiver and exporter (#2680)
- `zipkin` receiver: Ensure shutdown correctness (#2765)

## v0.22.0 Beta

## 🛑 Breaking changes 🛑

- Rename ServiceExtension to just Extension (#2581)
- Remove `consumerdata.TraceData` (#2551)
- Move `consumerdata.MetricsData` to `internaldata.MetricsData` (#2512)
- Remove custom OpenCensus sematic conventions that have equivalent in otel (#2552)
- Move ScrapeErrors and PartialScrapeError to `scrapererror` (#2580)
- Remove support for deprecated unmarshaler `CustomUnmarshaler`, only `Unmarshal` is supported (#2591)
- Remove deprecated componenterror.CombineErrors (#2598)
- Rename `pdata.TimestampUnixNanos` to `pdata.Timestamp` (#2549)

## 💡 Enhancements 💡

- `prometheus` exporter: Re-implement on top of `github.com/prometheus/client_golang/prometheus` and add `metric_expiration` option
- `logging` exporter: Add support for AttributeMap (#2609)
- Add semantic conventions for instrumentation library (#2602)

## 🧰 Bug fixes 🧰

- `otlp` receiver: Fix `Shutdown()` bug (#2564)
- `batch` processor: Fix Shutdown behavior (#2537)
- `logging` exporter: Fix handling the loop for empty attributes (#2610)
- `prometheusremotewrite` exporter: Fix counter name check (#2613)

## v0.21.0 Beta

## 🛑 Breaking changes 🛑

- Remove deprecated function `IsValid` from trace/span ID (#2522)
- Remove accessors for deprecated status code (#2521)

## 💡 Enhancements 💡

- `otlphttp` exporter: Add `compression` option for gzip encoding of outgoing http requests (#2502)
- Add `ScrapeErrors` struct to `consumererror` to simplify errors usage (#2414)
- Add `cors_allowed_headers` option to `confighttp` (#2454)
- Add SASL/SCRAM authentication mechanism on `kafka` receiver and exporter (#2503)

## 🧰 Bug fixes 🧰

- `otlp` receiver: Sets the correct deprecated status code before sending data to the pipeline (#2521)
- Fix `IsPermanent` to account for wrapped errors (#2455)
- `otlp` exporter: Preserve original error messages (#2459)

## v0.20.0 Beta

## 🛑 Breaking changes 🛑

- Rename `samplingprocessor/probabilisticsamplerprocessor` to `probabilisticsamplerprocessor` (#2392)

## 💡 Enhancements 💡

- `hostmetrics` receiver: Refactor to use metrics metadata utilities (#2405, #2406, #2421)
- Add k8s.node semantic conventions (#2425)

## v0.19.0 Beta

## 🛑 Breaking changes 🛑
- Remove deprecated `queued_retry` processor
- Remove deprecated configs from `resource` processor: `type` (set "opencensus.type" key in "attributes.upsert" map instead) and `labels` (use "attributes.upsert" instead).

## 💡 Enhancements 💡

- `hostmetrics` receiver: Refactor load metrics to use generated metrics (#2375)
- Add uptime to the servicez debug page (#2385)
- Add new semantic conventions for AWS (#2365)

## 🧰 Bug fixes 🧰

- `jaeger` exporter: Improve connection state logging (#2239)
- `pdatagen`: Fix slice of values generated code (#2403)
- `filterset` processor: Avoid returning always nil error in strict filterset (#2399)

## v0.18.0 Beta

## 🛑 Breaking changes 🛑
- Rename host metrics according to metrics spec and rename `swap` scraper to `paging` (#2311)

## 💡 Enhancements 💡

- Add check for `NO_WINDOWS_SERVICE` environment variable to force interactive mode on Windows (#2272)
- `hostmetrics` receiver: Add `disk/weighted_io_time` metric (Linux only) (#2312)
- `opencensus` exporter: Add queue-retry (#2307)
- `filter` processor: Filter metrics using resource attributes (#2251)

## 🧰 Bug fixes 🧰

- `fluentforward` receiver: Fix string conversions (#2314)
- Fix zipkinv2 translation error tag handling (#2253)

## v0.17.0 Beta

## 💡 Enhancements 💡

- Default config environment variable expansion (#2231)
- `prometheusremotewrite` exporter: Add batched exports (#2249)
- `memorylimiter` processor: Introduce soft and hard limits (#2250)

## 🧰 Bug fixes 🧰

- Fix nits in pdata usage (#2235)
- Convert status to not be a pointer in the Span (#2242)
- Report the error from `pprof.StartCPUProfile` (#2263)
- Rename `service.Application.SignalTestComplete` to `Shutdown` (#2277)

## v0.16.0 Beta

## 🛑 Breaking changes 🛑

- Rename Push functions to be consistent across signals in `exporterhelper` (#2203)

## 💡 Enhancements 💡

- Change default OTLP/gRPC port number to 4317, also continue receiving on legacy port
  55680 during transition period (#2104).
- `kafka` exporter: Add support for exporting metrics as otlp Protobuf. (#1966)
- Move scraper helpers to its own `scraperhelper` package (#2185)
- Add `componenthelper` package to help build components (#2186)
- Remove usage of custom init/stop in `scraper` and use start/shutdown from `component` (#2193)
- Add more trace annotations, so zpages are more useful to determine failures (#2206)
- Add support to skip TLS verification (#2202)
- Expose non-nullable metric types (#2208)
- Expose non-nullable elements from slices of pointers (#2200)

## 🧰 Bug fixes 🧰

- Change InstrumentationLibrary to be non-nullable (#2196)
- Add support for slices to non-pointers, use non-nullable AnyValue (#2192)
- Fix `--set` flag to work with `{}` in configs (#2162)

## v0.15.0 Beta

## 🛑 Breaking changes 🛑

- Remove legacy metrics, they were marked as legacy for ~12 months #2105

## 💡 Enhancements 💡

- Implement conversion between OpenCensus and OpenTelemetry Summary Metric (#2048)
- Add ability to generate non nullable messages (#2005)
- Implement Summary Metric in Prometheus RemoteWrite Exporter (#2083)
- Add `resource_to_telemetry_conversion` to exporter helper expose exporter settings (#2060)
- Add `CustomRoundTripper` function to httpclientconfig (#2085)
- Allow for more logging options to be passed to `service` (#2132)
- Add config parameters for `jaeger` receiver (#2068)
- Map unset status code for `jaegar` translator as per spec (#2134)
- Add more trace annotations to the queue-retry logic (#2136)
- Add config settings for component telemetry (#2148)
- Use net.SplitHostPort for IPv6 support in `prometheus` receiver (#2154)
- Add --log-format command line option (default to "console") #2177.

## 🧰 Bug fixes 🧰

- `logging` exporter: Add Logging for Summary Datapoint (#2084)
- `hostmetrics` receiver: use correct TCP state labels on Unix systems (#2087)
- Fix otlp_log receiver wrong use of trace measurement (#2117)
- Fix "process/memory/rss" metric units (#2112)
- Fix "process/cpu_seconds" metrics (#2113)
- Add check for nil logger in exporterhelper functions (#2141)
- `prometheus` receiver:
  - Upgrade Prometheus version to fix race condition (#2121)
  - Fix the scraper/discover manager coordination (#2089)
  - Fix panic when adjusting buckets (#2168)

## v0.14.0 Beta

## 🚀 New components 🚀

- `otlphttp` exporter which implements OTLP over HTTP protocol.

## 🛑 Breaking changes 🛑

- Rename consumer.TraceConsumer to consumer.TracesConsumer #1974
- Rename component.TraceReceiver to component.TracesReceiver #1975
- Rename component.TraceProcessor to component.TracesProcessor #1976
- Rename component.TraceExporter to component.TracesExporter #1975
- Deprecate NopExporter, add NopConsumer (#1972)
- Deprecate SinkExporter, add SinkConsumer (#1973)
- Move `tailsampling` processor to contrib (#2012)
- Remove NewAttributeValueSlice (#2028) and mark NewAttributeValue as deprecated (#2022)
- Remove pdata.StringValue (#2021)
- Remove pdata.InitFromAttributeMap, use CopyTo if needed (#2042)
- Remove SetMapVal and SetArrayVal for pdata.AttributeValue (#2039)

## 💡 Enhancements 💡

- `zipkin` exporter: Add queue retry to zipkin (#1971)
- `prometheus` exporter: Add `send_timestamps` option (#1951)
- `filter` processor: Add `expr` pdata.Metric filtering support (#1940, #1996)
- `attribute` processor: Add log support (#1934)
- `logging` exporter: Add index for histogram buckets count (#2009)
- `otlphttp` exporter: Add correct handling of server error responses (#2016)
- `prometheusremotewrite` exporter:
  - Add user agent header to outgoing http request (#2000)
  - Convert histograms to cumulative (#2049)
  - Return permanent errors (#2053)
  - Add external labels (#2044)
- `hostmetrics` receiver: Use scraper controller (#1949)
- Change Span/Trace ID to be byte array (#2001)
- Add `simple` metrics helper to facilitate building pdata.Metrics in receivers (#1540)
- Improve diagnostic logging for exporters (#2020)
- Add obsreport to receiverhelper scrapers (#1961)
- Update OTLP to 0.6.0 and use the new Span Status code (#2031)
- Add support of partial requests for logs and metrics to the exporterhelper (#2059)

## 🧰 Bug fixes 🧰

- `logging` exporter: Added array serialization (#1994)
- `zipkin` receiver: Allow receiver to parse string tags (#1893)
- `batch` processor: Fix shutdown race (#1967)
- Guard for nil data points (#2055)

## v0.13.0 Beta

## 🛑 Breaking changes 🛑

- Host metric `system.disk.time` renamed to `system.disk.operation_time` (#1887)
- Use consumer for sender interface, remove unnecessary receiver address from Runner (#1941)
- Enable sending queue by default in all exporters configured to use it (#1924)
- Removed `groupbytraceprocessor` (#1891)
- Remove ability to configure collection interval per scraper (#1947)

## 💡 Enhancements 💡

- Host Metrics receiver now reports both `system.disk.io_time` and `system.disk.operation_time` (#1887)
- Match spans against the instrumentation library and resource attributes (#928)
- Add `receiverhelper` for creating flexible "scraper" metrics receiver (#1886, #1890, #1945, #1946)
- Migrate `tailsampling` processor to new OTLP-based internal data model and add Composite Sampler (#1894)
- Metadata Generator: Change Metrics fields to implement an interface with new methods (#1912)
- Add unmarshalling for `pdata.Traces` (#1948)
- Add debug-level message on error for `jaeger` exporter (#1964)

## 🧰 Bug fixes 🧰

- Fix bug where the service does not correctly start/stop the log exporters (#1943)
- Fix Queued Retry Unusable without Batch Processor (#1813) - (#1930)
- `prometheus` receiver: Log error message when `process_start_time_seconds` gauge is missing (#1921)
- Fix trace jaeger conversion to internal traces zero time bug (#1957)
- Fix panic in otlp traces to zipkin (#1963)
- Fix OTLP/HTTP receiver's path to be /v1/traces (#1979)

## v0.12.0 Beta

## 🚀 New components 🚀

- `configauth` package with the auth settings that can be used by receivers (#1807, #1808, #1809, #1810)
- `perfcounters` package that uses perflib for host metrics receiver (#1835, #1836, #1868, #1869, #1870)

## 💡 Enhancements 💡

- Remove `queued_retry` and enable `otlp` metrics receiver in default config (#1823, #1838)
- Add `limit_percentage` and `spike_limit_percentage` options to `memorylimiter` processor (#1622)
- `hostmetrics` receiver:
  - Collect additional labels from partitions in the filesystems scraper (#1858)
  - Add filters for mount point and filesystem type (#1866)
- Add cloud.provider semantic conventions (#1865)
- `attribute` processor: Add log support (#1783)
- Deprecate OpenCensus-based internal data structures (#1843)
- Introduce SpanID data type, not yet used in Protobuf messages ($1854, #1855)
- Enable `otlp` trace by default in the released docker image (#1883)
- `tailsampling` processor: Combine batches of spans into a single batch (#1864)
- `filter` processor: Update to use pdata (#1885)
- Allow MSI upgrades (#1914)

## 🧰 Bug fixes 🧰

- `prometheus` receiver: Print a more informative message about 'up' metric value (#1826)
- Use custom data type and custom JSON serialization for traceid (#1840)
- Skip creation of redundant nil resource in translation from OC if there are no combined metrics (#1803)
- `tailsampling` processor: Only send to next consumer once (#1735)
- Report Windows pagefile usage in bytes (#1837)
- Fix issue where Prometheus SD config cannot be parsed (#1877)

## v0.11.0 Beta

## 🛑 Breaking changes 🛑

- Rename service.Start() to Run() since it's a blocking call
- Fix slice Append to accept by value the element in pdata
- Change CreateTraceProcessor and CreateMetricsProcessor to use the same parameter order as receivers/logs processor and exporters.
- Prevent accidental use of LogsToOtlp and LogsFromOtlp and the OTLP data structs (#1703)
- Remove SetType from configmodels, ensure all registered factories set the type in config (#1798)
- Move process telemetry to service/internal (#1794)

## 💡 Enhancements 💡

- Add map and array attribute value type support (#1656)
- Add authentication support to kafka (#1632)
- Implement InstrumentationLibrary translation to jaeger (#1645)
- Add public functions to export pdata to ExportXServicesRequest Protobuf bytes (#1741)
- Expose telemetry level in the configtelemetry (#1796)
- Add configauth package (#1807)
- Add config to docker image (#1792)

## 🧰 Bug fixes 🧰

- Use zap int argument for int values instead of conversion (#1779)
- Add support for gzip encoded payload in OTLP/HTTP receiver (#1581)
- Return proto status for OTLP receiver when failed (#1788)

## v0.10.0 Beta

## 🛑 Breaking changes 🛑

- **Update OTLP to v0.5.0, incompatible metrics protocol.**
- Remove support for propagating summary metrics in OtelCollector.
  - This is a temporary change, and will affect mostly OpenCensus users who use metrics.

## 💡 Enhancements 💡
- Support zipkin proto in `kafka` receiver (#1646)
- Prometheus Remote Write Exporter supporting Cortex (#1577, #1643)
- Add deployment environment semantic convention (#1722)
- Add logs support to `batch` and `resource` processors (#1723, #1729)

## 🧰 Bug fixes 🧰
- Identify config error when expected map is other value type (#1641)
- Fix Kafka receiver closing ready channel multiple times (#1696)
- Fix a panic issue while processing Zipkin spans with an empty service name (#1742)
- Zipkin Receiver: Always set the endtime (#1750)

## v0.9.0 Beta

## 🛑 Breaking changes 🛑

- **Remove old base factories**:
  - `ReceiverFactoryBase` (#1583)
  - `ProcessorFactoryBase` (#1596)
  - `ExporterFactoryBase` (#1630)
- Remove logs factories and merge with normal factories (#1569)
- Remove `reconnection_delay` from OpenCensus exporter (#1516)
- Remove `ConsumerOld` interfaces (#1631)

## 🚀 New components 🚀
- `prometheusremotewrite` exporter: Send metrics data in Prometheus TimeSeries format to Cortex or any Prometheus (#1544)
- `kafka` receiver: Receive traces from Kafka (#1410)

## 💡 Enhancements 💡
- `kafka` exporter: Enable queueing, retry, timeout (#1455)
- Add `Headers` field in HTTPClientSettings (#1552)
- Change OpenCensus receiver (#1556) and exporter (#1571) to the new interfaces
- Add semantic attribute for `telemetry.auto.version` (#1578)
- Add uptime and RSS memory self-observability metrics (#1549)
- Support conversion for OpenCensus `SameProcessAsParentSpan` (#1629)
- Access application version in components (#1559)
- Make Kafka payload encoding configurable (#1584)

## 🧰 Bug fixes 🧰
- Stop further processing if `filterprocessor` filters all data (#1500)
- `processscraper`: Use same scrape time for all data points coming from same process (#1539)
- Ensure that time conversion for 0 returns nil timestamps or Time where IsZero returns true (#1550)
- Fix multiple exporters panic (#1563)
- Allow `attribute` processor for external use (#1574)
- Do not duplicate filesystem metrics for devices with many mount points (#1617)

## v0.8.0 Beta

## 🚀 New components 🚀

- `groupbytrace` processor that waits for a trace to be completed (#1362)

## 💡 Enhancements 💡

- Migrate `zipkin` receiver/exporter to the new interfaces (#1484)
- Migrate `prometheus` receiver/exporter to the new interfaces (#1477, #1515)
- Add new FactoryUnmarshaler support to all components, deprecate old way (#1468)
- Update `fileexporter` to write data in OTLP (#1488)
- Add extension factory helper (#1485)
- Host scrapers: Use same scrape time for all data points coming from same source (#1473)
- Make logs SeverityNumber publicly available (#1496)
- Add recently included conventions for k8s and container resources (#1519)
- Add new config StartTimeMetricRegex to `prometheus` receiver (#1511)
- Convert Zipkin receiver and exporter to use OTLP (#1446)

## 🧰 Bug fixes 🧰

- Infer OpenCensus resource type based on OpenTelemetry's semantic conventions (#1462)
- Fix log adapter in `prometheus` receiver (#1493)
- Avoid frequent errors for process telemetry on Windows (#1487)

## v0.7.0 Beta

## 🚀 New components 🚀

- Receivers
  - `fluentfoward` runs a TCP server that accepts events via the [Fluent Forward protocol](https://github.com/fluent/fluentd/wiki/Forward-Protocol-Specification-v1) (#1173)
- Exporters
  - `kafka` exports traces to Kafka (#1439)
- Extensions
  - **Experimental** `fluentbit` facilitates running a FluentBit subprocess of the collector (#1381)

## 💡 Enhancements 💡

- Updated `golang/protobuf` from v1.3.5 to v1.4.2 (#1308)
- Updated `opencensus-proto` from v0.2.1 to v0.3.0 (#1308)
- Added round_robin `balancer_name` as an option to gRPC client settings (#1353)
- `hostmetrics` receiver
  - Switch to using perf counters to get disk io metrics on Windows (#1340)
  - Add device filter for file system (#1379) and disk (#1378) scrapers
  - Record process physical & virtual memory stats separately (#1403)
  - Scrape system.disk.time on Windows (#1408)
  - Add disk.pending_operations metric (#1428)
  - Add network interface label to network metrics (#1377)
- Add `exporterhelper` (#1351) and `processorhelper` (#1359) factories
- Update OTLP to latest version (#1384)
- Disable timeout, retry on failure and sending queue for `logging` exporter (#1400)
- Add support for retry and sending queue for `jaeger` exporter (#1401)
- Add batch size bytes metric to `batch` processor (#1270)
- `otlp` receiver: Add Log Support (#1444)
- Allow to configure read/write buffer sizes for http Client (#1447)
- Update DB conventions to latest and add exception conventions (#1452)

## 🧰 Bug fixes 🧰

- Fix `resource` processor for old metrics (#1412)
- `jaeger` receiver: Do not try to stop if failed to start. Collector service will do that (#1434)

## v0.6.0 Beta

## 🛑 Breaking changes 🛑

- Renamed the metrics generated by `hostmetrics` receiver to match the (currently still pending) OpenTelemetry system metric conventions (#1261) (#1269)
- Removed `vmmetrics` receiver (#1282)
- Removed `cpu` scraper `report_per_cpu` config option (#1326)

## 💡 Enhancements 💡

- Added disk merged (#1267) and process count (#1268) metrics to `hostmetrics`
- Log metric data points in `logging` exporter (#1258)
- Changed the `batch` processor to not ignore the errors returned by the exporters (#1259)
- Build and publish MSI (#1153) and DEB/RPM packages (#1278, #1335)
- Added batch size metric to `batch` processor (#1241)
- Added log support for `memorylimiter` processor (#1291) and `logging` exporter (#1298)
- Always add tags for `observability`, other metrics may use them (#1312)
- Added metrics support (#1313) and allow partial retries in `queued_retry` processor (#1297)
- Update `resource` processor: introduce `attributes` config parameter to specify actions on attributes similar to `attributes` processor, old config interface is deprecated (#1315)
- Update memory state labels for non-Linux OSs (#1325)
- Ensure tcp connection value is provided for all states, even when count is 0 (#1329)
- Set `batch` processor channel size to num cpus (#1330)
- Add `send_batch_max_size` config parameter to `batch` processor enforcing hard limit on batch size (#1310)
- Add support for including a per-RPC authentication to gRPC settings (#1250)

## 🧰 Bug fixes 🧰

- Fixed OTLP waitForReady, not set from config (#1254)
- Fixed all translation diffs between OTLP and Jaeger (#1222)
- Disabled `process` scraper for any non Linux/Windows OS (#1328)

## v0.5.0 Beta

## 🛑 Breaking changes 🛑

- **Update OTLP to v0.4.0 (#1142)**: Collector will be incompatible with any other sender or receiver of OTLP protocol
of different versions
- Make "--new-metrics" command line flag the default (#1148)
- Change `endpoint` to `url` in Zipkin exporter config (#1186)
- Change `tls_credentials` to `tls_settings` in Jaegar receiver config (#1233)
- OTLP receiver config change for `protocols` to support mTLS (#1223)
- Remove `export_resource_labels` flag from Zipkin exporter (#1163)

## 🚀 New components 🚀

- Receivers
  - Added process scraper to the `hostmetrics` receiver (#1047)

## 💡 Enhancements 💡

- otlpexporter: send configured headers in request (#1130)
- Enable Collector to be run as a Windows service (#1120)
- Add config for HttpServer (#1196)
- Allow cors in HTTPServerSettings (#1211)
- Add a generic grpc server settings config, cleanup client config (#1183)
- Rely on gRPC to batch and loadbalance between connections instead of custom logic (#1212)
- Allow to tune the read/write buffers for gRPC clients (#1213)
- Allow to tune the read/write buffers for gRPC server (#1218)

## 🧰 Bug fixes 🧰

- Handle overlapping metrics from different jobs in prometheus exporter (#1096)
- Fix handling of SpanKind INTERNAL in OTLP OC translation (#1143)
- Unify zipkin v1 and v2 annotation/tag parsing logic (#1002)
- mTLS: Add support to configure client CA and enforce ClientAuth (#1185)
- Fixed untyped Prometheus receiver bug (#1194)
- Do not embed ProtocolServerSettings in gRPC (#1210)
- Add Context to the missing CreateMetricsReceiver method (#1216)

## v0.4.0 Beta

Released 2020-06-16

## 🛑 Breaking changes 🛑

- `isEnabled` configuration option removed (#909) 
- `thrift_tchannel` protocol moved from `jaeger` receiver to `jaeger_legacy` in contrib (#636) 

## ⚠️ Major changes ⚠️

- Switch from `localhost` to `0.0.0.0` by default for all receivers (#1006)
- Internal API Changes (only impacts contributors)
  - Add context to `Start` and `Stop` methods in the component (#790)
  - Rename `AttributeValue` and `AttributeMap` method names (#781)
(other breaking changes in the internal trace data types)
  - Change entire repo to use the new vanityurl go.opentelemetry.io/collector (#977)

## 🚀 New components 🚀

- Receivers
  - `hostmetrics` receiver with CPU (#862), disk (#921), load (#974), filesystem (#926), memory (#911), network (#930), and virtual memory (#989) support
- Processors
  - `batch` for batching received metrics (#1060) 
  - `filter` for filtering (dropping) received metrics (#1001) 

## 💡 Enhancements 💡

- `otlp` receiver implement HTTP X-Protobuf (#1021)
- Exporters: Support mTLS in gRPC exporters (#927) 
- Extensions: Add `zpages` for service (servicez, pipelinez, extensions) (#894) 

## 🧰 Bug fixes 🧰

- Add missing logging for metrics at `debug` level (#1108) 
- Fix setting internal status code in `jaeger` receivers (#1105) 
- `zipkin` export fails on span without timestamp when used with `queued_retry` (#1068) 
- Fix `zipkin` receiver status code conversion (#996) 
- Remove extra send/receive annotations with using `zipkin` v1 (#960)
- Fix resource attribute mutation bug when exporting in `jaeger` proto (#907) 
- Fix metric/spans count, add tests for nil entries in the slices (#787) 


## 🧩 Components 🧩

### Traces

| Receivers | Processors | Exporters |
|:----------:|:-----------:|:----------:|
| Jaeger | Attributes | File |
| OpenCensus | Batch | Jaeger |
| OTLP | Memory Limiter | Logging |
| Zipkin | Queued Retry | OpenCensus |
| | Resource | OTLP |
| | Sampling | Zipkin |
| | Span ||

### Metrics

| Receivers | Processors | Exporters |
|:----------:|:-----------:|:----------:|
| HostMetrics | Batch | File |
| OpenCensus | Filter | Logging |
| OTLP | Memory Limiter | OpenCensus |
| Prometheus || OTLP |
| VM Metrics || Prometheus |

### Extensions

- Health Check
- Performance Profiler
- zPages


## v0.3.0 Beta

Released 2020-03-30

### Breaking changes

-  Make prometheus receiver config loading strict. #697 
Prometheus receiver will now fail fast if the config contains unused keys in it.

### Changes and fixes

- Enable best effort serve by default of Prometheus Exporter (https://github.com/orijtech/prometheus-go-metrics-exporter/pull/6)
- Fix null pointer exception in the logging exporter #743 
- Remove unnecessary condition to have at least one processor #744 

### Components

| Receivers / Exporters | Processors | Extensions |
|:---------------------:|:-----------:|:-----------:|
| Jaeger | Attributes | Health Check |
| OpenCensus | Batch | Performance Profiler |
| OpenTelemetry | Memory Limiter | zPages |
| Zipkin | Queued Retry | |
| | Resource | |
| | Sampling | |
| | Span | |


## v0.2.8 Alpha

Alpha v0.2.8 of OpenTelemetry Collector

- Implemented OTLP receiver and exporter.
- Added ability to pass config to the service programmatically (useful for custom builds).
- Improved own metrics / observability.
- Refactored component and factory interface definitions (breaking change #683) 


## v0.2.7 Alpha

Alpha v0.2.7 of OpenTelemetry Collector

- Improved error handling on shutdown
- Partial implementation of new metrics (new obsreport package)
- Include resource labels for Zipkin exporter
- New `HASH` action to attribute processor



## v0.2.6 Alpha

Alpha v0.2.6 of OpenTelemetry Collector.
- Update metrics prefix to `otelcol` and expose command line argument to modify the prefix value.
- Extend Span processor to have include/exclude span logic.
- Batch dropped span now emits zero when no spans are dropped.


## v0.2.5 Alpha

Alpha v0.2.5 of OpenTelemetry Collector.

- Regexp-based filtering of spans based on service names.
- Ability to choose strict or regexp matching for include/exclude filters.


## v0.2.4 Alpha

Alpha v0.2.4 of OpenTelemetry Collector.

- Regexp-based filtering of span names.
- Ability to extract attributes from span names and rename span.
- File exporter for debugging.
- Span processor is now enabled by default.


## v0.2.3 Alpha

Alpha v0.2.3 of OpenTelemetry Collector.

Changes:
21a70d6 Add a memory limiter processor (#498)
9778b16 Refactor Jaeger Receiver config (#490)
ec4ad0c Remove workers from OpenCensus receiver implementation (#497)
4e01fa3 Update k8s config to use opentelemetry docker image and configuration (#459)


## v0.2.2 Alpha

Alpha v0.2.2 of OpenTelemetry Collector.

Main changes visible to users since previous release:

- Improved Testbed and added more E2E tests.
- Made component interfaces more uniform (this is a breaking change).

Note: v0.2.1 never existed and is skipped since it was tainted in some dependencies.


## v0.2.0 Alpha

Alpha v0.2 of OpenTelemetry Collector.

Docker image: omnition/opentelemetry-collector:v0.2.0 (we are working on getting this under an OpenTelemetry org)

Main changes visible to users since previous release:

* Rename from `service` to `collector`, the binary is now named `otelcol`

* Configuration reorganized and using strict mode

* Concurrency issues for pipelines transforming data addressed

Commits:

```terminal
0e505d5 Refactor config: pipelines now under service (#376)
402b80c Add Capabilities to Processor and use for Fanout cloning decision (#374)
b27d824 Use strict mode to read config (#375)
d769eb5 Fix concurrency handling when data is fanned out (#367)
dc6b290 Rename all github paths from opentelemtry-service to opentelemetry-collector (#371)
d038801 Rename otelsvc to otelcol (#365)
c264e0e Add Include/Exclude logic for Attributes Processor (#363)
8ce427a Pin a commit for Prometheus dependency in go.mod (#364)
2393774 Bump Jaeger version to 1.14.0 (latest) (#349)
63362d5 Update testbed modules (#360)
c0e2a27 Change dashes to underscores to separate words in config files (#357)
7609eaa Rename OpenTelemetry Service to Collector in docs and comments (#354)
bc5b299 Add common gRPC configuration settings (#340)
b38505c Remove network access popups on macos (#348)
f7727d1 Fixed loop variable pointer bug in jaeger translator (#341)
958beed Ensure that ConsumeMetricsData() is not passed empty metrics in the Prometheus receiver (#345)
0be295f Change log statement in Prometheus receiver from info to debug. (#344)
d205393 Add Owais to codeowners (#339)
8fa6afe Translate OC resource labels to Jaeger process tags (#325)
```


## v0.0.2 Alpha

Alpha release of OpenTelemetry Service.

Docker image: omnition/opentelemetry-service:v0.0.2 (we are working on getting this under an OpenTelemetry org)

Main changes visible to users since previous release:

```terminal
8fa6afe Translate OC resource labels to Jaeger process tags (#325)
047b0f3 Allow environment variables in config (#334)
96c24a3 Add exclude/include spans option to attributes processor (#311)
4db0414 Allow metric processors to be specified in pipelines (#332)
c277569 Add observability instrumentation for Prometheus receiver (#327)
f47aa79 Add common configuration for receiver tls (#288)
a493765 Refactor extensions to new config format (#310)
41a7afa Add Span Processor logic
97a71b3 Use full name for the metrics and spans created for observability (#316)
fed4ed2 Add support to record metrics for metricsexporter (#315)
5edca32 Add include_filter configuration to prometheus receiver (#298)
0068d0a Passthrough CORS allowed origins (#260)
```


## v0.0.1 Alpha

This is the first alpha release of OpenTelemetry Service.

Docker image: omnition/opentelemetry-service:v0.0.1


[v0.3.0]: https://github.com/open-telemetry/opentelemetry-collector/compare/v0.2.10...v0.3.0
[v0.2.10]: https://github.com/open-telemetry/opentelemetry-collector/compare/v0.2.8...v0.2.10
[v0.2.8]: https://github.com/open-telemetry/opentelemetry-collector/compare/v0.2.7...v0.2.8
[v0.2.7]: https://github.com/open-telemetry/opentelemetry-collector/compare/v0.2.6...v0.2.7
[v0.2.6]: https://github.com/open-telemetry/opentelemetry-collector/compare/v0.2.5...v0.2.6
[v0.2.5]: https://github.com/open-telemetry/opentelemetry-collector/compare/v0.2.4...v0.2.5
[v0.2.4]: https://github.com/open-telemetry/opentelemetry-collector/compare/v0.2.3...v0.2.4
[v0.2.3]: https://github.com/open-telemetry/opentelemetry-collector/compare/v0.2.2...v0.2.3
[v0.2.2]: https://github.com/open-telemetry/opentelemetry-collector/compare/v0.2.0...v0.2.2
[v0.2.0]: https://github.com/open-telemetry/opentelemetry-collector/compare/v0.0.2...v0.2.0
[v0.0.2]: https://github.com/open-telemetry/opentelemetry-collector/compare/v0.0.1...v0.0.2
[v0.0.1]: https://github.com/open-telemetry/opentelemetry-collector/tree/v0.0.1<|MERGE_RESOLUTION|>--- conflicted
+++ resolved
@@ -7,18 +7,14 @@
 - Rename pdata.DoubleSummary to pdata.Summary (#2774)
 - Refactor `consumererror` package (#2768)
   - Remove `PartialError` type in favor of signal-specific types
-<<<<<<< HEAD
-  - Rename `CombineErrors` to `Combine`
-- obsReport.NewExporter accepts a settings struct (#2668)
-
-## 💡 Enhancements 💡
-- `batch` processor: - Support max batch size for logs (#2736)
-=======
   - Rename `CombineErrors()` to `Combine()`
 - Refactor `componenthelper` package (#2778)
   - Remove `ComponentSettings` and `DefaultComponentSettings()`
   - Rename `NewComponent()` to `New()`
->>>>>>> 4ae0fc11
+- obsReport.NewExporter accepts a settings struct (#2668)
+
+## 💡 Enhancements 💡
+- `batch` processor: - Support max batch size for logs (#2736)
 
 ## v0.23.0 Beta
 
