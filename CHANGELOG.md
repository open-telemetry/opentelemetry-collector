--- conflicted
+++ resolved
@@ -7,12 +7,9 @@
 - Add `linux-ppc64le` architecture to cross build tests in CI
 - `client`: perform case insensitive lookups in case the requested metadata value isn't found (#5646)
 - `loggingexporter`: Decouple `loglevel` field from level of logged messages (#5678)
-<<<<<<< HEAD
-- Add support to handle 402 and 413 http error code in Otlp exporter (#5685)
-=======
 - Expose `pcommon.NewSliceFromRaw` function (#5679)
 - `loggingexporter`: create the exporter's logger from the service's logger (#5677)
->>>>>>> c3a3160a
+- Add support to handle 402 and 413 http error code in Otlp exporter (#5685)
 
 ### 🧰 Bug fixes 🧰
 
