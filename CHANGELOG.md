# Changelog

## Unreleased

### 🛑 Breaking changes 🛑

- Change `ptrace.Span[Link]?.TraceState` signature to match `ptrace.Span[Link]?.TraceStateStruct` (#6085)
- Delete deprecated `pmetric.NewMetricDataPointFlagsImmutable` func. (#6097)
- Delete deprecated `pmetric.*DataPoint.[Set]FlagsImmutable()` funcs. (#6097)
- Delete deprecated `config.Unmarshalable` interface. (#6084)
- Delete deprecated `p[metric|log|trace].MarshalerSizer` interfaces (#6083)
- Delete deprecated `pcommon.Map.Insert*` funcs. (#6088)
- Delete deprecated `pcommon.Map.Upsert*` funcs. (#6088)
- Delete deprecated `pcommon.Map.Update*` funcs. (#6088)
- Change `pcommon.NewValueBytes` signature to match `pcommon.NewValueBytesEmpty`. (#6088)
- Delete deprecated `pcommon.Empty[Trace|Span]ID`. (#6098)
- Delete deprecated `pcommon.[Trace|Span]ID.Bytes()`. (#6098)
- Delete deprecated `pcommon.New[Trace|Span]ID()`. (#6098)
- Delete deprecated `pcommon.Value.SetBytesVal`. (#6088)
- Delete deprecated `pmetric.Metric.SetDataType`. (#6095)
- Delete deprecated `plog.LogRecord.[Set]FlagStruct` funcs. (#6100)
- Delete deprecated `pcommon.ImmutableByteSlice` and `pcommon.NewImmutableByteSlice`. (#6107)
- Delete deprecated `pcommon.ImmutableFloat64Slice` and `pcommon.NewImmutableFloat64Slice`. (#6107)
- Delete deprecated `pcommon.ImmutableUInt64Slice` and `pcommon.NewImmutableUInt64Slice`. (#6107)
- Delete deprecated `*DataPoint.SetBucketCounts` and `*DataPoint.SetExplicitBounds`. (#6108)

### 🚩 Deprecations 🚩

- Deprecate `go.opentelemetry.io/collector/service/featuregate` in favor of `go.opentelemetry.io/collector/featuregate`. (#6094)
- Deprecate `pmetric.OptionalType`, unused enum type. (#6096)
- Deprecate `ptrace.Span[Link]?.TraceStateStruct` in favor of `ptrace.Span[Link]?.TraceState` (#6085)
- Deprecate `pcommon.NewValueBytesEmpty` in favor of `pcommon.NewValueBytes` that now has the same signature. (#6105)
- Deprecate `pmetric.MetricDataType` and related constants in favor of `pmetric.MetricType`. (#6127)
- Deprecate `pmetric.Metric.DataType()` in favor of `pmetric.Metric.Type()`. (#6127)
- Deprecate `pmetric.NumberDataPoint.[Set]?[Int|Double]Val()` in favor of `pmetric.NumberDataPoint.[Set]?[Int|Double]Value()`. (#6134)
- Deprecate `pmetric.Exemplar.[Set]?[Int|Double]Val()` in favor of `pmetric.Exemplar.[Set]?[Int|Double]Value()`. (#6134)
<<<<<<< HEAD
- Deprecate `p[metric|log|trace]otlp.[Client|Server]` in favor of `p[metric|log|trace]otlp.GRPC[Client|Server]` (#6165)

### 🚩 Deprecations 🚩

=======
- Deprecate pdata Clone methods in favor of CopyTo for consistency with other pdata structs (#6164)
  - `pmetric.Metrics.Clone` is deprecated in favor of `pmetric.Metrics.CopyTo`
  - `ptrace.Traces.Clone` is deprecated in favor of `pmetric.Traces.CopyTo`
  - `plog.Logs.Clone` is deprecated in favor of `plogs.Logs.CopyTo`
>>>>>>> 3b70df91
- Rename all `pcommon.Value` getter/setter methods by removing `Val` suffix. (#6092) 
  - Old methods with `Val` suffix are deprecated.
  - `StringVal` and `SetStringVal` are deprecated in favor of `Str` and `SetStr` to avoid implementing `fmt.Stringer` interface. 
  - Therefore, `ValueTypeString` is deprecated in favour of `ValueTypeStr` for consistency.

### 💡 Enhancements 💡

- Add AppendEmpty and EnsureCapacity method to primitive pdata slices (#6060)
- Expose `AsRaw` and `FromRaw` `pcommon.Value` methods (#6090)
- Convert `ValueTypeBytes` attributes in logging exporter (#6153)
- Updated how `telemetryInitializer` is created so it's instanced per Collector instance rather than global to the process (#6138)

## v0.60.0 Beta

### 🛑 Breaking changes 🛑

- Replace deprecated `*DataPoint.Flags()` with `*DataPoint.[Set]FlagsImmutable()`. (#6017)
- Remove deprecated `MetricDataPointFlagsStruct` struct and `NewMetricDataPointFlagsStruct` func. (#6017)
- Replace deprecated `MetricDataPointFlags` with `MetricDataPointFlagsImmutable`. (#6017)
- Replace deprecated `LogRecord.[Set]Flags()` with `LogRecord.[Set]FlagsStruct()`. (#6007)
- Remove deprecated components helpers funcs (#6006)
  - `exporterhelper.New[Traces|Metrics|Logs]ExporterWithContext`
  - `processorhelper.New[Traces|Metrics|Logs]ProcessorWithCreateSettings`
  - `component.NewExtensionFactoryWithStabilityLevel`
- Remove deprecated `pcommon.InvalidTraceID` and `pcommon.InvalidSpanID` funcs (#6008)
- Remove deprecated `pcommon.Map` methods: `Update`, `Upsert`, `InsertNull` (#6019)

### 🚩 Deprecations 🚩

- Deprecate pmetric.Metric.SetDataType, in favor of empty setters for each type. (#5979)
- Deprecate `p[metric|log|trace].MarshalerSizer` in favor of `p[metric|log|trace].MarshalSizer`. (#6033)
- Deprecate `pcommon.Map.Update+` in favor of `pcommon.Map.Get` + `pcommon.Value.Set+` (#6013)
- Deprecate `pcommon.Empty[Trace|Span]ID` in favor of `pcommon.New[Trace|Span]IDEmpty` (#6008)
- Deprecate `pcommon.[Trace|Span]ID.Bytes` in favor direct conversion. (#6008)
- Deprecate `pcommon.New[Trace|Span]ID` in favor direct conversion. (#6008)
- Deprecate `MetricDataPointFlagsImmutable` type. (#6017)
- Deprecate `*DataPoint.[Set]FlagsImmutable()` funcs in favor of `*DataPoint.[Set]Flags()`. (#6017)
- Deprecate `LogRecord.FlagsStruct()` and `LogRecord.SetFlagsStruct()` in favor of `LogRecord.Flags()` and `LogRecord.SetFlags()`. (#6007)
- Deprecate `config.Unmarshallable` in favor of `confmap.Unmarshaler`. (#6031)
- Primitive slice wrapper are now mutable (#5971):
  - `pcommon.ImmutableByteSlice` is deprecated in favor of `pcommon.ByteSlice`
  - `pcommon.ImmutableFloat64Slice` is deprecated in favor of `pcommon.Float64Slice`
  - `pcommon.ImmutableUInt64Slice` is deprecated in favor of `pcommon.UInt64Slice`
  - Temporarily deprecate `pcommon.NewValueBytes` that will be replaced with `pcommon.NewValueBytesEmpty` in 0.60.0
  - Deprecate `pcommon.Map.UpsertBytes` in favor of `pcommon.Map.PutEmptyBytes` (#6064)
  - Deprecate `pcommon.Value.SetBytesVal` in favor of `pcommon.Value.SetEmptyBytesVal`
  - Deprecate `pcommon.New[Slice|Map]FromRaw` functions in favor of `New[Slice|Map]().FromRaw` (#6045)
- Deprecate `pcommon.Map.Insert*` methods (#6051)
- Deprecate `pcommon.Map.Upsert*` methods in favor of `pcommon.Map.Put*` (#6064)
- Deprecate `ptrace.TraceState` in favor of `pcommon.TraceState`. (#6052)
  - `ptrace.Span.TraceState` in favor of `ptrace.Span.TraceStateStruct().AsRaw()`
  - `ptrace.Span.SetTraceState` in favor of `ptrace.Span.TraceStateStruct().FromRaw`
  - `ptrace.SpanLink.TraceState` in favor of `ptrace.SpanLink.TraceStateStruct().AsRaw()`
  - `ptrace.SpanLink.SetTraceState` in favor of `ptrace.SpanLink.TraceStateStruct().FromRaw`
  - `TraceStateStruct` is a temporary name that will be replaced back to `TraceState` in the next release.

### 💡 Enhancements 💡

- Add `skip-get-modules` builder flag to support isolated environment executions (#6009)
  - Skip unnecessary Go binary path validation when the builder is used with `skip-compilation` and `skip-get-modules` flags (#6026)
- Make the otlpreceiver support to use jsoniter to unmarshal JSON payloads. (#6040)
- Add mapstructure hook function for confmap.Unmarshaler interface (#6029)
- Add CopyTo and MoveTo methods to primitive slices (#6044)
- Add support to unmarshalls bytes into plogs.Logs with `jsoniter` in jsonUnmarshaler (#6021)
- Instead of exiting, `ocb` now generates a default Collector when no build configuration is supplied (#5752)

### 🧰 Bug fixes 🧰

- otlpjson: Correctly skip unknown JSON value types. (#6038)
- Fix reading resource attributes from trace JSON. (#6023)

## v0.59.0 Beta

### 🛑 Breaking changes 🛑

- Remove deprecated fields/funcs from `service` (#5907)
  - Remove `ConfigProviderSettings.Location`
  - Remove `ConfigProviderSettings.MapProviders`
  - Remove `ConfigProviderSettings.MapConverters`
  - Remove `featuregate.Registry.MustAppy`
- Remove deprecated funcs from `pdata` module. (#5911)
  - Remove `pmetric.MetricDataPointFlags.String()`
  - Remove `pmetric.NumberDataPoint.FlagsStruct()`
  - Remove `pmetric.HistogramDataPoint.FlagsStruct()`
  - Remove `pmetric.ExponentialHistogramDataPoint.FlagsStruct()`
  - Remove `pmetric.SummaryDataPoint.FlagsStruct()`
- Remove deprecated settings from `obsreport`, `ProcessorSettings.Level` and `ExporterSettings.Level` (#5918)
- Replace `processorhelper.New[Traces|Metrics|Logs]Exporter` with `processorhelper.New[Traces|Metrics|Logs]ProcessorWithCreateSettings` definition (#5915)
- Replace `exporterhelper.New[Traces|Metrics|Logs]Exporter` with `exporterhelper.New[Traces|Metrics|Logs]ExporterWithContext` definition (#5914)
- Replace ``component.NewExtensionFactory`` with `component.NewExtensionFactoryWithStabilityLevel` definition (#5917)
- Set TLS 1.2 as default for `min_version` for TLS configuration in case this property is not defined (affects servers). (#5956)

### 🚩 Deprecations 🚩

- Deprecate `processorhelper.New[Traces|Metrics|Logs]ProcessorWithCreateSettings` in favor of `processorhelper.New[Traces|Metrics|Logs]Exporter` (#5915)
- Deprecates `LogRecord.Flags()` and `LogRecord.SetFlags()` in favor of `LogRecord.FlagsStruct()` and `LogRecord.SetFlagsStruct()`. (#5972)
- Deprecate `exporterhelper.New[Traces|Metrics|Logs]ExporterWithContext` in favor of `exporterhelper.New[Traces|Metrics|Logs]Exporter` (#5914)
- Deprecate `component.NewExtensionFactoryWithStabilityLevel` in favor of `component.NewExtensionFactory` (#5917)
- Deprecate `plog.SeverityNumber[UPPERCASE]` constants (#5927)
- Deprecate `pcommon.Map.InsertNull` method (#5955)
- Deprecate FlagsStruct types (#5933):
  - `MetricDataPointFlagsStruct` -> `MetricDataPointFlags`
  - `NewMetricDataPointFlagsStruct` -> `NewMetricDataPointFlags`
- Deprecate builder distribution flags, use configuration. (#5946)
- Enforce naming conventions for Invalid[Trace|Span]ID: (#5969)
  - Deprecate funcs `pcommon.InvalidTraceID` and `pcommon.InvalidSpanID` in favor of vars `pcommon.EmptyTraceID` and `pcommon.EmptySpanID`
- Deprecate `Update` and `Upsert` methods of `pcommon.Map` (#5975)
- Deprecated the current MetricDataPointFlags API.  The new API provides functions to check and set Flags. (#5999)
  - `NumberDataPoint.Flags` -> `NumberDataPoint.FlagsImmutable`
  - `HistogramDataPoint.Flags` -> `HistogramDataPoint.FlagsImmutable`
  - `ExponentialHistogramDataPoint.Flags` -> `ExponentialHistogramDataPoint.FlagsImmutable`
  - `SummaryDataPoint.Flags` -> `SummaryDataPoint.FlagsImmutable`
  - `MetricDataPointFlags` -> `MetricDataPointFlagsImmutable`
  - `NewMetricDataPointFlags` -> `MetricDataPointFlagsImmutable`

### 💡 Enhancements 💡

- Added `MarshalerSizer` interface to `ptrace`, `plog`, and `pmetric` packages. `NewProtoMarshaler` now returns a `MarshalerSizer` (#5929)
- Add support to unmarshalls bytes into pmetric.Metrics with `jsoniter` in jsonUnmarshaler(#5433)
- Add httpprovider to allow loading config files stored in HTTP (#5810)
- Added `service.telemetry.traces.propagators` configuration to set propagators for collector's internal spans. (#5572)
- Remove unnecessary duplicate code and allocations for reading enums in JSON. (#5928)
- Add "dist.build_tags" configuration option to support passing go build flags to builder. (#5659)
- Add an AsRaw func on the flags, lots of places to encode these flags. (#5934)
- Change pdata generated types to use type definition instead of aliases. (#5936)
  - Improves documentation, and makes code easier to read/understand.
- Log `InstrumentationScope` attributes in `loggingexporter` (#5976)
- Add `UpsertEmpty`, `UpsertEmptyMap` and `UpsertEmptySlice` methods to `pcommon.Map` (#5975)
- Add `SetEmptyMapVal` and `SetEmptySliceVal` methods to `pcommon.Value` (#5975)

### 🧰 Bug fixes 🧰

- Fix reading scope attributes for trace JSON, remove duplicate code. (#5930)
- otlpjson/trace: skip unknown fields instead of error. (#5931)
- Fix bug in setting the correct collector state after a configuration change event. (#5830)
- Fix json trace unmarshalling for numbers (#5924):
  - Accept both string and number for float64.
  - Accept both string and number for int32/uint32.
  - Read uint64 numbers without converting from int64.
- Fix persistent storage client not closing when shutting down (#6003)

## v0.58.0 Beta

### 🛑 Breaking changes 🛑

- Remove the InstrumentationLibrary to Scope translation (part of transition to OTLP 0.19). (#5819)
  - This has a side effect that when sending JSON encoded telemetry using OTLP proto <= 0.15.0, telemetry will be dropped.
- Require the storage to be explicitly set for the (experimental) persistent queue (#5784)
- Remove deprecated `confighttp.HTTPClientSettings.ToClientWithHost` (#5803)
- Remove deprecated component stability helpers (#5802):
  - `component.WithTracesExporterAndStabilityLevel`
  - `component.WithMetricsExporterAndStabilityLevel`
  - `component.WithLogsExporterAndStabilityLevel`
  - `component.WithTracesReceiverAndStabilityLevel`
  - `component.WithMetricsReceiverAndStabilityLevel`
  - `component.WithLogsReceiverAndStabilityLevel`
  - `component.WithTracesProcessorAndStabilityLevel`
  - `component.WithMetricsProcessorAndStabilityLevel`
  - `component.WithLogsProcessorAndStabilityLevel`
- ABI breaking change: `featuregate.Registry.Apply` returns error now.
- Update minimum go version to 1.18 (#5795)
- Remove deprecated `Flags` API from pdata (#5814)
- Change `confmap.Provider` to return pointer to `Retrieved` (#5839)

### 🚩 Deprecations 🚩

- Deprecate duplicate settings in service.ConfigProvider, embed ResolverSettings (#5843)
- Deprecate `featuregate.Registry.MustApply` in favor of `featuregate.Registry.Apply`. (#5801)
- Deprecate the `component.Factory.StabilityLevel(config.DataType)` in favor of Stability per component (#5762):
  - `component.ExporterFactory.TracesExporterStability`
  - `component.ExporterFactory.MetricsExporterStability`
  - `component.ExporterFactory.LogsExporterStability`
  - `component.ProcessorFactory.TracesProcessorStability`
  - `component.ProcessorFactory.MetricsProcessorStability`
  - `component.ProcessorFactory.LogsProcessorStability`
  - `component.ReceiverFactory.TracesReceiverStability`
  - `component.ReceiverFactory.MetricsReceiverStability`
  - `component.ReceiverFactory.LogsReceiverStability`
- Deprecate `obsreport.ProcessorSettings.Level` and `obsreport.ExporterSettings.Level`, use MetricsLevel from CreateSettings (#5824)
- Deprecate `processorhelper.New[Traces|Metrics|Logs]Processor` in favor of `processorhelper.New[Traces|Metrics|Logs]ProcessorWithCreateSettings` (#5833)
- Deprecate MetricDataPointFlags.String(), no other pdata flags have this method (#5868)
- Deprecates `FlagsStruct` in favor of `Flags` (#5842)
  - `FlagsStruct` -> `Flags`
- Deprecate `exporterhelper.New[Traces|Metrics|Logs]Exporter` in favor of `exporterhelper.New[Traces|Metrics|Logs]ExporterWithContext` (#5834)

### 💡 Enhancements 💡

- Enable persistent queue in the build by default (#5828)
- Bump to opentelemetry-proto v0.19.0. (#5823)
- Expose `Scope.Attributes` in pdata (#5826)
- Remove unnecessary limitation on `pcommon.Value.Equal` that slices have only primitive values. (#5865)
- Add support to handle 404, 405 http error code as permanent errors in OTLP exporter (#5827)
- Enforce scheme name restrictions to all `confmap.Provider` implementations. (#5861)

## v0.57.2 Beta

See the changelog for v0.57.0.

## v0.57.1 Beta

This was a failed release.

## v0.57.0 Beta

There isn't a valid core binary for this release. Use v0.57.2 instead.

### 🛑 Breaking changes 🛑

- Remove deprecated funcs/types from service related to `Config` (#5755)
- Change`confighttp.ToClient` to accept a `component.Host` (#5737)
- Remove deprecated funcs from pdata related to mutable slices (#5754)
- Change the following deprecated component functions to ensure a stability level is set:
  - `component.WithTracesExporter`
  - `component.WithMetricsExporter`
  - `component.WithLogsExporter`
  - `component.WithTracesReceiver`
  - `component.WithMetricsReceiver`
  - `component.WithLogsReceiver`
  - `component.WithTracesProcessor`
  - `component.WithMetricsProcessor`
  - `component.WithLogsProcessor`

### 🚩 Deprecations 🚩

- Deprecated the current Flag API.  The new API provides functions to check and set Flags (#5790) (#5602):
  - `NumberDataPoint.Flags` -> `NumberDataPoint.FlagsStruct`
  - `NumberDataPoint.SetFlags` -> `NumberDataPoint.FlagsStruct`
  - `HistogramDataPoint.Flags` -> `HistogramDataPoint.FlagsStruct`
  - `HistogramDataPoint.SetFlags` -> `HistogramDataPoint.FlagsStruct`
  - `ExponentialHistogramDataPoint.Flags` -> `ExponentialHistogramDataPoint.FlagsStruct`
  - `ExponentialHistogramDataPoint.SetFlags` -> `ExponentialHistogramDataPoint.FlagsStruct`
  - `SummaryDataPoint.Flags` -> `SummaryDataPoint.FlagsStruct`
  - `SummaryDataPoint.SetFlags` -> `SummaryDataPoint.FlagsStruct`
  - `MetricDataPointFlags` -> `MetricDataPointFlagsStruct`
  - `NewMetricDataPointFlags` -> `NewMetricDataPointFlagsStruct`
  - `MetricDataPointFlagsNone` -> `MetricDataPointFlagsStruct.NoRecordedValue`
  - `MetricDataPointFlagNoRecordedValue` -> `MetricDataPointFlagsStruct.NoRecordedValue`
  - `MetricDataPointFlag`
- Deprecate the following component functions added to ensure a stability level is set:
  - `component.WithTracesExporterAndStabilityLevel` -> `component.WithTracesExporter`
  - `component.WithMetricsExporterAndStabilityLevel` -> `component.WithMetricsExporter`
  - `component.WithLogsExporterAndStabilityLevel` -> `component.WithLogsExporter`
  - `component.WithTracesReceiverAndStabilityLevel` -> `component.WithTracesReceiver`
  - `component.WithMetricsReceiverAndStabilityLevel` -> `component.WithMetricsReceiver`
  - `component.WithLogsReceiverAndStabilityLevel` -> `component.WithLogsReceiver`
  - `component.WithTracesProcessorAndStabilityLevel` -> `component.WithTracesProcessor`
  - `component.WithMetricsProcessorAndStabilityLevel` -> `component.WithMetricsProcessor`
  - `component.WithLogsProcessorAndStabilityLevel` -> `component.WithLogsProcessor`

### 💡 Enhancements 💡

- Make the in-memory and persistent queues more consistent (#5764)
- `ocb` now exits with an error if it fails to load the build configuration. (#5731)
- Deprecate `HTTPClientSettings.ToClientWithHost` (#5737)

### 🧰 Bug fixes 🧰

- Fix bug in ocb where flags did not take precedence. (#5726)

## v0.56.0 Beta

### 💡 Enhancements 💡

- Add `linux-ppc64le` architecture to cross build tests in CI (#5645)
- `client`: perform case insensitive lookups in case the requested metadata value isn't found (#5646)
- `loggingexporter`: Decouple `loglevel` field from level of logged messages (#5678)
- Expose `pcommon.NewSliceFromRaw` function (#5679)
- `loggingexporter`: create the exporter's logger from the service's logger (#5677)
- Add `otelcol_exporter_queue_capacity` metrics show the collector's exporter queue capacity (#5475)
- Add support to handle 402, 413, 414, 431 http error code as permanent errors in OTLP exporter (#5685)

### 🧰 Bug fixes 🧰

- Fix Collector panic when disabling telemetry metrics (#5642)
- Fix Collector panic when featuregate value is empty (#5663)
- Fix confighttp.compression panic due to nil request.Body. (#5628)

## v0.55.0 Beta

### 🛑 Breaking changes 🛑

- Remove deprecated `config.ServiceTelemetry` (#5565)
- Remove deprecated `config.ServiceTelemetryLogs` (#5565)
- Remove deprecated `config.ServiceTelemetryMetrics` (#5565)

### 🚩 Deprecations 🚩

- Deprecate `service.ConfigServiceTelemetry`, `service.ConfigServiceTelemetryLogs`, and `service.ConfigServiceTelemetryMetrics` (#5565)
- Deprecate the following component functions to ensure a stability level is set (#5580):
  - `component.WithTracesExporter` -> `component.WithTracesExporterAndStabilityLevel`
  - `component.WithMetricsExporter` -> `component.WithMetricsExporterAndStabilityLevel`
  - `component.WithLogsExporter` -> `component.WithLogsExporterAndStabilityLevel`
  - `component.WithTracesReceiver` -> `component.WithTracesReceiverAndStabilityLevel`
  - `component.WithMetricsReceiver` -> `component.WithMetricsReceiverAndStabilityLevel`
  - `component.WithLogsReceiver` -> `component.WithLogsReceiverAndStabilityLevel`
  - `component.WithTracesProcessor` -> `component.WithTracesProcessorAndStabilityLevel`
  - `component.WithMetricsProcessor` -> `component.WithMetricsProcessorAndStabilityLevel`
  - `component.WithLogsProcessor` -> `component.WithLogsProcessorAndStabilityLevel`
- Deprecate `Registry.Apply` in `service.featuregate` (#5660)

### 💡 Enhancements 💡

- Components stability levels are now logged. By default components which haven't defined their stability levels, or which are
  unmaintained, deprecated or in development will log a message. (#5580)
- `exporter/logging`: Skip "bad file descriptor" sync errors (#5585)

### 🧰 Bug fixes 🧰

- Fix initialization of the OpenTelemetry MetricProvider. (#5571)
- Set log level for `undefined` stability level to debug. (#5635)

## v0.54.0 Beta

### 🛑 Breaking changes 🛑

- Remove deprecated `GetLogger`. (#5504)
- Remove deprecated `configtest.LoadConfigMap` (#5505)
- Remove deprecated `config.Map` (#5505)
- Remove deprecated `config.MapProvider` (#5505)
- Remove deprecated `config.MapConverter` (#5505)
- Remove deprecated `config.Received` (#5505)
- Remove deprecated `config.CloseFunc` (#5505)
- Deprecated `pcommon.Value.NewValueBytes` is brought back taking `pcommon.ImmutableByteSlice` as an argument instead of `[]byte` (#5299)

### 🚩 Deprecations 🚩

- Use immutable slices for primitive types slices to restrict mutations. (#5299)
  - `Value.NewValueMBytes` func is deprecated in favor of `Value.NewValueBytes` func that takes
    `ImmutableByteSlice` instead of `[]byte`
  - `Value.SetMBytesVal` func is deprecated in favor of `Value.SetBytesVal` func that takes
    `pcommon.ImmutableByteSlice` instead of []byte.
  - `Value.BytesVal` func is deprecated in favor of `Value.BytesVal` func that returns `pcommon.ImmutableByteSlice`
    instead of []byte.
  - `<HistogramDataPoint|Buckets>.SetMBucketCounts` funcs are deprecated in favor of
    `<HistogramDataPoint|Buckets>.SetBucketCounts` funcs that take `pcommon.ImmutableUInt64Slice` instead of []uint64.
  - `<HistogramDataPoint|Buckets>.MBucketCounts` funcs are deprecated in favor of
    `<HistogramDataPoint|Buckets>.BucketCounts` funcs that return `pcommon.ImmutableUInt64Slice` instead of []uint64.
  - `HistogramDataPoint.SetMExplicitBounds` func is deprecated in favor of `HistogramDataPoint.SetExplicitBounds` func
    that takes `pcommon.ImmutableFloat64Slice` instead of []float64.
  - `HistogramDataPoint.MExplicitBounds` func func is deprecated in favor of `HistogramDataPoint.ExplicitBounds`
    returns `pcommon.ImmutableFloat64Slice` instead of []float64.

### 💡 Enhancements 💡

- Deprecate `HTTPClientSettings.ToClient` in favor of `HTTPClientSettings.ToClientWithHost` (#5584)
- Use OpenCensus `metric` package for process metrics instead of `stats` package (#5486)
- Update OTLP to v0.18.0 (#5530)
- Log histogram min/max fields with `logging` exporter (#5520)

### 🧰 Bug fixes 🧰

- Update sum field of exponential histograms to make it optional (#5530)
- Remove redundant extension shutdown call (#5532)
- Refactor pipelines builder, fix some issues (#5512)
  - Unconfigured receivers are not identified, this was not a real problem in final binaries since the validation of the config catch this.
  - Allow configurations to contain "unused" receivers. Receivers that are configured but not used in any pipeline, this was possible already for exporters and processors.
  - Remove the enforcement/check that Receiver factories create the same instance for the same config.

## v0.53.0 Beta

### 🛑 Breaking changes 🛑

- Remove deprecated `componenterror` package. (#5420)
- Remove deprecated `config.MapConverterFunc`. (#5419)
- Remove `AddCollectorVersionTag`, enabled for long time already. (#5471)

### 🚩 Deprecations 🚩

- Move `config.Map` to its own package `confmap` which does not depend on any component concept (#5237)
  - `config.Map` -> `confmap.ConfMap`
  - `config.MapProvider` -> `confmap.Provider`
  - `config.Received` -> `confmap.Received`
  - `config.NewReceivedFromMap` -> `confmap.NewReceived`
  - `config.CloseFunc` -> `confmap.CloseFunc`
  - `config.ChangeEvent` -> `confmap.ChangeEvent`
  - `config.MapConverter` -> `confmap.Converter`
  - Package `envmapprovider` -> `envprovider`
  - Package `filemapprovider` -> `fileprovider`
  - Package `yamlmapprovider` -> `yamlprovider`
  - Package `expandmapconverter` -> `expandconverter`
  - Package `filemapprovider` -> `fileprovider`
  - Package `overwritepropertiesmapconverter` -> `overwritepropertiesconverter`
- Deprecate `component.ExtensionDefaultConfigFunc` in favor of `component.ExtensionCreateDefaultConfigFunc` (#5451)
- Deprecate `confmap.Received.AsMap` in favor of `confmap.Received.AsConf` (#5465)
- Deprecate `confmap.Conf.Set`, not used anywhere for the moment (#5485)

### 💡 Enhancements 💡

- Move `service.mapResolver` to `confmap.Resolver` (#5444)
- Add `linux-arm` architecture to cross build tests in CI (#5472)

### 🧰 Bug fixes 🧰

- Fixes the "service.version" label value for internal metrics, always was "latest" in core/contrib distros. (#5449).
- Send correct batch stats when SendBatchMaxSize is set (#5385)
- TLS `MinVersion` and `MaxVersion` defaults will be handled by `crypto/tls` (#5480)

## v0.52.0 Beta

### 🛑 Breaking changes 🛑

- Remove `configunmarshaler.Unmarshaler` interface, per deprecation comment (#5348)
- Remove deprecated pdata funcs/structs from v0.50.0 (#5345)
- Remove deprecated pdata getters and setters of primitive slice values: `Value.BytesVal`, `Value.SetBytesVal`,
  `Value.UpdateBytes`, `Value.InsertBytes`, `Value.UpsertBytes`, `<HistogramDataPoint|Buckets>.BucketCounts`,
  `<HistogramDataPoint|Buckets>.SetBucketCounts`, `HistogramDataPoint.ExplicitBounds`,
  `HistogramDataPoint.SetExplicitBounds` (#5347)
- Remove deprecated featuregate funcs/structs from v0.50.0 (#5346)
- Remove access to deprecated members of the config.Retrieved struct (#5363)
- Replace usage of `config.MapConverterFunc` with `config.MapConverter` (#5382)

### 🚩 Deprecations 🚩

- Deprecate `config.Config` and `config.Service`, use `service.Config*` (#4608)
- Deprecate `componenterror` package, move everything to `component` (#5383)
- `pcommon.Value.NewValueBytes` is deprecated in favor of `Value.NewValueMBytes` in preparation of migration to
  immutable slices (#5367)

### 💡 Enhancements 💡

- Update OTLP to v0.17.0 (#5335)
- Add optional min/max fields to histograms (#5399)
- User-defined Resource attributes can be specified under `service.telemetry.resource`
  configuration key and will be included as metric lables for own telemetry.
  If `service.instance.id` is not specified it will be auto-generated. Previously
  `service.instance.id` was always auto-generated, so the default of the new
  behavior matches the old behavior. (#5402)

## v0.51.0 Beta

### 🛑 Breaking changes 🛑

- Remove deprecated model module, everything is available in `pdata` and `semconv`. (#5281)
  - Old versions of the module are still available, but no new versions will be released.
- Remove deprecated LogRecord.Name field. (#5202)

### 🚩 Deprecations 🚩

- In preparation of migration to immutable slices for primitive type items, the following methods are renamed (#5344)
  - `Value.BytesVal` func is deprecated in favor of `Value.MBytesVal`.
  - `Value.SetBytesVal` func is deprecated in favor of `Value.SetMBytesVal`.
  - `Value.UpdateBytes` func is deprecated in favor of `Value.UpdateMBytes`.
  - `Value.InsertBytes` func is deprecated in favor of `Value.InsertMBytes`.
  - `Value.UpsertBytes` func is deprecated in favor of `Value.UpsertMBytes`.
  - `<HistogramDataPoint|Buckets>.BucketCounts` funcs are deprecated in favor of
    `<HistogramDataPoint|Buckets>.MBucketCounts`.
  - `<HistogramDataPoint|Buckets>.SetBucketCounts` funcs are deprecated in favor of
    `<HistogramDataPoint|Buckets>.SetMBucketCounts`.
  - `HistogramDataPoint.ExplicitBounds` func is deprecated in favor of `HistogramDataPoint.MExplicitBounds`.
  - `HistogramDataPoint.SetExplicitBounds` func is deprecated in favor of `HistogramDataPoint.SetMExplicitBounds`.

### 💡 Enhancements 💡

- `pdata`: Expose `pcommon.NewSliceFromRaw` and `pcommon.Slice.AsRaw` functions (#5311)

### 🧰 Bug fixes 🧰

- Fix Windows Event Logs ignoring user-specified logging options (#5298)

## v0.50.0 Beta

### 🛑 Breaking changes 🛑

- Remove pdata deprecated funcs from 2 versions (v0.48.0) ago. (#5219)
- Remove non pdata deprecated funcs/structs (#5220)
- `pmetric.Exemplar.ValueType()` now returns new type `ExemplarValueType` (#5233)
- Remove deprecated `Delete` pdata func in favor of `pdata.Remove` from (v0.47.0). (#5307)

### 🚩 Deprecations 🚩

- Deprecate `configunmarshaler` package, move it to internal (#5151)
- Deprecate all API in `model/semconv`. The package is moved to a new `semcomv` module (#5196)
- Deprecate access to `config.Retrieved` fields, use the newly added funcs to interact with the internal fields (#5198)
- Deprecate `p<signal>otlp.Request.Set<Logs|Metrics|Traces>` (#5234)
  - `plogotlp.Request.SetLogs` func is deprecated in favor of `plogotlp.NewRequestFromLogs`
  - `pmetricotlp.Request.SetMetrics` func is deprecated in favor of `pmetricotlp.NewRequestFromMetrics`
  - `ptraceotlp.Request.SetTraces` func is deprecated in favor of `ptraceotlp.NewRequestFromTraces`
- `pmetric.NumberDataPoint.ValueType()` now returns new type `NumberDataPointValueType` (#5233)
  - `pmetric.MetricValueType` is deprecated in favor of `NumberDataPointValueType`
  - `pmetric.MetricValueTypeNone` is deprecated in favor of `NumberDataPointValueTypeNone`
  - `pmetric.MetricValueTypeInt` is deprecated in favor of `NumberDataPointValueTypeInt`
  - `pmetric.MetricValueTypeDouble` is deprecated in favor of `NumberDataPointValueTypeDouble`
- Deprecate `plog.LogRecord.SetName()` function (#5230)
- Deprecate global `featuregate` funcs in favor of `GetRegistry` and a public `Registry` type (#5160)

### 💡 Enhancements 💡
- Add `jsoniter` Unmarshaller (#4817)

- Extend config.Map.Unmarshal hook to check map key string to any TextUnmarshaler not only ComponentID (#5244)
- Collector will no longer print error with stack trace when the collector is shutdown due to a context cancel. (#5258)

### 🧰 Bug fixes 🧰
- Fix translation from otlp.Request to pdata representation, changes to the returned pdata not all reflected to the otlp.Request (#5197)
- `exporterhelper` now properly consumes any remaining items on stop (#5203)
- `pdata`: Fix copying of `Value` with `ValueTypeBytes` type (#5267)
- `pdata`: Fix copying of metric fields of primitive items slice type (#5271)

## v0.49.0 Beta

### 🛑 Breaking changes 🛑

- Remove deprecated structs/funcs from previous versions (#5131)
- Do not set TraceProvider to global otel (#5138)
- Remove deprecated funcs from otlpgrpc (#5144)
- Add Scheme to MapProvider interface (#5068)
- Do not set MeterProvider to global otel (#5146)
- Make `InstrumentationLibrary<signal>ToScope` helper functions unexported (#5164)
- Remove Log's "ShortName" from logging exporter output (#5172)
- `exporter/otlp`: Retry RESOURCE_EXHAUSTED only if the server returns RetryInfo (#5147)

### 🚩 Deprecations 🚩

- All pdata related APIs from model (model/pdata, model/otlp and model/otlpgrpc) are deprecated in
  favor of packages in the new pdata module separated by telemetry signal type (#5168)
  - `model/pdata`, `model/otlp` -> `pdata/pcommon`, `pdata/plog`, `pdata/pmetric`, `pdata/ptrace`
  - `model/otlpgrpc` -> `pdata/plog/plogotlp`, `pdata/pmetric/pmetricotlp`, `pdata/ptrace/ptraceotlp`
- Deprecate configmapprovider package, replace with mapconverter (#5167)
- Deprecate `service.MustNewConfigProvider` and `service.MustNewDefaultConfigProvider`in favor of `service.NewConfigProvider` (#4936)

### 💡 Enhancements 💡

- OTLP HTTP receiver will use HTTP/2 over TLS if client supports it (#5109)
- Add `ObservedTimestamp` field to `pdata.LogRecord` (#5171)

### 🧰 Bug fixes 🧰

- Setup the correct meter provider if telemetry.useOtelForInternalMetrics featuregate enabled (#5146)
- Fix pdata.Value.asRaw() to correctly return elements of Slice and Map type (#5153)
- Update pdata.Slice.asRaw() to return raw representation of Slice and Map elements (#5157)
- The codepath through the OTLP receiver for gRPC was not translating the InstrumentationLibrary* to Scope* (#5189)

## v0.48.0 Beta

### 🛑 Breaking changes 🛑

- Remove deprecated `consumerhelper` package (#5028)
- Remove pdata `InternalRep` deprecated funcs (#5018)
- Remove service/defaultcomponents deprecated package (#5019)
- Remove deprecated UseOpenTelemetryForInternalMetrics (#5026)
- Change outcome of `pdata.Value.MapVal()` and `pdata.Value.SliceVal()` functions misuse. In case of
  type mismatch, they now return an invalid zero-initialized instance instead of a detached
  collection (#5034)
- OTLP JSON field changes following upgrade to OTLP v0.15.0:
  - "instrumentationLibraryLogs" is now "scopeLogs"
  - "instrumentationLibraryMetrics" is now "scopeMetrics"
  - "instrumentationLibrarySpans" is now "scopeSpans"
  - "instrumentationLibrary" is now "scope"
- AsString for pdata.Value now returns the JSON-encoded string of floats. (#4934)

### 🚩 Deprecations 🚩

- Move MapProvider to config, split providers in their own package (#5030)
- API related to `pdata.AttributeValue` is deprecated in favor of `pdata.Value` (#4978)
  - `pdata.AttributeValue` struct is deprecated in favor of `pdata.Value`
  - `pdata.AttributeValueType` type is deprecated in favor of `pdata.ValueType`
  - `pdata.AttributeValueType...` constants are deprecated in favor of `pdata.ValueType...`
  - `pdata.NewAttributeValue...` funcs are deprecated in favor of `pdata.NewValue...`
- Deprecate featureflags.FlagValue.SetSlice, unnecessary public (#5053)
- Remove "Attribute" part from common pdata collections names (#5001)
  - Deprecate `pdata.AttributeMap` struct in favor of `pdata.Map`
  - Deprecate `pdata.NewAttributeMap` func in favor of `pdata.NewMap`
  - Deprecate `pdata.NewAttributeMapFromMap` func in favor of `pdata.NewMapFromRaw`
  - Deprecate `pdata.AttributeValueSlice` struct in favor of `pdata.Slice`
  - Deprecate `pdata.NewAttributeValueSlice` func in favor of `pdata.NewSlice`
- Deprecate LogRecord.Name(), it was deprecated in the data model (#5054)
- Rename `Array` type of `pdata.Value` to `Slice` (#5066)
  - Deprecate `pdata.AttributeValueTypeArray` type in favor of `pdata.ValueTypeSlice`
  - Deprecate `pdata.NewAttributeValueArray` func in favor of `pdata.NewValueSlice`
- Deprecate global flag in `featuregates` (#5060)
- Deprecate last funcs/structs in componenthelper (#5069)
- Change structs in otlpgrpc to follow standard go encoding interfaces (#5062)
  - Deprecate UnmarshalJSON[Traces|Metrics|Logs][Reques|Response] in favor of `UnmarshalJSON`.
  - Deprecate [Traces|Metrics|Logs][Reques|Response].Marshal in favor of `MarshalProto`.
  - Deprecate UnmarshalJSON[Traces|Metrics|Logs][Reques|Response] in favor of `UnmarshalProto`.
- Deprecating following pdata methods/types following OTLP v0.15.0 upgrade (#5076):
      - InstrumentationLibrary is now InstrumentationScope
      - NewInstrumentationLibrary is now NewInstrumentationScope
      - InstrumentationLibraryLogsSlice is now ScopeLogsSlice
      - NewInstrumentationLibraryLogsSlice is now NewScopeLogsSlice
      - InstrumentationLibraryLogs is now ScopeLogs
      - NewInstrumentationLibraryLogs is now NewScopeLogs
      - InstrumentationLibraryMetricsSlice is now ScopeMetricsSlice
      - NewInstrumentationLibraryMetricsSlice is now NewScopeMetricsSlice
      - InstrumentationLibraryMetrics is now ScopeMetrics
      - NewInstrumentationLibraryMetrics is now NewScopeMetrics
      - InstrumentationLibrarySpansSlice is now ScopeSpansSlice
      - NewInstrumentationLibrarySpansSlice is now NewScopeSpansSlice
      - InstrumentationLibrarySpans is now ScopeSpans
      - NewInstrumentationLibrarySpans is now NewScopeSpans

### 💡 Enhancements 💡

- Add semconv definitions for v1.9.0 (#5090)
- Change outcome of `pdata.Metric.<Gauge|Sum|Histogram|ExponentialHistogram>()` functions misuse.
  In case of type mismatch, they don't panic right away but return an invalid zero-initialized
  instance for consistency with other OneOf field accessors (#5035)
- Update OTLP to v0.15.0 (#5064)
- Adding support for transition from older versions of OTLP to OTLP v0.15.0 (#5085)

### 🧰 Bug fixes 🧰

- Add missing files for semconv definitions v1.7.0 and v1.8.0 (#5091)
- The `featuregates` were not configured from the "--feature-gates" flag on windows service (#5060)
- Fix Semantic Convention Schema URL definition for 1.5.0 and 1.6.1 versions (#5103)

## v0.47.0 Beta

### 🛑 Breaking changes 🛑

- Remove `Type` funcs in pdata (#4933)
- Remove all deprecated funcs/structs from v0.46.0 (#4995)

### 🚩 Deprecations 🚩

- pdata: deprecate funcs working with InternalRep (#4957)
- Deprecate `pdata.AttributeMap.Delete` in favor of `pdata.AttributeMap.Remove` (#4914)
- Deprecate consumerhelper, move helpers to consumer (#5006)

### 💡 Enhancements 💡

- Add `pdata.AttributeMap.RemoveIf`, which is a more performant way to remove multiple keys (#4914)
- Add `pipeline` key with pipeline identifier to processor loggers (#4968)
- Add a new yaml provider, allows providing yaml bytes (#4998)

### 🧰 Bug fixes 🧰

- Collector `Run` will now exit when a context cancels (#4954)
- Add missing droppedAttributesCount to pdata generated resource (#4979)
- Collector `Run` will now set state to `Closed` if startup fails (#4974)

## v0.46.0 Beta

### 🛑 Breaking changes 🛑

- Change otel collector to enable open telemetry metrics through feature gate instead of a constant (#4912)
- Remove support for legacy otlp/http port. (#4916)
- Remove deprecated funcs in pdata (#4809)
- Remove deprecated Retrieve funcs/calls (#4922)
- Remove deprecated NewConfigProvider funcs (#4937)

### 🚩 Deprecations 🚩

- Deprecated funcs `config.DefaultConfig`, `confighttp.DefaultHTTPSettings`, `exporterhelper.DefaultTimeoutSettings`,
  `exporthelper.DefaultQueueSettings`, `exporterhelper.DefaultRetrySettings`, `testcomponents.DefaultFactories`, and
  `scraperhelper.DefaultScraperControllerSettings` in favour for their `NewDefault` method to adhere to contribution guidelines (#4865)
- Deprecated funcs `componenthelper.StartFunc`, `componenthelper.ShutdownFunc` in favour of `component.StartFunc` and `component.ShutdownFunc` (#4803)
- Move helpers from extensionhelper to component (#4805)
  - Deprecated `extensionhelper.CreateDefaultConfig` in favour of `component.ExtensionDefaultConfigFunc`
  - Deprecated `extensionhelper.CreateServiceExtension` in favour of `component.CreateExtensionFunc`
  - Deprecated `extensionhelper.NewFactory` in favour of `component.NewExtensionFactory`
- Move helpers from processorhelper to component (#4889)
  - Deprecated `processorhelper.CreateDefaultConfig` in favour of `component.ProcessorDefaultConfigFunc`
  - Deprecated `processorhelper.WithTraces` in favour of `component.WithTracesProcessor`
  - Deprecated `processorhelper.WithMetrics` in favour of `component.WithMetricsProcessor`
  - Deprecated `processorhelper.WithLogs` in favour of `component.WithLogsProcessor`
  - Deprecated `processorhelper.NewFactory` in favour of `component.NewProcessorFactory`
- Move helpers from exporterhelper to component (#4899)
  - Deprecated `exporterhelper.CreateDefaultConfig` in favour of `component.ExporterDefaultConfigFunc`
  - Deprecated `exporterhelper.WithTraces` in favour of `component.WithTracesExporter`
  - Deprecated `exporterhelper.WithMetrics` in favour of `component.WithMetricsExporter`
  - Deprecated `exporterhelper.WithLogs` in favour of `component.WithLogsExporter`
  - Deprecated `exporterhelper.NewFactory` in favour of `component.NewExporterFactory`
- Move helpers from receiverhelper to component (#4891)
  - Deprecated `receiverhelper.CreateDefaultConfig` in favour of `component.ReceiverDefaultConfigFunc`
  - Deprecated `receiverhelper.WithTraces` in favour of `component.WithTracesReceiver`
  - Deprecated `receiverhelper.WithMetrics` in favour of `component.WithMetricsReceiver`
  - Deprecated `receiverhelper.WithLogs` in favour of `component.WithLogsReceiver`
  - Deprecated `receiverhelper.NewFactory` in favour of `component.NewReceiverFactory`

### 💡 Enhancements 💡

- Add validation to check at least one endpoint is specified in otlphttpexporter's configuration (#4860)
- Implement default client authenticators (#4837)

## 🧰 Bug fixes 🧰

- Initialized logger with collector to avoid potential race condition panic on `Shutdown` (#4827)
- In addition to traces, now logs and metrics processors will start the memory limiter.
  Added thread-safe logic so only the first processor can launch the `checkMemLimits` go-routine and the last processor
  that calls shutdown to terminate it; this is done per memory limiter instance.
  Added memory limiter factory to cache initiated object and be reused by similar config. This guarantees a single
  running `checkMemLimits` per config (#4886)
- Resolved race condition in collector when calling `Shutdown` (#4878)

## v0.45.0 Beta

### 🛑 Breaking changes 🛑

- Remove deprecated funcs in configtelemetry (#4808)
- `otlphttp` and `otlp` exporters enable gzip compression by default (#4632)

### 🚩 Deprecations 🚩

- Deprecate `service/defaultcomponents` go package (#4622)
- Deprecate `pdata.NumberDataPoint.Type()` and `pdata.Exemplar.Type()` in favor of `NumberDataPoint.ValueType()` and
  `Exemplar.ValueType()` (#4850)

### 💡 Enhancements 💡

- Reject invalid queue size exporterhelper (#4799)
- Transform configmapprovider.Retrieved interface to a struct (#4789)
- Added feature gate summary to zpages extension (#4834)
- Add support for reloading TLS certificates (#4737)

### 🧰 Bug fixes 🧰

- `confighttp`: Allow CORS requests with configured auth (#4869)

## v0.44.0 Beta

### 🛑 Breaking changes 🛑

- Updated to OTLP 0.12.0. Deprecated traces and metrics messages that existed
  in 0.11.0 are no longer converted to the messages and fields that replaced the deprecated ones.
  Received deprecated messages and fields will be now ignored. In OTLP/JSON in the
  instrumentationLibraryLogs object the "logs" field is now named "logRecords" (#4724)
- Deprecate `service.NewWindowsService`, add `service.NewSvcHandler` (#4783).

### 🚩 Deprecations 🚩

- Deprecate `service.NewConfigProvider`, and a new version `service.MustNewConfigProvider` (#4734).

### 💡 Enhancements 💡

- Invalid requests now return an appropriate unsupported (`405`) or method not allowed (`415`) response (#4735)
- `client.Info`: Add Host property for Metadata (#4736)

## v0.43.1 Beta

### 🧰 Bug fixes 🧰

- ExpandStringValues function support to map[string]interface{} (#4748)

## v0.43.0 Beta

### 🛑 Breaking changes 🛑

- Change configmapprovider.Provider to accept a location for retrieve (#4657)
- Change Properties Provider to be a Converter (#4666)
- Define a type `WatcherFunc` for onChange func instead of func pointer (#4656)
- Remove deprecated `configtest.LoadConfig` and `configtest.LoadConfigAndValidate` (#4659)
- Move service.ConfigMapConverterFunc to config.MapConverterFunc (#4673)
  - Add context to config.MapConverterFunc (#4678)
- Builder: the skip compilation should only be supplied as a CLI flag. Previously, it was possible to specify that in the YAML file, contrary to the original intention (#4645)
- Builder: Remove deprecated config option module::core (#4693)
- Remove deprecate flags --metrics-level and --metrics-addr (#4695)
  - Usages of `--metrics-level={VALUE}` can be replaced by `--set=service.telemetry.metrics.level={VALUE}`;
  - Usages of `--metrics-addr={VALUE}` can be replaced by `--set=service.telemetry.metrics.address={VALUE}`;
- Updated confighttp `ToClient` to support passing telemetry settings for instrumenting otlphttp exporter(#4449)
- Remove support to some arches and platforms from `ocb` (opentelemetry-collector-builder) (#4710)
- Remove deprecated legacy path ("v1/trace") support for otlp http receiver (#4720)
- Change the `service.NewDefaultConfigProvider` to accept a slice of location strings (#4727).

### 🚩 Deprecations 🚩

- Deprecate `configtelemetry.Level.Set()` (#4700)

### 🧰 Bug fixes 🧰

- Ensure Windows path (e.g: C:) is recognized as a file path (#4726)
- Fix structured logging issue for windows service (#4686)

### 💡 Enhancements 💡

- Expose experimental API `configmapprovider.NewExpandConverter()` (#4672)
- `service.NewConfigProvider`: copy slice argument, disallow changes from caller to the input slice (#4729)
- `confighttp` and `configgrpc`: New config option `include_metadata` to persist request metadata/headers in `client.Info.Metadata` (experimental) (#4547)
- Remove expand cases that cannot happen with config.Map (#4649)
- Add `max_request_body_size` to confighttp.HTTPServerSettings (#4677)
- Move `compression.go` into `confighttp.go` to internalize functions in `compression.go` file. (#4651)
  - create `configcompression` package to manage compression methods in `confighttp` and `configgrpc`
- Add support for cgroupv2 memory limit (#4654)
- Enable end users to provide multiple files for config location (#4727)

## v0.42.0 Beta

### 🛑 Breaking changes 🛑

- Remove `configmapprovider.NewInMemory()` (#4507)
- Disallow direct implementation of `configmapprovider.Retrieved` (#4577)
- `configauth`: remove interceptor functions from the ServerAuthenticator interface (#4583)
- Replace ConfigMapProvider and ConfigUnmarshaler in collector settings by one simpler ConfigProvider (#4590)
- Remove deprecated consumererror.Combine (#4597)
- Remove `configmapprovider.NewDefault`, `configmapprovider.NewExpand`, `configmapprovider.NewMerge` (#4600)
  - The merge functionality is now embedded into `service.NewConfigProvider` (#4637).
- Move `configtest.LoadConfig` and `configtest.LoadConfigAndValidate` to `servicetest` (#4606)
- Builder: Remove deprecated `include-core` flag (#4616)
- Collector telemetry level must now be accessed through an atomic function. (#4549)

### 💡 Enhancements 💡

- `confighttp`: add client-side compression support. (#4441)
  - Each exporter should remove `compression` field if they have and should use `confighttp.HTTPClientSettings`
- Allow more zap logger configs: `disable_caller`, `disable_stacktrace`, `output_paths`, `error_output_paths`, `initial_fields` (#1048)
- Allow the custom zap logger encoding (#4532)
- Collector self-metrics may now be configured through the configuration file. (#4069)
  - CLI flags for configuring self-metrics are deprecated and will be removed
    in a future release.
  - `service.telemetry.metrics.level` and `service.telemetry.metrics.address`
    should be used to configure collector self-metrics.
- `configauth`: add helpers to create new server authenticators. (#4558)
- Refactor `configgrpc` for compression methods (#4624)
- Add an option to allow `config.Map` conversion in the `service.ConfigProvider` (#4634)
- Added support to expose gRPC framework's logs as part of collector logs (#4501)
- Builder: Enable unmarshal exact to help finding hard to find typos #4644

### 🧰 Bug fixes 🧰

- Fix merge config map provider to close the watchers (#4570)
- Fix expand map provider to call close on the base provider (#4571)
- Fix correct the value of `otelcol_exporter_send_failed_requests` (#4629)
- `otlp` receiver: Fix legacy port cfg value override and HTTP server starting bug (#4631)

## v0.41.0 Beta

### 🛑 Breaking changes 🛑

- Remove reference to `defaultcomponents` in core and deprecate `include_core` flag (#4087)
- Remove `config.NewConfigMapFrom[File|Buffer]`, add testonly version (#4502)
- `configtls`: TLS 1.2 is the new default mininum version (#4503)
- `confighttp`: `ToServer` now accepts a `component.Host`, in line with gRPC's counterpart (#4514)
- CORS configuration for OTLP/HTTP receivers has been moved into a `cors:` block, instead of individual `cors_allowed_origins` and `cors_allowed_headers` settings (#4492)

### 💡 Enhancements 💡

- OTLP/HTTP receivers now support setting the `Access-Control-Max-Age` header for CORS caching. (#4492)
- `client.Info` pre-populated for all receivers using common helpers like `confighttp` and `configgrpc` (#4423)

### 🧰 Bug fixes 🧰

- Fix handling of corrupted records by persistent buffer (experimental) (#4475)

### 💡 Enhancements 💡

- Extending the contribution guide to help clarify what is acceptable defaults and recommendations.

## v0.40.0 Beta

### 🛑 Breaking changes 🛑

- Package `client` refactored (#4416) and auth data included in it (#4422). Final PR to be merged in the next release (#4423)
- Remove `pdata.AttributeMap.InitFromMap` (#4429)
- Updated configgrpc `ToDialOptions` to support passing providers to instrumentation library (#4451)
- Make state information propagation non-blocking on the collector (#4460)

### 💡 Enhancements 💡

- Add semconv 1.7.0 and 1.8.0 (#4452)
- Added `feature-gates` CLI flag for controlling feature gate state. (#4368)
- Add a default user-agent header to the OTLP/gRPC and OTLP/HTTP exporters containing collector build information (#3970)

## v0.39.0 Beta

### 🛑 Breaking changes 🛑

- Remove deprecated config (already no-op) `ballast_size_mib` in memorylimiterprocessor (#4365)
- Remove `config.Receivers`, `config.Exporters`, `config.Processors`, and `config.Extensions`. Use map directly (#4344)
- Remove `component.BaseProcessorFactory`, use `processorhelper.NewFactory` instead (#4175)
- Force usage of `exporterhelper.NewFactory` to implement `component.ExporterFactory` (#4338)
- Force usage of `receiverhelper.NewFactory` to implement `component.ReceiverFactory` (#4338)
- Force usage of `extensionhelper.NewFactory` to implement `component.ExtensionFactory` (#4338)
- Move `service/parserprovider` package to `config/configmapprovider` (#4206)
  - Rename `MapProvider` interface to `Provider`
  - Remove `MapProvider` from helper names
- Renamed slice-valued `pdata` types and functions for consistency. (#4325)
  - Rename `pdata.AnyValueArray` to `pdata.AttributeValueSlice`
  - Rename `ArrayVal()` to `SliceVal()`
  - Rename `SetArrayVal()` to `SetSliceVal()`
- Remove `config.Pipeline.Name` (#4326)
- Rename `config.Mapprovider` as `configmapprovider.Provider` (#4337)
- Move `config.WatchableRetrieved` and `config.Retrieved` interfaces to `config/configmapprovider` package (#4337)
- Remove `config.Pipeline.InputDataType` (#4343)
- otlpexporter: Do not retry on PermissionDenied and Unauthenticated (#4349)
- Enable configuring collector metrics through service config file. (#4069)
  - New `service::telemetry::metrics` structure added to configuration
  - Existing metrics configuration CLI flags are deprecated and to be
    removed in the future.
  - `--metrics-prefix` is no longer operative; the prefix is determined by
    the value of `service.buildInfo.Command`.
  - `--add-instance-id` is no longer operative; an instance ID will always be added.
- Remove deprecated funcs `consumererror.As[Traces|Metrics|Logs]` (#4364)
- Remove support to expand env variables in default configs (#4366)

### 💡 Enhancements 💡

- Supports more compression methods(`snappy` and `zstd`) for configgrpc, in addition to current `gzip` (#4088)
- Moved the OpenTelemetry Collector Builder to core (#4307)

### 🧰 Bug fixes 🧰

- Fix AggregationTemporality and IsMonotonic when metric descriptors are split in the batch processor (#4389)

## v0.38.0 Beta

### 🛑 Breaking changes 🛑

- Removed `configauth.HTTPClientAuthenticator` and `configauth.GRPCClientAuthenticator` in favor of `configauth.ClientAuthenticator`. (#4255)
- Rename `parserprovider.MapProvider` as `config.MapProvider`. (#4178)
- Rename `parserprovider.Watchable` as `config.WatchableMapProvider`. (#4178)
- Remove deprecated no-op flags to setup Collector's logging "--log-level", "--log-profile", "--log-format". (#4213)
- Move `cmd/pdatagen` as internal package `model/internal/cmd/pdatagen`. (#4243)
- Use directly the ComponentID in configauth. (#4238)
- Refactor configauth, getters use the map instead of iteration. (#4234)
- Change scraperhelper to follow the recommended append model for pdata. (#4202)

### 💡 Enhancements 💡

- Update proto to 0.11.0. (#4209)
- Change pdata to use the newly added [Traces|Metrics|Logs]Data. (#4214)
- Add ExponentialHistogram field to pdata. (#4219)
- Make sure otlphttp exporter tests include TraceID and SpanID. (#4268)
- Use multimod tool in release process. (#4229)
- Change queue metrics to use opencensus metrics instead of stats, close to otel-go. (#4220)
- Make receiver data delivery guarantees explicit (#4262)
- Simplify unmarshal logic by adding more supported hooks. (#4237)
- Add unmarshaler for otlpgrpc.[*]Request and otlpgrp.[*]Response (#4215)

## v0.37.0 Beta

### 🛑 Breaking changes 🛑

- Move `configcheck.ValidateConfigFromFactories` as internal function in service package (#3876)
- Rename `configparser.Parser` as `config.Map` (#4075)
- Rename `component.DefaultBuildInfo()` to `component.NewDefaultBuildInfo()` (#4129)
- Rename `consumererror.Permanent` to `consumererror.NewPermanent` (#4118)
- Rename `config.NewID` to `config.NewComponentID` and `config.NewIDFromString` to `config.NewComponentIDFromString` (#4137)
- Rename `config.NewIDWithName` to `config.NewComponentIDWithName` (#4151)
- Move `extension/storage` to `extension/experimental/storage` (#4082)
- Rename `obsreporttest.SetupRecordedMetricsTest()` to `obsreporttest.SetupTelemetry()` and `obsreporttest.TestTelemetrySettings` to `obsreporttest.TestTelemetry` (#4157)

### 💡 Enhancements 💡

- Add Gen dependabot into CI (#4083)
- Update OTLP to v0.10.0 (#4045).
- Add Flags field to NumberDataPoint, HistogramDataPoint, SummaryDataPoint (#4081).
- Add feature gate library (#4108)
- Add version to the internal telemetry metrics (#4140)

### 🧰 Bug fixes 🧰

- Fix panic when not using `service.NewCommand` (#4139)

## v0.36.0 Beta

### 🛑 Breaking changes 🛑

- Remove deprecated pdata.AttributeMapToMap (#3994)
- Move ValidateConfig from configcheck to configtest (#3956)
- Remove `mem-ballast-size-mib`, already deprecated and no-op (#4005)
- Remove `semconv.AttributeMessageType` (#4020)
- Remove `semconv.AttributeHTTPStatusText` (#4015)
- Remove squash on `configtls.TLSClientSetting` and move TLS client configs under `tls` (#4063)
- Rename TLS server config `*configtls.TLSServerSetting` from `tls_settings` to `tls` (#4063)
- Split `service.Collector` from the `cobra.Command` (#4074)
- Rename `memorylimiter` to `memorylimiterprocessor` (#4064)

### 💡 Enhancements 💡

- Create new semconv package for v1.6.1 (#3948)
- Add AttributeValueBytes support to AsString (#4002)
- Add AttributeValueTypeBytes support to AttributeMap.AsRaw (#4003)
- Add MeterProvider to TelemetrySettings (#4031)
- Add configuration to setup collector logs via config file. (#4009)

## v0.35.0 Beta

### 🛑 Breaking changes 🛑

- Remove the legacy gRPC port(`55680`) support in OTLP receiver (#3966)
- Rename configparser.Parser to configparser.ConfigMap (#3964)
- Remove obsreport.ScraperContext, embed into StartMetricsOp (#3969)
- Remove dependency on deprecated go.opentelemetry.io/otel/oteltest (#3979)
- Remove deprecated pdata.AttributeValueToString (#3953)
- Remove deprecated pdata.TimestampFromTime. Closes: #3925 (#3935)

### 💡 Enhancements 💡

- Add TelemetryCreateSettings (#3984)
- Only initialize collector telemetry once (#3918)
- Add trace context info to LogRecord log (#3959)
- Add new view for AWS ECS health check extension. (#3776)

## v0.34.0 Beta

### 🛑 Breaking changes 🛑

- Artifacts are no longer published in this repository, check [here](https://github.com/open-telemetry/opentelemetry-collector-releases) (#3941)
- Remove deprecated `tracetranslator.AttributeValueToString` and `tracetranslator.AttributeMapToMap` (#3873)
- Change semantic conventions for status (code, msg) as per specifications (#3872)
- Move `fileexporter` to contrib (#3474)
- Move `jaegerexporter` to contrib (#3474)
- Move `kafkaexporter` to contrib (#3474)
- Move `opencensusexporter` to contrib (#3474)
- Move `prometheusexporter` to contrib (#3474)
- Move `prometheusremotewriteexporter` to contrib (#3474)
- Move `zipkinexporter` to contrib (#3474)
- Move `attributeprocessor` to contrib (#3474)
- Move `filterprocessor` to contrib (#3474)
- Move `probabilisticsamplerprocessor` to contrib (#3474)
- Move `resourceprocessor` to contrib (#3474)
- Move `spanprocessor` to contrib (#3474)
- Move `hostmetricsreceiver` to contrib (#3474)
- Move `jaegerreceiver` to contrib (#3474)
- Move `kafkareceiver` to contrib (#3474)
- Move `opencensusreceiver` to contrib (#3474)
- Move `prometheusreceiver` to contrib (#3474)
- Move `zipkinreceiver` to contrib (#3474)
- Move `bearertokenauthextension` to contrib (#3474)
- Move `healthcheckextension` to contrib (#3474)
- Move `oidcauthextension` to contrib (#3474)
- Move `pprofextension` to contrib (#3474)
- Move `translator/internaldata` to contrib (#3474)
- Move `translator/trace/jaeger` to contrib (#3474)
- Move `translator/trace/zipkin` to contrib (#3474)
- Move `testbed` to contrib (#3474)
- Move `exporter/exporterhelper/resource_to_telemetry` to contrib (#3474)
- Move `processor/processorhelper/attraction` to contrib (#3474)
- Move `translator/conventions` to `model/semconv` (#3901)

### 🚩 Deprecations 🚩

- Add `pdata.NewTimestampFromTime`, deprecate `pdata.TimestampFromTime` (#3868)
- Add `pdata.NewAttributeMapFromMap`, deprecate `pdata.AttributeMap.InitFromMap` (#3936)

## v0.33.0 Beta

### 🛑 Breaking changes 🛑

- Rename `configloader` interface to `configunmarshaler` (#3774)
- Remove `LabelsMap` from all the metrics points (#3706)
- Update generated K8S attribute labels to fix capitalization (#3823)

### 💡 Enhancements 💡

- Collector has now full support for metrics proto v0.9.0.

## v0.32.0 Beta

This release is marked as "bad" since the metrics pipelines will produce bad data.

- See https://github.com/open-telemetry/opentelemetry-collector/issues/3824

### 🛑 Breaking changes 🛑

- Rename `CustomUnmarshable` interface to `Unmarshallable` (#3774)

### 💡 Enhancements 💡

- Change default OTLP/HTTP port number from 55681 to 4318 (#3743)
- Update OTLP proto to v0.9.0 (#3740)
  - Remove `SetValue`/`Value` func for `NumberDataPoint`/`Exemplar` (#3730)
  - Remove `IntGauge`/`IntSum`from pdata (#3731)
  - Remove `IntDataPoint` from pdata (#3735)
  - Add support for `Bytes` attribute type (#3756)
  - Add `SchemaUrl` field (#3759)
  - Add `Attributes` to `NumberDataPoint`, `HistogramDataPoint`, `SummaryDataPoint` (#3761)
- `conventions` translator: Replace with conventions generated from spec v1.5.0 (#3494)
- `prometheus` receiver: Add `ToMetricPdata` method (#3695)
- Make configsource `Watchable` an optional interface (#3792)
- `obsreport` exporter: Change to accept `ExporterCreateSettings` (#3789)

### 🧰 Bug fixes 🧰

- `configgrpc`: Use chained interceptors in the gRPC server (#3744)
- `prometheus` receiver: Use actual interval startTimeMs for cumulative types (#3694)
- `jaeger` translator: Fix bug that could generate empty proto spans (#3808)

## v0.31.0 Beta

### 🛑 Breaking changes 🛑

- Remove Resize() from pdata slice APIs (#3675)
- Remove the ballast allocation when `mem-ballast-size-mib` is set in command line (#3626)
  - Use [`ballast extension`](./extension/ballastextension/README.md) to set memory ballast instead.
- Rename `DoubleDataPoint` to `NumberDataPoint` (#3633)
- Remove `IntHistogram` (#3676)

### 💡 Enhancements 💡

- Update to OTLP 0.8.0:
  - Translate `IntHistogram` to `Histogram` in `otlp_wrappers` (#3676)
  - Translate `IntGauge` to `Gauge` in `otlp_wrappers` (#3619)
  - Translate `IntSum` to `Sum` in `otlp_wrappers` (#3621)
  - Update `NumberDataPoint` to support `DoubleVal` and `IntVal` (#3689)
  - Update `Exemplar` to use `oneOfPrimitiveValue` (#3699)
  - Remove `IntExemplar` and `IntExemplarSlice` from `pdata` (#3705)
  - Mark `IntGauge`/`IntSum`/`IntDataPoint` as deprecated (#3707)
  - Remove `IntGauge`/`IntSum` from `batchprocessor` (#3718)
  - `prometheusremotewrite` exporter: Convert to new Number metrics (#3714)
  - `prometheus` receiver: Convert to new Number metrics (#3716)
  - `prometheus` exporter: Convert to new Number metrics (#3709)
  - `hostmetrics` receiver: Convert to new Number metrics (#3710)
  - `opencensus`: Convert to new Number metrics (#3708)
  - `scraperhelper` receiver: Convert to new Number metrics (#3717)
  - `testbed`: Convert to new Number metrics (#3719)
  - `expoerterhelper`: Convert `resourcetolabel` to new Number metrics (#3723)
- `configauth`: Prepare auth API to return a context (#3618)
- `pdata`:
  - Implement `Equal()` for map-valued `AttributeValues` (#3612)
  - Add `[Type]Slice.Sort(func)` to sort slices (#3671)
- `memorylimiter`:
  - Add validation on ballast size between `memorylimiter` and `ballastextension` (#3532)
  - Access Ballast extension via `Host.GetExtensions` (#3634)
- `prometheusremotewrite` exporter: Add a WAL implementation without wiring up (#3597)
- `prometheus` receiver: Add `metricGroup.toDistributionPoint` pdata conversion (#3667)
- Use `ComponentID` as identifier instead of config (#3696)
- `zpages`: Move config validation from factory to `Validate` (#3697)
- Enable `tracez` z-pages from otel-go, disable opencensus (#3698)
- Convert temporality and monotonicity for deprecated sums (#3729)

### 🧰 Bug fixes 🧰

- `otlpexporter`: Allow endpoint to be configured with a scheme of `http` or `https` (#3575)
- Handle errors when reloading the collector service (#3615)
- Do not report fatal error when `cmux.ErrServerClosed` (#3703)
- Fix bool attribute equality in `pdata` (#3688)

## v0.30.0 Beta

### 🛑 Breaking changes 🛑

- Rename `pdata.DoubleSum` to `pdata.Sum` (#3583)
- Rename `pdata.DoubleGauge` to `pdata.Gauge` (#3599)
- Migrated `pdata` to a dedicated package (#3483)
- Change Marshaler/Unmarshaler to be consistent with other interfaces (#3502)
- Remove consumer/simple package (#3438)
- Remove unnecessary interfaces from pdata (#3506)
- zipkinv1 implement directly Unmarshaler interface (#3504)
- zipkinv2 implement directly Marshaler/Unmarshaler interface (#3505)
- Change exporterhelper to accept ExporterCreateSettings instead of just logger (#3569)
- Use Func pattern in processorhelper, consistent with others (#3570)

### 🚩 Deprecations 🚩

- Deprecate Resize() from pdata slice APIs (#3573)

### 💡 Enhancements 💡

- Update OTLP to v0.8.0 (#3572)
- Migrate from OpenCensus to OpenTelemetry for internal tracing (#3567)
- Move internal/pdatagrpc to model/otlpgrpc (#3507)
- Move internal/otlp to model/otlp (#3508)
- Create http Server via Config, enable cors and decompression (#3513)
- Allow users to set min and max TLS versions (#3591)
- Support setting ballast size in percentage of total Mem in ballast extension (#3456)
- Publish go.opentelemetry.io/collector/model as a separate module (#3530)
- Pass a TracerProvider via construct settings to all the components (#3592)
- Make graceful shutdown optional (#3577)

### 🧰 Bug fixes 🧰

- `scraperhelper`: Include the scraper name in log messages (#3487)
- `scraperhelper`: fix case when returned pdata is empty (#3520)
- Record the correct number of points not metrics in Kafka receiver (#3553)
- Validate the Prometheus configuration (#3589)

## v0.29.0 Beta

### 🛑 Breaking changes 🛑

- Rename `service.Application` to `service.Collector` (#3268)
- Provide case sensitivity in config yaml mappings by using Koanf instead of Viper (#3337)
- Move zipkin constants to an internal package (#3431)
- Disallow renaming metrics using metric relabel configs (#3410)
- Move cgroup and iruntime utils from memory_limiter to internal folder (#3448)
- Move model pdata interfaces to pdata, expose them publicly (#3455)

### 💡 Enhancements 💡

- Change obsreport helpers for scraper to use the same pattern as Processor/Exporter (#3327)
- Convert `otlptext` to implement Marshaler interfaces (#3366)
- Add encoder/decoder and marshaler/unmarshaler for OTLP protobuf (#3401)
- Use the new marshaler/unmarshaler in `kafka` exporter (#3403)
- Convert `zipkinv2` to to/from translator interfaces (#3409)
- `zipkinv1`: Move to translator and encoders interfaces (#3419)
- Use the new marshaler/unmarshaler in `kafka` receiver #3402
- Change `oltp` receiver to use the new unmarshaler, avoid grpc-gateway dependency (#3406)
- Use the new Marshaler in the `otlphttp` exporter (#3433)
- Add grpc response struct for all signals instead of returning interface in `otlp` receiver/exporter (#3437)
- `zipkinv2`: Add encoders, decoders, marshalers (#3426)
- `scrapererror` receiver: Return concrete error type (#3360)
- `kafka` receiver: Add metrics support (#3452)
- `prometheus` receiver:
  - Add store to track stale metrics (#3414)
  - Add `up` and `scrape_xxxx` internal metrics (#3116)

### 🧰 Bug fixes 🧰

- `prometheus` receiver:
  - Reject datapoints with duplicate label keys (#3408)
  - Scrapers are not stopped when receiver is shutdown (#3450)
- `prometheusremotewrite` exporter: Adjust default retry settings (#3416)
- `hostmetrics` receiver: Fix missing startTimestamp for `processes` scraper (#3461)

## v0.28.0 Beta

### 🛑 Breaking changes 🛑

- Remove unused logstest package (#3222)
- Introduce `AppSettings` instead of `Parameters` (#3163)
- Remove unused testutil.TempSocketName (#3291)
- Move BigEndian helper functions in `tracetranslator` to an internal package.(#3298)
- Rename `configtest.LoadConfigFile` to `configtest.LoadConfigAndValidate` (#3306)
- Replace `ExtensionCreateParams` with `ExtensionCreateSettings` (#3294)
- Replace `ProcessorCreateParams` with `ProcessorCreateSettings`. (#3181)
- Replace `ExporterCreateParams` with `ExporterCreateSettings` (#3164)
- Replace `ReceiverCreateParams` with `ReceiverCreateSettings`. (#3167)
- Change `batchprocessor` logic to limit data points rather than metrics (#3141)
- Rename `PrwExporter` to `PRWExporter` and `NewPrwExporter` to `NewPRWExporter` (#3246)
- Avoid exposing OpenCensus reference in public APIs (#3253)
- Move `config.Parser` to `configparser.Parser` (#3304)
- Remove deprecated funcs inside the obsreceiver (#3314)
- Remove `obsreport.GRPCServerWithObservabilityEnabled`, enable observability in config (#3315)
- Remove `obsreport.ProcessorMetricViews`, use `BuildProcessorCustomMetricName` where needed (#3316)
- Remove "Receive" from `obsreport.Receiver` funcs (#3326)
- Remove "Export" from `obsreport.Exporter` funcs (#3333)
- Hide unnecessary public struct `obsreport.StartReceiveOptions` (#3353)
- Avoid exposing internal implementation public in OC/OTEL receivers (#3355)
- Updated configgrpc `ToDialOptions` and confighttp `ToClient` apis to take extensions configuration map (#3340)
- Remove `GenerateSequentialTraceID` and `GenerateSequentialSpanIDin` functions in testbed (#3390)
- Change "grpc" to "GRPC" in configauth function/type names (#3285)

### 💡 Enhancements 💡

- Add `doc.go` files to the consumer package and its subpackages (#3270)
- Improve documentation of consumer package and subpackages (#3269, #3361)
- Automate triggering of doc-update on release (#3234)
- Enable Dependabot for Github Actions (#3312)
- Remove the proto dependency in `goldendataset` for traces (#3322)
- Add telemetry for dropped data due to exporter sending queue overflow (#3328)
- Add initial implementation of `pdatagrcp` (#3231)
- Change receiver obsreport helpers pattern to match the Processor/Exporter (#3227)
- Add model translation and encoding interfaces (#3200)
- Add otlpjson as a serializer implementation (#3238)
- `prometheus` receiver:
  - Add `createNodeAndResourcePdata` for Prometheus->OTLP pdata (#3139)
  - Direct metricfamily Prometheus->OTLP (#3145)
- Add `componenttest.NewNop*CreateSettings` to simplify tests (#3375)
- Add support for markdown generation (#3100)
- Refactor components for the Client Authentication Extensions (#3287)

### 🧰 Bug fixes 🧰

- Use dedicated `zapcore.Core` for Windows service (#3147)
- Hook up start and shutdown functions in fileexporter (#3260)
- Fix oc to pdata translation for sum non-monotonic cumulative (#3272)
- Fix `timeseriesSignature` in prometheus receiver (#3310)

## v0.27.0 Beta

### 🛑 Breaking changes 🛑

- Change `Marshal` signatures in kafkaexporter's Marshalers to directly convert pdata to `sarama.ProducerMessage` (#3162)
- Remove `tracetranslator.DetermineValueType`, only used internally by Zipkin (#3114)
- Remove OpenCensus conventions, should not be used (#3113)
- Remove Zipkin specific translation constants, move to internal (#3112)
- Remove `tracetranslator.TagHTTPStatusCode`, use `conventions.AttributeHTTPStatusCode` (#3111)
- Remove OpenCensus status constants and transformation (#3110)
- Remove `tracetranslator.AttributeArrayToSlice`, not used in core or contrib (#3109)
- Remove `internaldata.MetricsData`, same APIs as for traces (#3156)
- Rename `config.IDFromString` to `NewIDFromString`, remove `MustIDFromString` (#3177)
- Move consumerfanout package to internal (#3207)
- Canonicalize enum names in pdata. Fix usage of uppercase names (#3208)

### 💡 Enhancements 💡

- Use `config.ComponentID` for obsreport receiver/scraper (#3098)
- Add initial implementation of the consumerhelper (#3146)
- Add Collector version to Prometheus Remote Write Exporter user-agent header (#3094)
- Refactor processorhelper to use consumerhelper, split by signal type (#3180)
- Use consumerhelper for exporterhelper, add WithCapabilities (#3186)
- Set capabilities for all core exporters, remove unnecessary funcs (#3190)
- Add an internal sharedcomponent to be shared by receivers with shared resources (#3198)
- Allow users to configure the Prometheus remote write queue (#3046)
- Mark internaldata traces translation as deprecated for external usage (#3176)

### 🧰 Bug fixes 🧰

- Fix Prometheus receiver metric start time and reset determination logic. (#3047)
  - The receiver will no longer drop the first sample for `counter`, `summary`, and `histogram` metrics.
- The Prometheus remote write exporter will no longer force `counter` metrics to have a `_total` suffix. (#2993)
- Remove locking from jaeger receiver start and stop processes (#3070)
- Fix batch processor metrics reorder, improve performance (#3034)
- Fix batch processor traces reorder, improve performance (#3107)
- Fix batch processor logs reorder, improve performance (#3125)
- Avoid one unnecessary allocation in grpc OTLP exporter (#3122)
- `batch` processor: Validate that batch config max size is greater than send size (#3126)
- Add capabilities to consumer, remove from processor (#2770)
- Remove internal protos usage in Prometheusremotewrite exporter (#3184)
- `prometheus` receiver: Honor Prometheus external labels (#3127)
- Validate that remote write queue settings are not negative (#3213)

## v0.26.0 Beta

### 🛑 Breaking changes 🛑

- Change `With*Unmarshallers` signatures in Kafka exporter/receiver (#2973)
- Rename `marshall` to `marshal` in all the occurrences (#2977)
- Remove `componenterror.ErrAlreadyStarted` and `componenterror.ErrAlreadyStopped`, components should not protect against this, Service will start/stop once.
- Rename `ApplicationStartInfo` to `BuildInfo`
- Rename `ApplicationStartInfo.ExeName` to `BuildInfo.Command`
- Rename `ApplicationStartInfo.LongName` to `BuildInfo.Description`

### 🚩 Deprecations 🚩

- Add AppendEmpty and deprecate Append for slices (#2970)

### 💡 Enhancements 💡

- `kafka` exporter: Add logs support (#2943)
- Update mdatagen to create factories of init instead of new (#2978)
- `zipkin` receiver: Reduce the judgment of zipkin v1 version (#2990)
- Custom authenticator logic to accept a `component.Host` which will extract the authenticator to use based on a new authenticator name property (#2767)
- `prometheusremotewrite` exporter: Add `resource_to_telemetry_conversion` config option (#3031)
- `logging` exporter: Extract OTLP text logging (#3082)
- Format timestamps as strings instead of int in otlptext output (#3088)
- Add darwin arm64 build (#3090)

### 🧰 Bug fixes 🧰

- Fix Jaeger receiver to honor TLS Settings (#2866)
- `zipkin` translator: Handle missing starttime case for zipkin json v2 format spans (#2506)
- `prometheus` exporter: Fix OTEL resource label drops (#2899)
- `prometheusremotewrite` exporter:
  - Enable the queue internally (#2974)
  - Don't drop instance and job labels (#2979)
- `jaeger` receiver: Wait for server goroutines exit on shutdown (#2985)
- `logging` exporter: Ignore invalid handle on close (#2994)
- Fix service zpages (#2996)
- `batch` processor: Fix to avoid reordering and send max size (#3029)

## v0.25.0 Beta

### 🛑 Breaking changes 🛑

- Rename ForEach (in pdata) with Range to be consistent with sync.Map (#2931)
- Rename `componenthelper.Start` to `componenthelper.StartFunc` (#2880)
- Rename `componenthelper.Stop` to `componenthelper.StopFunc` (#2880)
- Remove `exporterheleper.WithCustomUnmarshaler`, `processorheleper.WithCustomUnmarshaler`, `receiverheleper.WithCustomUnmarshaler`, `extensionheleper.WithCustomUnmarshaler`, implement `config.CustomUnmarshaler` interface instead (#2867)
- Remove `component.CustomUnmarshaler` implement `config.CustomUnmarshaler` interface instead (#2867)
- Remove `testutil.HostPortFromAddr`, users can write their own parsing helper (#2919)
- Remove `configparser.DecodeTypeAndName`, use `config.IDFromString` (#2869)
- Remove `config.NewViper`, users should use `config.NewParser` (#2917)
- Remove `testutil.WaitFor`, use `testify.Eventually` helper if needed (#2920)
- Remove testutil.WaitForPort, users can use testify.Eventually (#2926)
- Rename `processorhelper.NewTraceProcessor` to `processorhelper.NewTracesProcessor` (#2935)
- Rename `exporterhelper.NewTraceExporter` to `exporterhelper.NewTracesExporter` (#2937)
- Remove InitEmptyWithCapacity, add EnsureCapacity and Clear (#2845)
- Rename traces methods/objects to include Traces in Kafka receiver (#2966)

### 💡 Enhancements 💡

- Add `validatable` interface with `Validate()` to all `config.<component>` (#2898)
  - add the empty `Validate()` implementation for all component configs
- **Experimental**: Add a config source manager that wraps the interaction with config sources (#2857, #2903, #2948)
- `kafka` exporter: Key jaeger messages on traceid (#2855)
- `scraperhelper`: Don't try to count metrics if scraper returns an error (#2902)
- Extract ConfigFactory in a ParserProvider interface (#2868)
- `prometheus` exporter: Allows Summary metrics to be exported to Prometheus (#2900)
- `prometheus` receiver: Optimize `dpgSignature` function (#2945)
- `kafka` receiver: Add logs support (#2944)

### 🧰 Bug fixes 🧰

- `prometheus` receiver:
  - Treat Summary and Histogram metrics without "\_sum" counter as valid metric (#2812)
  - Add `job` and `instance` as well-known labels (#2897)
- `prometheusremotewrite` exporter:
  - Sort Sample by Timestamp to avoid out of order errors (#2941)
  - Remove incompatible queued retry (#2951)
- `kafka` receiver: Fix data race with batchprocessor (#2957)
- `jaeger` receiver: Jaeger agent should not report ErrServerClosed (#2965)

## v0.24.0 Beta

### 🛑 Breaking changes 🛑

- Remove legacy internal metrics for memorylimiter processor, `spans_dropped` and `trace_batches_dropped` (#2841)
  - For `spans_dropped` use `processor/refused_spans` with `processor=memorylimiter`
- Rename pdata._.[Start|End]Time to pdata._.[Start|End]Timestamp (#2847)
- Rename pdata.DoubleExemplar to pdata.Exemplar (#2804)
- Rename pdata.DoubleHistogram to pdata.Histogram (#2797)
- Rename pdata.DoubleSummary to pdata.Summary (#2774)
- Refactor `consumererror` package (#2768)
  - Remove `PartialError` type in favor of signal-specific types
  - Rename `CombineErrors()` to `Combine()`
- Refactor `componenthelper` package (#2778)
  - Remove `ComponentSettings` and `DefaultComponentSettings()`
  - Rename `NewComponent()` to `New()`
- obsReport.NewExporter accepts a settings struct (#2668)
- Remove ErrorWaitingHost from `componenttest` (#2582)
- Move `config.Load` to `configparser.Load` (#2796)
- Remove `configtest.NewViperFromYamlFile()`, use `config.Parser.NewParserFromFile()` (#2806)
- Remove `config.ViperSubExact()`, use `config.Parser.Sub()` (#2806)
- Update LoadReceiver signature to remove unused params (#2823)
- Move `configerror.ErrDataTypeIsNotSupported` to `componenterror.ErrDataTypeIsNotSupported` (#2886)
- Rename`CreateTraceExporter` type to `CreateTracesExporter` in `exporterhelper` (#2779)
- Move `fluentbit` extension to contrib (#2795)
- Move `configmodels` to `config` (#2808)
- Move `fluentforward` receiver to contrib (#2723)

### 🚩 Deprecations 🚩

- Deprecate `consumetest.New[${SIGNAL}]Nop` in favor of `consumetest.NewNop` (#2878)
- Deprecate `consumetest.New[${SIGNAL}]Err` in favor of `consumetest.NewErr` (#2878)

### 💡 Enhancements 💡

- `batch` processor: - Support max batch size for logs (#2736)
- Use `Endpoint` for health check extension (#2782)
- Use `confignet.TCPAddr` for `pprof` and `zpages` extensions (#2829)
- Add watcher to values retrieved via config sources (#2803)
- Updates for cloud semantic conventions (#2809)
  - `cloud.infrastructure_service` -> `cloud.platform`
  - `cloud.zone` -> `cloud.availability_zone`
- Add systemd environment file for deb/rpm packages (#2822)
- Add validate interface in `configmodels` to force each component do configuration validation (#2802, #2856)
- Add `aws.ecs.task.revision` to semantic conventions list (#2816)
- Set unprivileged user to container image (#2838)
- Add New funcs for extension, exporter, processor config settings (#2872)
- Report metric about current size of the exporter retry queue (#2858)
- Allow adding new signals in `ProcessorFactory` by forcing everyone to embed `BaseProcessorFactory` (#2885)

### 🧰 Bug fixes 🧰

- `pdata.TracesFromOtlpProtoBytes`: Fixes to handle backwards compatibility changes in proto (#2798)
- `jaeger` receiver: Escape user input used in output (#2815)
- `prometheus` exporter: Ensure same time is used for updated time (#2745)
- `prometheusremotewrite` exporter: Close HTTP response body (#2875)

## v0.23.0 Beta

### 🛑 Breaking changes 🛑

- Move fanout consumers to fanoutconsumer package (#2615)
- Rename ExporterObsReport to Exporter (#2658)
- Rename ProcessorObsReport to Processor (#2657)
- Remove ValidateConfig and add Validate on the Config struct (#2665)
- Rename pdata Size to OtlpProtoSize (#2726)
- Rename [Traces|Metrics|Logs]Consumer to [Traces|Metrics|Logs] (#2761)
- Remove public access for `componenttest.Example*` components:
  - Users of these structs for testing configs should use the newly added `componenttest.Nop*` (update all components name in the config `example*` -> `nop` and use `componenttest.NopComponents()`).
  - Users of these structs for sink like behavior should use `consumertest.*Sink`.

### 💡 Enhancements 💡

- `hostmetrics` receiver: List labels along with respective metrics in metadata (#2662)
- `exporter` helper: Remove obsreport.ExporterContext, always add exporter name as a tag to the metrics (#2682)
- `jaeger` exporter: Change to not use internal data (#2698)
- `kafka` receiver: Change to not use internal data (#2697)
- `zipkin` receiver: Change to not use internal data (#2699)
- `kafka` exporter: Change to not use internal data (#2696)
- Ensure that extensions can be created and started multiple times (#2679)
- Use otlp request in logs wrapper, hide members in the wrapper (#2692)
- Add MetricsWrapper to dissallow access to internal representation (#2693)
- Add TracesWrapper to dissallow access to internal representation (#2721)
- Allow multiple OTLP receivers to be created (#2743)

### 🧰 Bug fixes 🧰

- `prometheus` exporter: Fix to work with standard labels that follow the naming convention of using periods instead of underscores (#2707)
- Propagate name and transport for `prometheus` receiver and exporter (#2680)
- `zipkin` receiver: Ensure shutdown correctness (#2765)

## v0.22.0 Beta

### 🛑 Breaking changes 🛑

- Rename ServiceExtension to just Extension (#2581)
- Remove `consumerdata.TraceData` (#2551)
- Move `consumerdata.MetricsData` to `internaldata.MetricsData` (#2512)
- Remove custom OpenCensus sematic conventions that have equivalent in otel (#2552)
- Move ScrapeErrors and PartialScrapeError to `scrapererror` (#2580)
- Remove support for deprecated unmarshaler `CustomUnmarshaler`, only `Unmarshal` is supported (#2591)
- Remove deprecated componenterror.CombineErrors (#2598)
- Rename `pdata.TimestampUnixNanos` to `pdata.Timestamp` (#2549)

### 💡 Enhancements 💡

- `prometheus` exporter: Re-implement on top of `github.com/prometheus/client_golang/prometheus` and add `metric_expiration` option
- `logging` exporter: Add support for AttributeMap (#2609)
- Add semantic conventions for instrumentation library (#2602)

### 🧰 Bug fixes 🧰

- `otlp` receiver: Fix `Shutdown()` bug (#2564)
- `batch` processor: Fix Shutdown behavior (#2537)
- `logging` exporter: Fix handling the loop for empty attributes (#2610)
- `prometheusremotewrite` exporter: Fix counter name check (#2613)

## v0.21.0 Beta

### 🛑 Breaking changes 🛑

- Remove deprecated function `IsValid` from trace/span ID (#2522)
- Remove accessors for deprecated status code (#2521)

### 💡 Enhancements 💡

- `otlphttp` exporter: Add `compression` option for gzip encoding of outgoing http requests (#2502)
- Add `ScrapeErrors` struct to `consumererror` to simplify errors usage (#2414)
- Add `cors_allowed_headers` option to `confighttp` (#2454)
- Add SASL/SCRAM authentication mechanism on `kafka` receiver and exporter (#2503)

### 🧰 Bug fixes 🧰

- `otlp` receiver: Sets the correct deprecated status code before sending data to the pipeline (#2521)
- Fix `IsPermanent` to account for wrapped errors (#2455)
- `otlp` exporter: Preserve original error messages (#2459)

## v0.20.0 Beta

### 🛑 Breaking changes 🛑

- Rename `samplingprocessor/probabilisticsamplerprocessor` to `probabilisticsamplerprocessor` (#2392)

### 💡 Enhancements 💡

- `hostmetrics` receiver: Refactor to use metrics metadata utilities (#2405, #2406, #2421)
- Add k8s.node semantic conventions (#2425)

## v0.19.0 Beta

### 🛑 Breaking changes 🛑

- Remove deprecated `queued_retry` processor
- Remove deprecated configs from `resource` processor: `type` (set "opencensus.type" key in "attributes.upsert" map instead) and `labels` (use "attributes.upsert" instead).

### 💡 Enhancements 💡

- `hostmetrics` receiver: Refactor load metrics to use generated metrics (#2375)
- Add uptime to the servicez debug page (#2385)
- Add new semantic conventions for AWS (#2365)

### 🧰 Bug fixes 🧰

- `jaeger` exporter: Improve connection state logging (#2239)
- `pdatagen`: Fix slice of values generated code (#2403)
- `filterset` processor: Avoid returning always nil error in strict filterset (#2399)

## v0.18.0 Beta

### 🛑 Breaking changes 🛑

- Rename host metrics according to metrics spec and rename `swap` scraper to `paging` (#2311)

### 💡 Enhancements 💡

- Add check for `NO_WINDOWS_SERVICE` environment variable to force interactive mode on Windows (#2272)
- `hostmetrics` receiver: Add `disk/weighted_io_time` metric (Linux only) (#2312)
- `opencensus` exporter: Add queue-retry (#2307)
- `filter` processor: Filter metrics using resource attributes (#2251)

### 🧰 Bug fixes 🧰

- `fluentforward` receiver: Fix string conversions (#2314)
- Fix zipkinv2 translation error tag handling (#2253)

## v0.17.0 Beta

### 💡 Enhancements 💡

- Default config environment variable expansion (#2231)
- `prometheusremotewrite` exporter: Add batched exports (#2249)
- `memorylimiter` processor: Introduce soft and hard limits (#2250)

### 🧰 Bug fixes 🧰

- Fix nits in pdata usage (#2235)
- Convert status to not be a pointer in the Span (#2242)
- Report the error from `pprof.StartCPUProfile` (#2263)
- Rename `service.Application.SignalTestComplete` to `Shutdown` (#2277)

## v0.16.0 Beta

### 🛑 Breaking changes 🛑

- Rename Push functions to be consistent across signals in `exporterhelper` (#2203)

### 💡 Enhancements 💡

- Change default OTLP/gRPC port number to 4317, also continue receiving on legacy port
  55680 during transition period (#2104).
- `kafka` exporter: Add support for exporting metrics as otlp Protobuf. (#1966)
- Move scraper helpers to its own `scraperhelper` package (#2185)
- Add `componenthelper` package to help build components (#2186)
- Remove usage of custom init/stop in `scraper` and use start/shutdown from `component` (#2193)
- Add more trace annotations, so zpages are more useful to determine failures (#2206)
- Add support to skip TLS verification (#2202)
- Expose non-nullable metric types (#2208)
- Expose non-nullable elements from slices of pointers (#2200)

### 🧰 Bug fixes 🧰

- Change InstrumentationLibrary to be non-nullable (#2196)
- Add support for slices to non-pointers, use non-nullable AnyValue (#2192)
- Fix `--set` flag to work with `{}` in configs (#2162)

## v0.15.0 Beta

### 🛑 Breaking changes 🛑

- Remove legacy metrics, they were marked as legacy for ~12 months #2105

### 💡 Enhancements 💡

- Implement conversion between OpenCensus and OpenTelemetry Summary Metric (#2048)
- Add ability to generate non nullable messages (#2005)
- Implement Summary Metric in Prometheus RemoteWrite Exporter (#2083)
- Add `resource_to_telemetry_conversion` to exporter helper expose exporter settings (#2060)
- Add `CustomRoundTripper` function to httpclientconfig (#2085)
- Allow for more logging options to be passed to `service` (#2132)
- Add config parameters for `jaeger` receiver (#2068)
- Map unset status code for `jaegar` translator as per spec (#2134)
- Add more trace annotations to the queue-retry logic (#2136)
- Add config settings for component telemetry (#2148)
- Use net.SplitHostPort for IPv6 support in `prometheus` receiver (#2154)
- Add --log-format command line option (default to "console") #2177.

### 🧰 Bug fixes 🧰

- `logging` exporter: Add Logging for Summary Datapoint (#2084)
- `hostmetrics` receiver: use correct TCP state labels on Unix systems (#2087)
- Fix otlp_log receiver wrong use of trace measurement (#2117)
- Fix "process/memory/rss" metric units (#2112)
- Fix "process/cpu_seconds" metrics (#2113)
- Add check for nil logger in exporterhelper functions (#2141)
- `prometheus` receiver:
  - Upgrade Prometheus version to fix race condition (#2121)
  - Fix the scraper/discover manager coordination (#2089)
  - Fix panic when adjusting buckets (#2168)

## v0.14.0 Beta

### 🚀 New components 🚀

- `otlphttp` exporter which implements OTLP over HTTP protocol.

### 🛑 Breaking changes 🛑

- Rename consumer.TraceConsumer to consumer.TracesConsumer #1974
- Rename component.TraceReceiver to component.TracesReceiver #1975
- Rename component.TraceProcessor to component.TracesProcessor #1976
- Rename component.TraceExporter to component.TracesExporter #1975
- Move `tailsampling` processor to contrib (#2012)
- Remove NewAttributeValueSlice (#2028) and mark NewAttributeValue as deprecated (#2022)
- Remove pdata.StringValue (#2021)
- Remove pdata.InitFromAttributeMap, use CopyTo if needed (#2042)
- Remove SetMapVal and SetArrayVal for pdata.AttributeValue (#2039)

### 🚩 Deprecations 🚩

- Deprecate NopExporter, add NopConsumer (#1972)
- Deprecate SinkExporter, add SinkConsumer (#1973)

### 💡 Enhancements 💡

- `zipkin` exporter: Add queue retry to zipkin (#1971)
- `prometheus` exporter: Add `send_timestamps` option (#1951)
- `filter` processor: Add `expr` pdata.Metric filtering support (#1940, #1996)
- `attribute` processor: Add log support (#1934)
- `logging` exporter: Add index for histogram buckets count (#2009)
- `otlphttp` exporter: Add correct handling of server error responses (#2016)
- `prometheusremotewrite` exporter:
  - Add user agent header to outgoing http request (#2000)
  - Convert histograms to cumulative (#2049)
  - Return permanent errors (#2053)
  - Add external labels (#2044)
- `hostmetrics` receiver: Use scraper controller (#1949)
- Change Span/Trace ID to be byte array (#2001)
- Add `simple` metrics helper to facilitate building pdata.Metrics in receivers (#1540)
- Improve diagnostic logging for exporters (#2020)
- Add obsreport to receiverhelper scrapers (#1961)
- Update OTLP to 0.6.0 and use the new Span Status code (#2031)
- Add support of partial requests for logs and metrics to the exporterhelper (#2059)

### 🧰 Bug fixes 🧰

- `logging` exporter: Added array serialization (#1994)
- `zipkin` receiver: Allow receiver to parse string tags (#1893)
- `batch` processor: Fix shutdown race (#1967)
- Guard for nil data points (#2055)

## v0.13.0 Beta

### 🛑 Breaking changes 🛑

- Host metric `system.disk.time` renamed to `system.disk.operation_time` (#1887)
- Use consumer for sender interface, remove unnecessary receiver address from Runner (#1941)
- Enable sending queue by default in all exporters configured to use it (#1924)
- Removed `groupbytraceprocessor` (#1891)
- Remove ability to configure collection interval per scraper (#1947)

### 💡 Enhancements 💡

- Host Metrics receiver now reports both `system.disk.io_time` and `system.disk.operation_time` (#1887)
- Match spans against the instrumentation library and resource attributes (#928)
- Add `receiverhelper` for creating flexible "scraper" metrics receiver (#1886, #1890, #1945, #1946)
- Migrate `tailsampling` processor to new OTLP-based internal data model and add Composite Sampler (#1894)
- Metadata Generator: Change Metrics fields to implement an interface with new methods (#1912)
- Add unmarshalling for `pdata.Traces` (#1948)
- Add debug-level message on error for `jaeger` exporter (#1964)

### 🧰 Bug fixes 🧰

- Fix bug where the service does not correctly start/stop the log exporters (#1943)
- Fix Queued Retry Unusable without Batch Processor (#1813) - (#1930)
- `prometheus` receiver: Log error message when `process_start_time_seconds` gauge is missing (#1921)
- Fix trace jaeger conversion to internal traces zero time bug (#1957)
- Fix panic in otlp traces to zipkin (#1963)
- Fix OTLP/HTTP receiver's path to be /v1/traces (#1979)

## v0.12.0 Beta

### 🚀 New components 🚀

- `configauth` package with the auth settings that can be used by receivers (#1807, #1808, #1809, #1810)
- `perfcounters` package that uses perflib for host metrics receiver (#1835, #1836, #1868, #1869, #1870)

### 💡 Enhancements 💡

- Remove `queued_retry` and enable `otlp` metrics receiver in default config (#1823, #1838)
- Add `limit_percentage` and `spike_limit_percentage` options to `memorylimiter` processor (#1622)
- `hostmetrics` receiver:
  - Collect additional labels from partitions in the filesystems scraper (#1858)
  - Add filters for mount point and filesystem type (#1866)
- Add cloud.provider semantic conventions (#1865)
- `attribute` processor: Add log support (#1783)
- Introduce SpanID data type, not yet used in Protobuf messages ($1854, #1855)
- Enable `otlp` trace by default in the released docker image (#1883)
- `tailsampling` processor: Combine batches of spans into a single batch (#1864)
- `filter` processor: Update to use pdata (#1885)
- Allow MSI upgrades (#1914)

### 🚩 Deprecations 🚩

- Deprecate OpenCensus-based internal data structures (#1843)

### 🧰 Bug fixes 🧰

- `prometheus` receiver: Print a more informative message about 'up' metric value (#1826)
- Use custom data type and custom JSON serialization for traceid (#1840)
- Skip creation of redundant nil resource in translation from OC if there are no combined metrics (#1803)
- `tailsampling` processor: Only send to next consumer once (#1735)
- Report Windows pagefile usage in bytes (#1837)
- Fix issue where Prometheus SD config cannot be parsed (#1877)

## v0.11.0 Beta

### 🛑 Breaking changes 🛑

- Rename service.Start() to Run() since it's a blocking call
- Fix slice Append to accept by value the element in pdata
- Change CreateTraceProcessor and CreateMetricsProcessor to use the same parameter order as receivers/logs processor and exporters.
- Prevent accidental use of LogsToOtlp and LogsFromOtlp and the OTLP data structs (#1703)
- Remove SetType from configmodels, ensure all registered factories set the type in config (#1798)
- Move process telemetry to service/internal (#1794)

### 💡 Enhancements 💡

- Add map and array attribute value type support (#1656)
- Add authentication support to kafka (#1632)
- Implement InstrumentationLibrary translation to jaeger (#1645)
- Add public functions to export pdata to ExportXServicesRequest Protobuf bytes (#1741)
- Expose telemetry level in the configtelemetry (#1796)
- Add configauth package (#1807)
- Add config to docker image (#1792)

### 🧰 Bug fixes 🧰

- Use zap int argument for int values instead of conversion (#1779)
- Add support for gzip encoded payload in OTLP/HTTP receiver (#1581)
- Return proto status for OTLP receiver when failed (#1788)

## v0.10.0 Beta

### 🛑 Breaking changes 🛑

- **Update OTLP to v0.5.0, incompatible metrics protocol.**
- Remove support for propagating summary metrics in OtelCollector.
  - This is a temporary change, and will affect mostly OpenCensus users who use metrics.

### 💡 Enhancements 💡

- Support zipkin proto in `kafka` receiver (#1646)
- Prometheus Remote Write Exporter supporting Cortex (#1577, #1643)
- Add deployment environment semantic convention (#1722)
- Add logs support to `batch` and `resource` processors (#1723, #1729)

### 🧰 Bug fixes 🧰

- Identify config error when expected map is other value type (#1641)
- Fix Kafka receiver closing ready channel multiple times (#1696)
- Fix a panic issue while processing Zipkin spans with an empty service name (#1742)
- Zipkin Receiver: Always set the endtime (#1750)

## v0.9.0 Beta

### 🛑 Breaking changes 🛑

- **Remove old base factories**:
  - `ReceiverFactoryBase` (#1583)
  - `ProcessorFactoryBase` (#1596)
  - `ExporterFactoryBase` (#1630)
- Remove logs factories and merge with normal factories (#1569)
- Remove `reconnection_delay` from OpenCensus exporter (#1516)
- Remove `ConsumerOld` interfaces (#1631)

### 🚀 New components 🚀

- `prometheusremotewrite` exporter: Send metrics data in Prometheus TimeSeries format to Cortex or any Prometheus (#1544)
- `kafka` receiver: Receive traces from Kafka (#1410)

### 💡 Enhancements 💡

- `kafka` exporter: Enable queueing, retry, timeout (#1455)
- Add `Headers` field in HTTPClientSettings (#1552)
- Change OpenCensus receiver (#1556) and exporter (#1571) to the new interfaces
- Add semantic attribute for `telemetry.auto.version` (#1578)
- Add uptime and RSS memory self-observability metrics (#1549)
- Support conversion for OpenCensus `SameProcessAsParentSpan` (#1629)
- Access application version in components (#1559)
- Make Kafka payload encoding configurable (#1584)

### 🧰 Bug fixes 🧰

- Stop further processing if `filterprocessor` filters all data (#1500)
- `processscraper`: Use same scrape time for all data points coming from same process (#1539)
- Ensure that time conversion for 0 returns nil timestamps or Time where IsZero returns true (#1550)
- Fix multiple exporters panic (#1563)
- Allow `attribute` processor for external use (#1574)
- Do not duplicate filesystem metrics for devices with many mount points (#1617)

## v0.8.0 Beta

### 🚀 New components 🚀

- `groupbytrace` processor that waits for a trace to be completed (#1362)

### 💡 Enhancements 💡

- Migrate `zipkin` receiver/exporter to the new interfaces (#1484)
- Migrate `prometheus` receiver/exporter to the new interfaces (#1477, #1515)
- Add new FactoryUnmarshaler support to all components, deprecate old way (#1468)
- Update `fileexporter` to write data in OTLP (#1488)
- Add extension factory helper (#1485)
- Host scrapers: Use same scrape time for all data points coming from same source (#1473)
- Make logs SeverityNumber publicly available (#1496)
- Add recently included conventions for k8s and container resources (#1519)
- Add new config StartTimeMetricRegex to `prometheus` receiver (#1511)
- Convert Zipkin receiver and exporter to use OTLP (#1446)

### 🧰 Bug fixes 🧰

- Infer OpenCensus resource type based on OpenTelemetry's semantic conventions (#1462)
- Fix log adapter in `prometheus` receiver (#1493)
- Avoid frequent errors for process telemetry on Windows (#1487)

## v0.7.0 Beta

### 🚀 New components 🚀

- Receivers
  - `fluentfoward` runs a TCP server that accepts events via the [Fluent Forward protocol](https://github.com/fluent/fluentd/wiki/Forward-Protocol-Specification-v1) (#1173)
- Exporters
  - `kafka` exports traces to Kafka (#1439)
- Extensions
  - **Experimental** `fluentbit` facilitates running a FluentBit subprocess of the collector (#1381)

### 💡 Enhancements 💡

- Updated `golang/protobuf` from v1.3.5 to v1.4.2 (#1308)
- Updated `opencensus-proto` from v0.2.1 to v0.3.0 (#1308)
- Added round_robin `balancer_name` as an option to gRPC client settings (#1353)
- `hostmetrics` receiver
  - Switch to using perf counters to get disk io metrics on Windows (#1340)
  - Add device filter for file system (#1379) and disk (#1378) scrapers
  - Record process physical & virtual memory stats separately (#1403)
  - Scrape system.disk.time on Windows (#1408)
  - Add disk.pending_operations metric (#1428)
  - Add network interface label to network metrics (#1377)
- Add `exporterhelper` (#1351) and `processorhelper` (#1359) factories
- Update OTLP to latest version (#1384)
- Disable timeout, retry on failure and sending queue for `logging` exporter (#1400)
- Add support for retry and sending queue for `jaeger` exporter (#1401)
- Add batch size bytes metric to `batch` processor (#1270)
- `otlp` receiver: Add Log Support (#1444)
- Allow to configure read/write buffer sizes for http Client (#1447)
- Update DB conventions to latest and add exception conventions (#1452)

### 🧰 Bug fixes 🧰

- Fix `resource` processor for old metrics (#1412)
- `jaeger` receiver: Do not try to stop if failed to start. Collector service will do that (#1434)

## v0.6.0 Beta

### 🛑 Breaking changes 🛑

- Renamed the metrics generated by `hostmetrics` receiver to match the (currently still pending) OpenTelemetry system metric conventions (#1261) (#1269)
- Removed `vmmetrics` receiver (#1282)
- Removed `cpu` scraper `report_per_cpu` config option (#1326)

### 💡 Enhancements 💡

- Added disk merged (#1267) and process count (#1268) metrics to `hostmetrics`
- Log metric data points in `logging` exporter (#1258)
- Changed the `batch` processor to not ignore the errors returned by the exporters (#1259)
- Build and publish MSI (#1153) and DEB/RPM packages (#1278, #1335)
- Added batch size metric to `batch` processor (#1241)
- Added log support for `memorylimiter` processor (#1291) and `logging` exporter (#1298)
- Always add tags for `observability`, other metrics may use them (#1312)
- Added metrics support (#1313) and allow partial retries in `queued_retry` processor (#1297)
- Update `resource` processor: introduce `attributes` config parameter to specify actions on attributes similar to `attributes` processor, old config interface is deprecated (#1315)
- Update memory state labels for non-Linux OSs (#1325)
- Ensure tcp connection value is provided for all states, even when count is 0 (#1329)
- Set `batch` processor channel size to num cpus (#1330)
- Add `send_batch_max_size` config parameter to `batch` processor enforcing hard limit on batch size (#1310)
- Add support for including a per-RPC authentication to gRPC settings (#1250)

### 🧰 Bug fixes 🧰

- Fixed OTLP waitForReady, not set from config (#1254)
- Fixed all translation diffs between OTLP and Jaeger (#1222)
- Disabled `process` scraper for any non Linux/Windows OS (#1328)

## v0.5.0 Beta

### 🛑 Breaking changes 🛑

- **Update OTLP to v0.4.0 (#1142)**: Collector will be incompatible with any other sender or receiver of OTLP protocol
  of different versions
- Make "--new-metrics" command line flag the default (#1148)
- Change `endpoint` to `url` in Zipkin exporter config (#1186)
- Change `tls_credentials` to `tls_settings` in Jaegar receiver config (#1233)
- OTLP receiver config change for `protocols` to support mTLS (#1223)
- Remove `export_resource_labels` flag from Zipkin exporter (#1163)

### 🚀 New components 🚀

- Receivers
  - Added process scraper to the `hostmetrics` receiver (#1047)

### 💡 Enhancements 💡

- otlpexporter: send configured headers in request (#1130)
- Enable Collector to be run as a Windows service (#1120)
- Add config for HttpServer (#1196)
- Allow cors in HTTPServerSettings (#1211)
- Add a generic grpc server settings config, cleanup client config (#1183)
- Rely on gRPC to batch and loadbalance between connections instead of custom logic (#1212)
- Allow to tune the read/write buffers for gRPC clients (#1213)
- Allow to tune the read/write buffers for gRPC server (#1218)

### 🧰 Bug fixes 🧰

- Handle overlapping metrics from different jobs in prometheus exporter (#1096)
- Fix handling of SpanKind INTERNAL in OTLP OC translation (#1143)
- Unify zipkin v1 and v2 annotation/tag parsing logic (#1002)
- mTLS: Add support to configure client CA and enforce ClientAuth (#1185)
- Fixed untyped Prometheus receiver bug (#1194)
- Do not embed ProtocolServerSettings in gRPC (#1210)
- Add Context to the missing CreateMetricsReceiver method (#1216)

## v0.4.0 Beta

Released 2020-06-16

### 🛑 Breaking changes 🛑

- `isEnabled` configuration option removed (#909)
- `thrift_tchannel` protocol moved from `jaeger` receiver to `jaeger_legacy` in contrib (#636)

### ⚠️ Major changes ⚠️

- Switch from `localhost` to `0.0.0.0` by default for all receivers (#1006)
- Internal API Changes (only impacts contributors)
  - Add context to `Start` and `Stop` methods in the component (#790)
  - Rename `AttributeValue` and `AttributeMap` method names (#781)
    (other breaking changes in the internal trace data types)
  - Change entire repo to use the new vanityurl go.opentelemetry.io/collector (#977)

### 🚀 New components 🚀

- Receivers
  - `hostmetrics` receiver with CPU (#862), disk (#921), load (#974), filesystem (#926), memory (#911), network (#930), and virtual memory (#989) support
- Processors
  - `batch` for batching received metrics (#1060)
  - `filter` for filtering (dropping) received metrics (#1001)

### 💡 Enhancements 💡

- `otlp` receiver implement HTTP X-Protobuf (#1021)
- Exporters: Support mTLS in gRPC exporters (#927)
- Extensions: Add `zpages` for service (servicez, pipelinez, extensions) (#894)

### 🧰 Bug fixes 🧰

- Add missing logging for metrics at `debug` level (#1108)
- Fix setting internal status code in `jaeger` receivers (#1105)
- `zipkin` export fails on span without timestamp when used with `queued_retry` (#1068)
- Fix `zipkin` receiver status code conversion (#996)
- Remove extra send/receive annotations with using `zipkin` v1 (#960)
- Fix resource attribute mutation bug when exporting in `jaeger` proto (#907)
- Fix metric/spans count, add tests for nil entries in the slices (#787)

### 🧩 Components 🧩

#### Traces

| Receivers  |   Processors   | Exporters  |
|:----------:|:--------------:|:----------:|
|   Jaeger   |   Attributes   |    File    |
| OpenCensus |     Batch      |   Jaeger   |
|    OTLP    | Memory Limiter |  Logging   |
|   Zipkin   |  Queued Retry  | OpenCensus |
|            |    Resource    |    OTLP    |
|            |    Sampling    |   Zipkin   |
|            |      Span      |            |

#### Metrics

|  Receivers  |   Processors   | Exporters  |
|:-----------:|:--------------:|:----------:|
| HostMetrics |     Batch      |    File    |
| OpenCensus  |     Filter     |  Logging   |
|    OTLP     | Memory Limiter | OpenCensus |
| Prometheus  |                |    OTLP    |
| VM Metrics  |                | Prometheus |

#### Extensions

- Health Check
- Performance Profiler
- zPages

## v0.3.0 Beta

Released 2020-03-30

### Breaking changes

- Make prometheus receiver config loading strict. #697
  Prometheus receiver will now fail fast if the config contains unused keys in it.

### Changes and fixes

- Enable best effort serve by default of Prometheus Exporter (https://github.com/orijtech/prometheus-go-metrics-exporter/pull/6)
- Fix null pointer exception in the logging exporter #743
- Remove unnecessary condition to have at least one processor #744

### Components

| Receivers / Exporters |   Processors   |      Extensions      |
|:---------------------:|:--------------:|:--------------------:|
|        Jaeger         |   Attributes   |     Health Check     |
|      OpenCensus       |     Batch      | Performance Profiler |
|     OpenTelemetry     | Memory Limiter |        zPages        |
|        Zipkin         |  Queued Retry  |                      |
|                       |    Resource    |                      |
|                       |    Sampling    |                      |
|                       |      Span      |                      |

## v0.2.8 Alpha

Alpha v0.2.8 of OpenTelemetry Collector

- Implemented OTLP receiver and exporter.
- Added ability to pass config to the service programmatically (useful for custom builds).
- Improved own metrics / observability.
- Refactored component and factory interface definitions (breaking change #683)

## v0.2.7 Alpha

Alpha v0.2.7 of OpenTelemetry Collector

- Improved error handling on shutdown
- Partial implementation of new metrics (new obsreport package)
- Include resource labels for Zipkin exporter
- New `HASH` action to attribute processor

## v0.2.6 Alpha

Alpha v0.2.6 of OpenTelemetry Collector.

- Update metrics prefix to `otelcol` and expose command line argument to modify the prefix value.
- Extend Span processor to have include/exclude span logic.
- Batch dropped span now emits zero when no spans are dropped.

## v0.2.5 Alpha

Alpha v0.2.5 of OpenTelemetry Collector.

- Regexp-based filtering of spans based on service names.
- Ability to choose strict or regexp matching for include/exclude filters.

## v0.2.4 Alpha

Alpha v0.2.4 of OpenTelemetry Collector.

- Regexp-based filtering of span names.
- Ability to extract attributes from span names and rename span.
- File exporter for debugging.
- Span processor is now enabled by default.

## v0.2.3 Alpha

Alpha v0.2.3 of OpenTelemetry Collector.

Changes:
21a70d6 Add a memory limiter processor (#498)
9778b16 Refactor Jaeger Receiver config (#490)
ec4ad0c Remove workers from OpenCensus receiver implementation (#497)
4e01fa3 Update k8s config to use opentelemetry docker image and configuration (#459)

## v0.2.2 Alpha

Alpha v0.2.2 of OpenTelemetry Collector.

Main changes visible to users since previous release:

- Improved Testbed and added more E2E tests.
- Made component interfaces more uniform (this is a breaking change).

Note: v0.2.1 never existed and is skipped since it was tainted in some dependencies.

## v0.2.0 Alpha

Alpha v0.2 of OpenTelemetry Collector.

Docker image: omnition/opentelemetry-collector:v0.2.0 (we are working on getting this under an OpenTelemetry org)

Main changes visible to users since previous release:

- Rename from `service` to `collector`, the binary is now named `otelcol`

- Configuration reorganized and using strict mode

- Concurrency issues for pipelines transforming data addressed

Commits:

```terminal
0e505d5 Refactor config: pipelines now under service (#376)
402b80c Add Capabilities to Processor and use for Fanout cloning decision (#374)
b27d824 Use strict mode to read config (#375)
d769eb5 Fix concurrency handling when data is fanned out (#367)
dc6b290 Rename all github paths from opentelemtry-service to opentelemetry-collector (#371)
d038801 Rename otelsvc to otelcol (#365)
c264e0e Add Include/Exclude logic for Attributes Processor (#363)
8ce427a Pin a commit for Prometheus dependency in go.mod (#364)
2393774 Bump Jaeger version to 1.14.0 (latest) (#349)
63362d5 Update testbed modules (#360)
c0e2a27 Change dashes to underscores to separate words in config files (#357)
7609eaa Rename OpenTelemetry Service to Collector in docs and comments (#354)
bc5b299 Add common gRPC configuration settings (#340)
b38505c Remove network access popups on macos (#348)
f7727d1 Fixed loop variable pointer bug in jaeger translator (#341)
958beed Ensure that ConsumeMetricsData() is not passed empty metrics in the Prometheus receiver (#345)
0be295f Change log statement in Prometheus receiver from info to debug. (#344)
d205393 Add Owais to codeowners (#339)
8fa6afe Translate OC resource labels to Jaeger process tags (#325)
```

## v0.0.2 Alpha

Alpha release of OpenTelemetry Service.

Docker image: omnition/opentelemetry-service:v0.0.2 (we are working on getting this under an OpenTelemetry org)

Main changes visible to users since previous release:

```terminal
8fa6afe Translate OC resource labels to Jaeger process tags (#325)
047b0f3 Allow environment variables in config (#334)
96c24a3 Add exclude/include spans option to attributes processor (#311)
4db0414 Allow metric processors to be specified in pipelines (#332)
c277569 Add observability instrumentation for Prometheus receiver (#327)
f47aa79 Add common configuration for receiver tls (#288)
a493765 Refactor extensions to new config format (#310)
41a7afa Add Span Processor logic
97a71b3 Use full name for the metrics and spans created for observability (#316)
fed4ed2 Add support to record metrics for metricsexporter (#315)
5edca32 Add include_filter configuration to prometheus receiver (#298)
0068d0a Passthrough CORS allowed origins (#260)
```

## v0.0.1 Alpha

This is the first alpha release of OpenTelemetry Service.

Docker image: omnition/opentelemetry-service:v0.0.1

[v0.3.0]: https://github.com/open-telemetry/opentelemetry-collector/compare/v0.2.10...v0.3.0
[v0.2.10]: https://github.com/open-telemetry/opentelemetry-collector/compare/v0.2.8...v0.2.10
[v0.2.8]: https://github.com/open-telemetry/opentelemetry-collector/compare/v0.2.7...v0.2.8
[v0.2.7]: https://github.com/open-telemetry/opentelemetry-collector/compare/v0.2.6...v0.2.7
[v0.2.6]: https://github.com/open-telemetry/opentelemetry-collector/compare/v0.2.5...v0.2.6
[v0.2.5]: https://github.com/open-telemetry/opentelemetry-collector/compare/v0.2.4...v0.2.5
[v0.2.4]: https://github.com/open-telemetry/opentelemetry-collector/compare/v0.2.3...v0.2.4
[v0.2.3]: https://github.com/open-telemetry/opentelemetry-collector/compare/v0.2.2...v0.2.3
[v0.2.2]: https://github.com/open-telemetry/opentelemetry-collector/compare/v0.2.0...v0.2.2
[v0.2.0]: https://github.com/open-telemetry/opentelemetry-collector/compare/v0.0.2...v0.2.0
[v0.0.2]: https://github.com/open-telemetry/opentelemetry-collector/compare/v0.0.1...v0.0.2
[v0.0.1]: https://github.com/open-telemetry/opentelemetry-collector/tree/v0.0.1<|MERGE_RESOLUTION|>--- conflicted
+++ resolved
@@ -34,17 +34,11 @@
 - Deprecate `pmetric.Metric.DataType()` in favor of `pmetric.Metric.Type()`. (#6127)
 - Deprecate `pmetric.NumberDataPoint.[Set]?[Int|Double]Val()` in favor of `pmetric.NumberDataPoint.[Set]?[Int|Double]Value()`. (#6134)
 - Deprecate `pmetric.Exemplar.[Set]?[Int|Double]Val()` in favor of `pmetric.Exemplar.[Set]?[Int|Double]Value()`. (#6134)
-<<<<<<< HEAD
 - Deprecate `p[metric|log|trace]otlp.[Client|Server]` in favor of `p[metric|log|trace]otlp.GRPC[Client|Server]` (#6165)
-
-### 🚩 Deprecations 🚩
-
-=======
 - Deprecate pdata Clone methods in favor of CopyTo for consistency with other pdata structs (#6164)
   - `pmetric.Metrics.Clone` is deprecated in favor of `pmetric.Metrics.CopyTo`
   - `ptrace.Traces.Clone` is deprecated in favor of `pmetric.Traces.CopyTo`
   - `plog.Logs.Clone` is deprecated in favor of `plogs.Logs.CopyTo`
->>>>>>> 3b70df91
 - Rename all `pcommon.Value` getter/setter methods by removing `Val` suffix. (#6092) 
   - Old methods with `Val` suffix are deprecated.
   - `StringVal` and `SetStringVal` are deprecated in favor of `Str` and `SetStr` to avoid implementing `fmt.Stringer` interface. 
