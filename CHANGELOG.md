# Changelog

## Unreleased

### 💡 Enhancements 💡

- Add `linux-ppc64le` architecture to cross build tests in CI
- `client`: perform case insensitive lookups in case the requested metadata value isn't found (#5646)
- `loggingexporter`: Decouple `loglevel` field from level of logged messages (#5678)
<<<<<<< HEAD
- Add support to propagate trace context of collector's internal spans if `telemetry.allowTraceContextPropagation` featuregate is enabled (#5572)
=======
- Expose `pcommon.NewSliceFromRaw` function (#5679)
- `loggingexporter`: create the exporter's logger from the service's logger (#5677)
>>>>>>> 5f506a9b

### 🧰 Bug fixes 🧰

- Fix Collector panic when disabling telemetry metrics (#5642)
- Fix Collector panic when featuregate value is empty (#5663)

## v0.55.0 Beta

### 🛑 Breaking changes 🛑

- Remove deprecated `config.ServiceTelemetry` (#5565)
- Remove deprecated `config.ServiceTelemetryLogs` (#5565)
- Remove deprecated `config.ServiceTelemetryMetrics` (#5565)

### 🚩 Deprecations 🚩

- Deprecate `service.ConfigServiceTelemetry`, `service.ConfigServiceTelemetryLogs`, and `service.ConfigServiceTelemetryMetrics` (#5565)
- Deprecate the following component functions to ensure a stability level is set (#5580):
  - `component.WithTracesExporter` -> `component.WithTracesExporterAndStabilityLevel`
  - `component.WithMetricsExporter` -> `component.WithMetricsExporterAndStabilityLevel`
  - `component.WithLogsExporter` -> `component.WithLogsExporterAndStabilityLevel`
  - `component.WithTracesReceiver` -> `component.WithTracesReceiverAndStabilityLevel`
  - `component.WithMetricsReceiver` -> `component.WithMetricsReceiverAndStabilityLevel`
  - `component.WithLogsReceiver` -> `component.WithLogsReceiverAndStabilityLevel`
  - `component.WithTracesProcessor` -> `component.WithTracesProcessorAndStabilityLevel`
  - `component.WithMetricsProcessor` -> `component.WithMetricsProcessorAndStabilityLevel`
  - `component.WithLogsProcessor` -> `component.WithLogsProcessorAndStabilityLevel`
- Deprecate `Registry.Apply` in `service.featuregate` (#5660)

### 💡 Enhancements 💡

- Components stability levels are now logged. By default components which haven't defined their stability levels, or which are
  unmaintained, deprecated or in development will log a message. (#5580)

### 💡 Enhancements 💡

- `exporter/logging`: Skip "bad file descriptor" sync errors (#5585)

### 🧰 Bug fixes 🧰

- Fix initialization of the OpenTelemetry MetricProvider. (#5571)
- Set log level for `undefined` stability level to debug. (#5635)

## v0.54.0 Beta

### 🛑 Breaking changes 🛑

- Remove deprecated `GetLogger`. (#5504)
- Remove deprecated `configtest.LoadConfigMap` (#5505)
- Remove deprecated `config.Map` (#5505)
- Remove deprecated `config.MapProvider` (#5505)
- Remove deprecated `config.MapConverter` (#5505)
- Remove deprecated `config.Received` (#5505)
- Remove deprecated `config.CloseFunc` (#5505)
- Deprecated `pcommon.Value.NewValueBytes` is brought back taking `pcommon.ImmutableByteSlice` as an argument instead of `[]byte` (#5299)

### 🚩 Deprecations 🚩

- Use immutable slices for primitive types slices to restrict mutations. (#5299)
  - `Value.NewValueMBytes` func is deprecated in favor of `Value.NewValueBytes` func that takes
    `ImmutableByteSlice` instead of `[]byte`
  - `Value.SetMBytesVal` func is deprecated in favor of `Value.SetBytesVal` func that takes
    `pcommon.ImmutableByteSlice` instead of []byte.
  - `Value.BytesVal` func is deprecated in favor of `Value.BytesVal` func that returns `pcommon.ImmutableByteSlice`
    instead of []byte.
  - `<HistogramDataPoint|Buckets>.SetMBucketCounts` funcs are deprecated in favor of
    `<HistogramDataPoint|Buckets>.SetBucketCounts` funcs that take `pcommon.ImmutableUInt64Slice` instead of []uint64.
  - `<HistogramDataPoint|Buckets>.MBucketCounts` funcs are deprecated in favor of
    `<HistogramDataPoint|Buckets>.BucketCounts` funcs that return `pcommon.ImmutableUInt64Slice` instead of []uint64.
  - `HistogramDataPoint.SetMExplicitBounds` func is deprecated in favor of `HistogramDataPoint.SetExplicitBounds` func
    that takes `pcommon.ImmutableFloat64Slice` instead of []float64.
  - `HistogramDataPoint.MExplicitBounds` func func is deprecated in favor of `HistogramDataPoint.ExplicitBounds`
    returns `pcommon.ImmutableFloat64Slice` instead of []float64.

### 💡 Enhancements 💡

- Deprecate `HTTPClientSettings.ToClient` in favor of `HTTPClientSettings.ToClientWithHost` (#5584)
- Use OpenCensus `metric` package for process metrics instead of `stats` package (#5486)
- Update OTLP to v0.18.0 (#5530)
- Log histogram min/max fields with `logging` exporter (#5520)

### 🧰 Bug fixes 🧰

- Update sum field of exponential histograms to make it optional (#5530)
- Remove redundant extension shutdown call (#5532)
- Refactor pipelines builder, fix some issues (#5512)
  - Unconfigured receivers are not identified, this was not a real problem in final binaries since the validation of the config catch this.
  - Allow configurations to contain "unused" receivers. Receivers that are configured but not used in any pipeline, this was possible already for exporters and processors.
  - Remove the enforcement/check that Receiver factories create the same instance for the same config.

## v0.53.0 Beta

### 🛑 Breaking changes 🛑

- Remove deprecated `componenterror` package. (#5420)
- Remove deprecated `config.MapConverterFunc`. (#5419)
- Remove `AddCollectorVersionTag`, enabled for long time already. (#5471)

### 🚩 Deprecations 🚩

- Move `config.Map` to its own package `confmap` which does not depend on any component concept (#5237)
  - `config.Map` -> `confmap.ConfMap`
  - `config.MapProvider` -> `confmap.Provider`
  - `config.Received` -> `confmap.Received`
  - `config.NewReceivedFromMap` -> `confmap.NewReceived`
  - `config.CloseFunc` -> `confmap.CloseFunc`
  - `config.ChangeEvent` -> `confmap.ChangeEvent`
  - `config.MapConverter` -> `confmap.Converter`
  - Package `envmapprovider` -> `envprovider`
  - Package `filemapprovider` -> `fileprovider`
  - Package `yamlmapprovider` -> `yamlprovider`
  - Package `expandmapconverter` -> `expandconverter`
  - Package `filemapprovider` -> `fileprovider`
  - Package `overwritepropertiesmapconverter` -> `overwritepropertiesconverter`
- Deprecate `component.ExtensionDefaultConfigFunc` in favor of `component.ExtensionCreateDefaultConfigFunc` (#5451)
- Deprecate `confmap.Received.AsMap` in favor of `confmap.Received.AsConf` (#5465)
- Deprecate `confmap.Conf.Set`, not used anywhere for the moment (#5485)

### 💡 Enhancements 💡

- Move `service.mapResolver` to `confmap.Resolver` (#5444)
- Add `linux-arm` architecture to cross build tests in CI (#5472)

### 🧰 Bug fixes 🧰

- Fixes the "service.version" label value for internal metrics, always was "latest" in core/contrib distros. (#5449).
- Send correct batch stats when SendBatchMaxSize is set (#5385)
- TLS `MinVersion` and `MaxVersion` defaults will be handled by `crypto/tls` (#5480)

## v0.52.0 Beta

### 🛑 Breaking changes 🛑

- Remove `configunmarshaler.Unmarshaler` interface, per deprecation comment (#5348)
- Remove deprecated pdata funcs/structs from v0.50.0 (#5345)
- Remove deprecated pdata getters and setters of primitive slice values: `Value.BytesVal`, `Value.SetBytesVal`, 
  `Value.UpdateBytes`, `Value.InsertBytes`, `Value.UpsertBytes`, `<HistogramDataPoint|Buckets>.BucketCounts`, 
  `<HistogramDataPoint|Buckets>.SetBucketCounts`, `HistogramDataPoint.ExplicitBounds`,
  `HistogramDataPoint.SetExplicitBounds` (#5347)
- Remove deprecated featuregate funcs/structs from v0.50.0 (#5346)
- Remove access to deprecated members of the config.Retrieved struct (#5363)
- Replace usage of `config.MapConverterFunc` with `config.MapConverter` (#5382)

### 🚩 Deprecations 🚩

- Deprecate `config.Config` and `config.Service`, use `service.Config*` (#4608)
- Deprecate `componenterror` package, move everything to `component` (#5383)
- `pcommon.Value.NewValueBytes` is deprecated in favor of `Value.NewValueMBytes` in preparation of migration to 
  immutable slices (#5367)

### 💡 Enhancements 💡

- Update OTLP to v0.17.0 (#5335)
- Add optional min/max fields to histograms (#5399)
- User-defined Resource attributes can be specified under `service.telemetry.resource`
  configuration key and will be included as metric lables for own telemetry.
  If `service.instance.id` is not specified it will be auto-generated. Previously
  `service.instance.id` was always auto-generated, so the default of the new
  behavior matches the old behavior. (#5402)

## v0.51.0 Beta

### 🛑 Breaking changes 🛑

- Remove deprecated model module, everything is available in `pdata` and `semconv`. (#5281)
  - Old versions of the module are still available, but no new versions will be released.
- Remove deprecated LogRecord.Name field. (#5202)

### 🚩 Deprecations 🚩

- In preparation of migration to immutable slices for primitive type items, the following methods are renamed (#5344)
  - `Value.BytesVal` func is deprecated in favor of `Value.MBytesVal`.
  - `Value.SetBytesVal` func is deprecated in favor of `Value.SetMBytesVal`.
  - `Value.UpdateBytes` func is deprecated in favor of `Value.UpdateMBytes`.
  - `Value.InsertBytes` func is deprecated in favor of `Value.InsertMBytes`.
  - `Value.UpsertBytes` func is deprecated in favor of `Value.UpsertMBytes`.
  - `<HistogramDataPoint|Buckets>.BucketCounts` funcs are deprecated in favor of
    `<HistogramDataPoint|Buckets>.MBucketCounts`.
  - `<HistogramDataPoint|Buckets>.SetBucketCounts` funcs are deprecated in favor of
    `<HistogramDataPoint|Buckets>.SetMBucketCounts`.
  - `HistogramDataPoint.ExplicitBounds` func is deprecated in favor of `HistogramDataPoint.MExplicitBounds`.
  - `HistogramDataPoint.SetExplicitBounds` func is deprecated in favor of `HistogramDataPoint.SetMExplicitBounds`.

### 💡 Enhancements 💡

- `pdata`: Expose `pcommon.NewSliceFromRaw` and `pcommon.Slice.AsRaw` functions (#5311)

### 🧰 Bug fixes 🧰

- Fix Windows Event Logs ignoring user-specified logging options (#5298)

## v0.50.0 Beta

### 🛑 Breaking changes 🛑

- Remove pdata deprecated funcs from 2 versions (v0.48.0) ago. (#5219)
- Remove non pdata deprecated funcs/structs (#5220)
- `pmetric.Exemplar.ValueType()` now returns new type `ExemplarValueType` (#5233)
- Remove deprecated `Delete` pdata func from (v0.47.0). (#5307)

### 🚩 Deprecations 🚩

- Deprecate `configunmarshaler` package, move it to internal (#5151)
- Deprecate all API in `model/semconv`. The package is moved to a new `semcomv` module (#5196)
- Deprecate access to `config.Retrieved` fields, use the newly added funcs to interact with the internal fields (#5198)
- Deprecate `p<signal>otlp.Request.Set<Logs|Metrics|Traces>` (#5234)
  - `plogotlp.Request.SetLogs` func is deprecated in favor of `plogotlp.NewRequestFromLogs`
  - `pmetricotlp.Request.SetMetrics` func is deprecated in favor of `pmetricotlp.NewRequestFromMetrics`
  - `ptraceotlp.Request.SetTraces` func is deprecated in favor of `ptraceotlp.NewRequestFromTraces`
- `pmetric.NumberDataPoint.ValueType()` now returns new type `NumberDataPointValueType` (#5233)
  - `pmetric.MetricValueType` is deprecated in favor of `NumberDataPointValueType`
  - `pmetric.MetricValueTypeNone` is deprecated in favor of `NumberDataPointValueTypeNone`
  - `pmetric.MetricValueTypeInt` is deprecated in favor of `NumberDataPointValueTypeInt`
  - `pmetric.MetricValueTypeDouble` is deprecated in favor of `NumberDataPointValueTypeDouble`
- Deprecate `plog.LogRecord.SetName()` function (#5230)
- Deprecate global `featuregate` funcs in favor of `GetRegistry` and a public `Registry` type (#5160)

### 💡 Enhancements 💡
- Add `jsoniter` Unmarshaller (#4817)

- Extend config.Map.Unmarshal hook to check map key string to any TextUnmarshaler not only ComponentID (#5244)
- Collector will no longer print error with stack trace when the collector is shutdown due to a context cancel. (#5258)

### 🧰 Bug fixes 🧰
- Fix translation from otlp.Request to pdata representation, changes to the returned pdata not all reflected to the otlp.Request (#5197)
- `exporterhelper` now properly consumes any remaining items on stop (#5203)
- `pdata`: Fix copying of `Value` with `ValueTypeBytes` type (#5267)
- `pdata`: Fix copying of metric fields of primitive items slice type (#5271)

## v0.49.0 Beta

### 🛑 Breaking changes 🛑

- Remove deprecated structs/funcs from previous versions (#5131)
- Do not set TraceProvider to global otel (#5138)
- Remove deprecated funcs from otlpgrpc (#5144)
- Add Scheme to MapProvider interface (#5068)
- Do not set MeterProvider to global otel (#5146)
- Make `InstrumentationLibrary<signal>ToScope` helper functions unexported (#5164)
- Remove Log's "ShortName" from logging exporter output (#5172)
- `exporter/otlp`: Retry RESOURCE_EXHAUSTED only if the server returns RetryInfo (#5147)

### 🚩 Deprecations 🚩

- All pdata related APIs from model (model/pdata, model/otlp and model/otlpgrpc) are deprecated in
  favor of packages in the new pdata module separated by telemetry signal type (#5168)
  - `model/pdata`, `model/otlp` -> `pdata/pcommon`, `pdata/plog`, `pdata/pmetric`, `pdata/ptrace`
  - `model/otlpgrpc` -> `pdata/plog/plogotlp`, `pdata/pmetric/pmetricotlp`, `pdata/ptrace/ptraceotlp`
- Deprecate configmapprovider package, replace with mapconverter (#5167)
- Deprecate `service.MustNewConfigProvider` and `service.MustNewDefaultConfigProvider`in favor of `service.NewConfigProvider` (#4936)

### 💡 Enhancements 💡

- OTLP HTTP receiver will use HTTP/2 over TLS if client supports it (#5109) 
- Add `ObservedTimestamp` field to `pdata.LogRecord` (#5171)

### 🧰 Bug fixes 🧰

- Setup the correct meter provider if telemetry.useOtelForInternalMetrics featuregate enabled (#5146)
- Fix pdata.Value.asRaw() to correctly return elements of Slice and Map type (#5153)
- Update pdata.Slice.asRaw() to return raw representation of Slice and Map elements (#5157)
- The codepath through the OTLP receiver for gRPC was not translating the InstrumentationLibrary* to Scope* (#5189)

## v0.48.0 Beta

### 🛑 Breaking changes 🛑

- Remove deprecated `consumerhelper` package (#5028)
- Remove pdata `InternalRep` deprecated funcs (#5018)
- Remove service/defaultcomponents deprecated package (#5019)
- Remove deprecated UseOpenTelemetryForInternalMetrics (#5026)
- Change outcome of `pdata.Value.MapVal()` and `pdata.Value.SliceVal()` functions misuse. In case of
  type mismatch, they now return an invalid zero-initialized instance instead of a detached
  collection (#5034)
- OTLP JSON field changes following upgrade to OTLP v0.15.0:
  - "instrumentationLibraryLogs" is now "scopeLogs"
  - "instrumentationLibraryMetrics" is now "scopeMetrics"
  - "instrumentationLibrarySpans" is now "scopeSpans"
  - "instrumentationLibrary" is now "scope"
- AsString for pdata.Value now returns the JSON-encoded string of floats. (#4934)

### 🚩 Deprecations 🚩

- Move MapProvider to config, split providers in their own package (#5030)
- API related to `pdata.AttributeValue` is deprecated in favor of `pdata.Value` (#4978)
  - `pdata.AttributeValue` struct is deprecated in favor of `pdata.Value`
  - `pdata.AttributeValueType` type is deprecated in favor of `pdata.ValueType`
  - `pdata.AttributeValueType...` constants are deprecated in favor of `pdata.ValueType...`
  - `pdata.NewAttributeValue...` funcs are deprecated in favor of `pdata.NewValue...`
- Deprecate featureflags.FlagValue.SetSlice, unnecessary public (#5053)
- Remove "Attribute" part from common pdata collections names (#5001)
  - Deprecate `pdata.AttributeMap` struct in favor of `pdata.Map`
  - Deprecate `pdata.NewAttributeMap` func in favor of `pdata.NewMap`
  - Deprecate `pdata.NewAttributeMapFromMap` func in favor of `pdata.NewMapFromRaw`
  - Deprecate `pdata.AttributeValueSlice` struct in favor of `pdata.Slice`
  - Deprecate `pdata.NewAttributeValueSlice` func in favor of `pdata.NewSlice`
- Deprecate LogRecord.Name(), it was deprecated in the data model (#5054)
- Rename `Array` type of `pdata.Value` to `Slice` (#5066)
  - Deprecate `pdata.AttributeValueTypeArray` type in favor of `pdata.ValueTypeSlice`
  - Deprecate `pdata.NewAttributeValueArray` func in favor of `pdata.NewValueSlice`
- Deprecate global flag in `featuregates` (#5060)
- Deprecate last funcs/structs in componenthelper (#5069)
- Change structs in otlpgrpc to follow standard go encoding interfaces (#5062)
  - Deprecate UnmarshalJSON[Traces|Metrics|Logs][Reques|Response] in favor of `UnmarshalJSON`.
  - Deprecate [Traces|Metrics|Logs][Reques|Response].Marshal in favor of `MarshalProto`.
  - Deprecate UnmarshalJSON[Traces|Metrics|Logs][Reques|Response] in favor of `UnmarshalProto`.
- Deprecating following pdata methods/types following OTLP v0.15.0 upgrade (#5076):
      - InstrumentationLibrary is now InstrumentationScope
      - NewInstrumentationLibrary is now NewInstrumentationScope
      - InstrumentationLibraryLogsSlice is now ScopeLogsSlice
      - NewInstrumentationLibraryLogsSlice is now NewScopeLogsSlice
      - InstrumentationLibraryLogs is now ScopeLogs
      - NewInstrumentationLibraryLogs is now NewScopeLogs
      - InstrumentationLibraryMetricsSlice is now ScopeMetricsSlice
      - NewInstrumentationLibraryMetricsSlice is now NewScopeMetricsSlice
      - InstrumentationLibraryMetrics is now ScopeMetrics
      - NewInstrumentationLibraryMetrics is now NewScopeMetrics
      - InstrumentationLibrarySpansSlice is now ScopeSpansSlice
      - NewInstrumentationLibrarySpansSlice is now NewScopeSpansSlice
      - InstrumentationLibrarySpans is now ScopeSpans
      - NewInstrumentationLibrarySpans is now NewScopeSpans
      
### 💡 Enhancements 💡

- Add semconv definitions for v1.9.0 (#5090)
- Change outcome of `pdata.Metric.<Gauge|Sum|Histogram|ExponentialHistogram>()` functions misuse.
  In case of type mismatch, they don't panic right away but return an invalid zero-initialized
  instance for consistency with other OneOf field accessors (#5035)
- Update OTLP to v0.15.0 (#5064)
- Adding support for transition from older versions of OTLP to OTLP v0.15.0 (#5085)

### 🧰 Bug fixes 🧰

- Add missing files for semconv definitions v1.7.0 and v1.8.0 (#5091)
- The `featuregates` were not configured from the "--feature-gates" flag on windows service (#5060)
- Fix Semantic Convention Schema URL definition for 1.5.0 and 1.6.1 versions (#5103)

## v0.47.0 Beta

### 🛑 Breaking changes 🛑

- Remove `Type` funcs in pdata (#4933)
- Remove all deprecated funcs/structs from v0.46.0 (#4995)

### 🚩 Deprecations 🚩

- pdata: deprecate funcs working with InternalRep (#4957)
- Deprecate `pdata.AttributeMap.Delete` in favor of `pdata.AttributeMap.Remove` (#4914)
- Deprecate consumerhelper, move helpers to consumer (#5006)

### 💡 Enhancements 💡

- Add `pdata.AttributeMap.RemoveIf`, which is a more performant way to remove multiple keys (#4914)
- Add `pipeline` key with pipeline identifier to processor loggers (#4968)
- Add a new yaml provider, allows providing yaml bytes (#4998)

### 🧰 Bug fixes 🧰

- Collector `Run` will now exit when a context cancels (#4954)
- Add missing droppedAttributesCount to pdata generated resource (#4979)
- Collector `Run` will now set state to `Closed` if startup fails (#4974)

## v0.46.0 Beta

### 🛑 Breaking changes 🛑

- Change otel collector to enable open telemetry metrics through feature gate instead of a constant (#4912)
- Remove support for legacy otlp/http port. (#4916)
- Remove deprecated funcs in pdata (#4809)
- Remove deprecated Retrieve funcs/calls (#4922)
- Remove deprecated NewConfigProvider funcs (#4937)

### 🚩 Deprecations 🚩

- Deprecated funcs `config.DefaultConfig`, `confighttp.DefaultHTTPSettings`, `exporterhelper.DefaultTimeoutSettings`, 
  `exporthelper.DefaultQueueSettings`, `exporterhelper.DefaultRetrySettings`, `testcomponents.DefaultFactories`, and
  `scraperhelper.DefaultScraperControllerSettings` in favour for their `NewDefault` method to adhere to contribution guidelines (#4865)
- Deprecated funcs `componenthelper.StartFunc`, `componenthelper.ShutdownFunc` in favour of `component.StartFunc` and `component.ShutdownFunc` (#4803)
- Move helpers from extensionhelper to component (#4805)
  - Deprecated `extensionhelper.CreateDefaultConfig` in favour of `component.ExtensionDefaultConfigFunc`
  - Deprecated `extensionhelper.CreateServiceExtension` in favour of `component.CreateExtensionFunc`
  - Deprecated `extensionhelper.NewFactory` in favour of `component.NewExtensionFactory`
- Move helpers from processorhelper to component (#4889)
  - Deprecated `processorhelper.CreateDefaultConfig` in favour of `component.ProcessorDefaultConfigFunc`
  - Deprecated `processorhelper.WithTraces` in favour of `component.WithTracesProcessor`
  - Deprecated `processorhelper.WithMetrics` in favour of `component.WithMetricsProcessor`
  - Deprecated `processorhelper.WithLogs` in favour of `component.WithLogsProcessor`
  - Deprecated `processorhelper.NewFactory` in favour of `component.NewProcessorFactory`
- Move helpers from exporterhelper to component (#4899)
  - Deprecated `exporterhelper.CreateDefaultConfig` in favour of `component.ExporterDefaultConfigFunc`
  - Deprecated `exporterhelper.WithTraces` in favour of `component.WithTracesExporter`
  - Deprecated `exporterhelper.WithMetrics` in favour of `component.WithMetricsExporter`
  - Deprecated `exporterhelper.WithLogs` in favour of `component.WithLogsExporter`
  - Deprecated `exporterhelper.NewFactory` in favour of `component.NewExporterFactory`
- Move helpers from receiverhelper to component (#4891)
  - Deprecated `receiverhelper.CreateDefaultConfig` in favour of `component.ReceiverDefaultConfigFunc`
  - Deprecated `receiverhelper.WithTraces` in favour of `component.WithTracesReceiver`
  - Deprecated `receiverhelper.WithMetrics` in favour of `component.WithMetricsReceiver`
  - Deprecated `receiverhelper.WithLogs` in favour of `component.WithLogsReceiver`
  - Deprecated `receiverhelper.NewFactory` in favour of `component.NewReceiverFactory`

### 💡 Enhancements 💡

- Add validation to check at least one endpoint is specified in otlphttpexporter's configuration (#4860)
- Implement default client authenticators (#4837)

## 🧰 Bug fixes 🧰

- Initialized logger with collector to avoid potential race condition panic on `Shutdown` (#4827)
- In addition to traces, now logs and metrics processors will start the memory limiter.
  Added thread-safe logic so only the first processor can launch the `checkMemLimits` go-routine and the last processor
  that calls shutdown to terminate it; this is done per memory limiter instance.
  Added memory limiter factory to cache initiated object and be reused by similar config. This guarantees a single
  running `checkMemLimits` per config (#4886)
- Resolved race condition in collector when calling `Shutdown` (#4878)

## v0.45.0 Beta

### 🛑 Breaking changes 🛑

- Remove deprecated funcs in configtelemetry (#4808)
- `otlphttp` and `otlp` exporters enable gzip compression by default (#4632)

### 🚩 Deprecations 🚩

- Deprecate `service/defaultcomponents` go package (#4622)
- Deprecate `pdata.NumberDataPoint.Type()` and `pdata.Exemplar.Type()` in favor of `NumberDataPoint.ValueType()` and
  `Exemplar.ValueType()` (#4850)

### 💡 Enhancements 💡

- Reject invalid queue size exporterhelper (#4799)
- Transform configmapprovider.Retrieved interface to a struct (#4789)
- Added feature gate summary to zpages extension (#4834)
- Add support for reloading TLS certificates (#4737)

### 🧰 Bug fixes 🧰

- `confighttp`: Allow CORS requests with configured auth (#4869)

## v0.44.0 Beta

### 🛑 Breaking changes 🛑

- Updated to OTLP 0.12.0. Deprecated traces and metrics messages that existed
  in 0.11.0 are no longer converted to the messages and fields that replaced the deprecated ones.
  Received deprecated messages and fields will be now ignored. In OTLP/JSON in the
  instrumentationLibraryLogs object the "logs" field is now named "logRecords" (#4724)
- Deprecate `service.NewWindowsService`, add `service.NewSvcHandler` (#4783).

### 🚩 Deprecations 🚩

- Deprecate `service.NewConfigProvider`, and a new version `service.MustNewConfigProvider` (#4734).

### 💡 Enhancements 💡

- Invalid requests now return an appropriate unsupported (`405`) or method not allowed (`415`) response (#4735)
- `client.Info`: Add Host property for Metadata (#4736)

## v0.43.1 Beta

### 🧰 Bug fixes 🧰

- ExpandStringValues function support to map[string]interface{} (#4748) 

## v0.43.0 Beta

### 🛑 Breaking changes 🛑

- Change configmapprovider.Provider to accept a location for retrieve (#4657)
- Change Properties Provider to be a Converter (#4666)
- Define a type `WatcherFunc` for onChange func instead of func pointer (#4656)
- Remove deprecated `configtest.LoadConfig` and `configtest.LoadConfigAndValidate` (#4659)
- Move service.ConfigMapConverterFunc to config.MapConverterFunc (#4673)
  - Add context to config.MapConverterFunc (#4678)
- Builder: the skip compilation should only be supplied as a CLI flag. Previously, it was possible to specify that in the YAML file, contrary to the original intention (#4645)
- Builder: Remove deprecated config option module::core (#4693)
- Remove deprecate flags --metrics-level and --metrics-addr (#4695)
  - Usages of `--metrics-level={VALUE}` can be replaced by `--set=service.telemetry.metrics.level={VALUE}`;
  - Usages of `--metrics-addr={VALUE}` can be replaced by `--set=service.telemetry.metrics.address={VALUE}`;
- Updated confighttp `ToClient` to support passing telemetry settings for instrumenting otlphttp exporter(#4449)
- Remove support to some arches and platforms from `ocb` (opentelemetry-collector-builder) (#4710)
- Remove deprecated legacy path ("v1/trace") support for otlp http receiver (#4720)
- Change the `service.NewDefaultConfigProvider` to accept a slice of location strings (#4727).

### 🚩 Deprecations 🚩

- Deprecate `configtelemetry.Level.Set()` (#4700)

### 🧰 Bug fixes 🧰

- Ensure Windows path (e.g: C:) is recognized as a file path (#4726)
- Fix structured logging issue for windows service (#4686)

### 💡 Enhancements 💡

- Expose experimental API `configmapprovider.NewExpandConverter()` (#4672)
- `service.NewConfigProvider`: copy slice argument, disallow changes from caller to the input slice (#4729)
- `confighttp` and `configgrpc`: New config option `include_metadata` to persist request metadata/headers in `client.Info.Metadata` (experimental) (#4547)
- Remove expand cases that cannot happen with config.Map (#4649)
- Add `max_request_body_size` to confighttp.HTTPServerSettings (#4677)
- Move `compression.go` into `confighttp.go` to internalize functions in `compression.go` file. (#4651)
  - create `configcompression` package to manage compression methods in `confighttp` and `configgrpc`
- Add support for cgroupv2 memory limit (#4654)
- Enable end users to provide multiple files for config location (#4727)

## v0.42.0 Beta

### 🛑 Breaking changes 🛑

- Remove `configmapprovider.NewInMemory()` (#4507)
- Disallow direct implementation of `configmapprovider.Retrieved` (#4577)
- `configauth`: remove interceptor functions from the ServerAuthenticator interface (#4583)
- Replace ConfigMapProvider and ConfigUnmarshaler in collector settings by one simpler ConfigProvider (#4590)
- Remove deprecated consumererror.Combine (#4597)
- Remove `configmapprovider.NewDefault`, `configmapprovider.NewExpand`, `configmapprovider.NewMerge` (#4600)
  - The merge functionality is now embedded into `service.NewConfigProvider` (#4637).
- Move `configtest.LoadConfig` and `configtest.LoadConfigAndValidate` to `servicetest` (#4606)
- Builder: Remove deprecated `include-core` flag (#4616)
- Collector telemetry level must now be accessed through an atomic function. (#4549)

### 💡 Enhancements 💡

- `confighttp`: add client-side compression support. (#4441)
  - Each exporter should remove `compression` field if they have and should use `confighttp.HTTPClientSettings`
- Allow more zap logger configs: `disable_caller`, `disable_stacktrace`, `output_paths`, `error_output_paths`, `initial_fields` (#1048)
- Allow the custom zap logger encoding (#4532)
- Collector self-metrics may now be configured through the configuration file. (#4069)
  - CLI flags for configuring self-metrics are deprecated and will be removed
    in a future release.
  - `service.telemetry.metrics.level` and `service.telemetry.metrics.address`
    should be used to configure collector self-metrics.
- `configauth`: add helpers to create new server authenticators. (#4558)
- Refactor `configgrpc` for compression methods (#4624)
- Add an option to allow `config.Map` conversion in the `service.ConfigProvider` (#4634)
- Added support to expose gRPC framework's logs as part of collector logs (#4501)
- Builder: Enable unmarshal exact to help finding hard to find typos #4644

### 🧰 Bug fixes 🧰

- Fix merge config map provider to close the watchers (#4570)
- Fix expand map provider to call close on the base provider (#4571)
- Fix correct the value of `otelcol_exporter_send_failed_requests` (#4629)
- `otlp` receiver: Fix legacy port cfg value override and HTTP server starting bug (#4631)

## v0.41.0 Beta

### 🛑 Breaking changes 🛑

- Remove reference to `defaultcomponents` in core and deprecate `include_core` flag (#4087)
- Remove `config.NewConfigMapFrom[File|Buffer]`, add testonly version (#4502)
- `configtls`: TLS 1.2 is the new default mininum version (#4503)
- `confighttp`: `ToServer` now accepts a `component.Host`, in line with gRPC's counterpart (#4514)
- CORS configuration for OTLP/HTTP receivers has been moved into a `cors:` block, instead of individual `cors_allowed_origins` and `cors_allowed_headers` settings (#4492)

### 💡 Enhancements 💡

- OTLP/HTTP receivers now support setting the `Access-Control-Max-Age` header for CORS caching. (#4492)
- `client.Info` pre-populated for all receivers using common helpers like `confighttp` and `configgrpc` (#4423)

### 🧰 Bug fixes 🧰

- Fix handling of corrupted records by persistent buffer (experimental) (#4475)

### 💡 Enhancements 💡

- Extending the contribution guide to help clarify what is acceptable defaults and recommendations.

## v0.40.0 Beta

### 🛑 Breaking changes 🛑

- Package `client` refactored (#4416) and auth data included in it (#4422). Final PR to be merged in the next release (#4423)
- Remove `pdata.AttributeMap.InitFromMap` (#4429)
- Updated configgrpc `ToDialOptions` to support passing providers to instrumentation library (#4451)
- Make state information propagation non-blocking on the collector (#4460)

### 💡 Enhancements 💡

- Add semconv 1.7.0 and 1.8.0 (#4452)
- Added `feature-gates` CLI flag for controlling feature gate state. (#4368)
- Add a default user-agent header to the OTLP/gRPC and OTLP/HTTP exporters containing collector build information (#3970)

## v0.39.0 Beta

### 🛑 Breaking changes 🛑

- Remove deprecated config (already no-op) `ballast_size_mib` in memorylimiterprocessor (#4365)
- Remove `config.Receivers`, `config.Exporters`, `config.Processors`, and `config.Extensions`. Use map directly (#4344)
- Remove `component.BaseProcessorFactory`, use `processorhelper.NewFactory` instead (#4175)
- Force usage of `exporterhelper.NewFactory` to implement `component.ExporterFactory` (#4338)
- Force usage of `receiverhelper.NewFactory` to implement `component.ReceiverFactory` (#4338)
- Force usage of `extensionhelper.NewFactory` to implement `component.ExtensionFactory` (#4338)
- Move `service/parserprovider` package to `config/configmapprovider` (#4206)
  - Rename `MapProvider` interface to `Provider`
  - Remove `MapProvider` from helper names
- Renamed slice-valued `pdata` types and functions for consistency. (#4325)
  - Rename `pdata.AnyValueArray` to `pdata.AttributeValueSlice`
  - Rename `ArrayVal()` to `SliceVal()`
  - Rename `SetArrayVal()` to `SetSliceVal()`
- Remove `config.Pipeline.Name` (#4326)
- Rename `config.Mapprovider` as `configmapprovider.Provider` (#4337)
- Move `config.WatchableRetrieved` and `config.Retrieved` interfaces to `config/configmapprovider` package (#4337)
- Remove `config.Pipeline.InputDataType` (#4343)
- otlpexporter: Do not retry on PermissionDenied and Unauthenticated (#4349)
- Enable configuring collector metrics through service config file. (#4069)
  - New `service::telemetry::metrics` structure added to configuration
  - Existing metrics configuration CLI flags are deprecated and to be
    removed in the future.
  - `--metrics-prefix` is no longer operative; the prefix is determined by
    the value of `service.buildInfo.Command`.
  - `--add-instance-id` is no longer operative; an instance ID will always be added.
- Remove deprecated funcs `consumererror.As[Traces|Metrics|Logs]` (#4364)
- Remove support to expand env variables in default configs (#4366)

### 💡 Enhancements 💡

- Supports more compression methods(`snappy` and `zstd`) for configgrpc, in addition to current `gzip` (#4088)
- Moved the OpenTelemetry Collector Builder to core (#4307)

### 🧰 Bug fixes 🧰

- Fix AggregationTemporality and IsMonotonic when metric descriptors are split in the batch processor (#4389)

## v0.38.0 Beta

### 🛑 Breaking changes 🛑

- Removed `configauth.HTTPClientAuthenticator` and `configauth.GRPCClientAuthenticator` in favor of `configauth.ClientAuthenticator`. (#4255)
- Rename `parserprovider.MapProvider` as `config.MapProvider`. (#4178)
- Rename `parserprovider.Watchable` as `config.WatchableMapProvider`. (#4178)
- Remove deprecated no-op flags to setup Collector's logging "--log-level", "--log-profile", "--log-format". (#4213)
- Move `cmd/pdatagen` as internal package `model/internal/cmd/pdatagen`. (#4243)
- Use directly the ComponentID in configauth. (#4238)
- Refactor configauth, getters use the map instead of iteration. (#4234)
- Change scraperhelper to follow the recommended append model for pdata. (#4202)

### 💡 Enhancements 💡

- Update proto to 0.11.0. (#4209)
- Change pdata to use the newly added [Traces|Metrics|Logs]Data. (#4214)
- Add ExponentialHistogram field to pdata. (#4219)
- Make sure otlphttp exporter tests include TraceID and SpanID. (#4268)
- Use multimod tool in release process. (#4229)
- Change queue metrics to use opencensus metrics instead of stats, close to otel-go. (#4220)
- Make receiver data delivery guarantees explicit (#4262)
- Simplify unmarshal logic by adding more supported hooks. (#4237)
- Add unmarshaler for otlpgrpc.[*]Request and otlpgrp.[*]Response (#4215)

## v0.37.0 Beta

### 🛑 Breaking changes 🛑

- Move `configcheck.ValidateConfigFromFactories` as internal function in service package (#3876)
- Rename `configparser.Parser` as `config.Map` (#4075)
- Rename `component.DefaultBuildInfo()` to `component.NewDefaultBuildInfo()` (#4129)
- Rename `consumererror.Permanent` to `consumererror.NewPermanent` (#4118)
- Rename `config.NewID` to `config.NewComponentID` and `config.NewIDFromString` to `config.NewComponentIDFromString` (#4137)
- Rename `config.NewIDWithName` to `config.NewComponentIDWithName` (#4151)
- Move `extension/storage` to `extension/experimental/storage` (#4082)
- Rename `obsreporttest.SetupRecordedMetricsTest()` to `obsreporttest.SetupTelemetry()` and `obsreporttest.TestTelemetrySettings` to `obsreporttest.TestTelemetry` (#4157)

### 💡 Enhancements 💡

- Add Gen dependabot into CI (#4083)
- Update OTLP to v0.10.0 (#4045).
- Add Flags field to NumberDataPoint, HistogramDataPoint, SummaryDataPoint (#4081).
- Add feature gate library (#4108)
- Add version to the internal telemetry metrics (#4140)

### 🧰 Bug fixes 🧰

- Fix panic when not using `service.NewCommand` (#4139)

## v0.36.0 Beta

### 🛑 Breaking changes 🛑

- Remove deprecated pdata.AttributeMapToMap (#3994)
- Move ValidateConfig from configcheck to configtest (#3956)
- Remove `mem-ballast-size-mib`, already deprecated and no-op (#4005)
- Remove `semconv.AttributeMessageType` (#4020)
- Remove `semconv.AttributeHTTPStatusText` (#4015)
- Remove squash on `configtls.TLSClientSetting` and move TLS client configs under `tls` (#4063)
- Rename TLS server config `*configtls.TLSServerSetting` from `tls_settings` to `tls` (#4063)
- Split `service.Collector` from the `cobra.Command` (#4074)
- Rename `memorylimiter` to `memorylimiterprocessor` (#4064)

### 💡 Enhancements 💡

- Create new semconv package for v1.6.1 (#3948)
- Add AttributeValueBytes support to AsString (#4002)
- Add AttributeValueTypeBytes support to AttributeMap.AsRaw (#4003)
- Add MeterProvider to TelemetrySettings (#4031)
- Add configuration to setup collector logs via config file. (#4009)

## v0.35.0 Beta

### 🛑 Breaking changes 🛑

- Remove the legacy gRPC port(`55680`) support in OTLP receiver (#3966)
- Rename configparser.Parser to configparser.ConfigMap (#3964)
- Remove obsreport.ScraperContext, embed into StartMetricsOp (#3969)
- Remove dependency on deprecated go.opentelemetry.io/otel/oteltest (#3979)
- Remove deprecated pdata.AttributeValueToString (#3953)
- Remove deprecated pdata.TimestampFromTime. Closes: #3925 (#3935)

### 💡 Enhancements 💡

- Add TelemetryCreateSettings (#3984)
- Only initialize collector telemetry once (#3918)
- Add trace context info to LogRecord log (#3959)
- Add new view for AWS ECS health check extension. (#3776)

## v0.34.0 Beta

### 🛑 Breaking changes 🛑

- Artifacts are no longer published in this repository, check [here](https://github.com/open-telemetry/opentelemetry-collector-releases) (#3941)
- Remove deprecated `tracetranslator.AttributeValueToString` and `tracetranslator.AttributeMapToMap` (#3873)
- Change semantic conventions for status (code, msg) as per specifications (#3872)
- Move `fileexporter` to contrib (#3474)
- Move `jaegerexporter` to contrib (#3474)
- Move `kafkaexporter` to contrib (#3474)
- Move `opencensusexporter` to contrib (#3474)
- Move `prometheusexporter` to contrib (#3474)
- Move `prometheusremotewriteexporter` to contrib (#3474)
- Move `zipkinexporter` to contrib (#3474)
- Move `attributeprocessor` to contrib (#3474)
- Move `filterprocessor` to contrib (#3474)
- Move `probabilisticsamplerprocessor` to contrib (#3474)
- Move `resourceprocessor` to contrib (#3474)
- Move `spanprocessor` to contrib (#3474)
- Move `hostmetricsreceiver` to contrib (#3474)
- Move `jaegerreceiver` to contrib (#3474)
- Move `kafkareceiver` to contrib (#3474)
- Move `opencensusreceiver` to contrib (#3474)
- Move `prometheusreceiver` to contrib (#3474)
- Move `zipkinreceiver` to contrib (#3474)
- Move `bearertokenauthextension` to contrib (#3474)
- Move `healthcheckextension` to contrib (#3474)
- Move `oidcauthextension` to contrib (#3474)
- Move `pprofextension` to contrib (#3474)
- Move `translator/internaldata` to contrib (#3474)
- Move `translator/trace/jaeger` to contrib (#3474)
- Move `translator/trace/zipkin` to contrib (#3474)
- Move `testbed` to contrib (#3474)
- Move `exporter/exporterhelper/resource_to_telemetry` to contrib (#3474)
- Move `processor/processorhelper/attraction` to contrib (#3474)
- Move `translator/conventions` to `model/semconv` (#3901)

### 🚩 Deprecations 🚩

- Add `pdata.NewTimestampFromTime`, deprecate `pdata.TimestampFromTime` (#3868)
- Add `pdata.NewAttributeMapFromMap`, deprecate `pdata.AttributeMap.InitFromMap` (#3936)

## v0.33.0 Beta

### 🛑 Breaking changes 🛑

- Rename `configloader` interface to `configunmarshaler` (#3774)
- Remove `LabelsMap` from all the metrics points (#3706)
- Update generated K8S attribute labels to fix capitalization (#3823)

### 💡 Enhancements 💡

- Collector has now full support for metrics proto v0.9.0.

## v0.32.0 Beta

This release is marked as "bad" since the metrics pipelines will produce bad data.

- See https://github.com/open-telemetry/opentelemetry-collector/issues/3824

### 🛑 Breaking changes 🛑

- Rename `CustomUnmarshable` interface to `Unmarshallable` (#3774)

### 💡 Enhancements 💡

- Change default OTLP/HTTP port number from 55681 to 4318 (#3743)
- Update OTLP proto to v0.9.0 (#3740)
  - Remove `SetValue`/`Value` func for `NumberDataPoint`/`Exemplar` (#3730)
  - Remove `IntGauge`/`IntSum`from pdata (#3731)
  - Remove `IntDataPoint` from pdata (#3735)
  - Add support for `Bytes` attribute type (#3756)
  - Add `SchemaUrl` field (#3759)
  - Add `Attributes` to `NumberDataPoint`, `HistogramDataPoint`, `SummaryDataPoint` (#3761)
- `conventions` translator: Replace with conventions generated from spec v1.5.0 (#3494)
- `prometheus` receiver: Add `ToMetricPdata` method (#3695)
- Make configsource `Watchable` an optional interface (#3792)
- `obsreport` exporter: Change to accept `ExporterCreateSettings` (#3789)

### 🧰 Bug fixes 🧰

- `configgrpc`: Use chained interceptors in the gRPC server (#3744)
- `prometheus` receiver: Use actual interval startTimeMs for cumulative types (#3694)
- `jaeger` translator: Fix bug that could generate empty proto spans (#3808)

## v0.31.0 Beta

### 🛑 Breaking changes 🛑

- Remove Resize() from pdata slice APIs (#3675)
- Remove the ballast allocation when `mem-ballast-size-mib` is set in command line (#3626)
  - Use [`ballast extension`](./extension/ballastextension/README.md) to set memory ballast instead.
- Rename `DoubleDataPoint` to `NumberDataPoint` (#3633)
- Remove `IntHistogram` (#3676)

### 💡 Enhancements 💡

- Update to OTLP 0.8.0:
  - Translate `IntHistogram` to `Histogram` in `otlp_wrappers` (#3676)
  - Translate `IntGauge` to `Gauge` in `otlp_wrappers` (#3619)
  - Translate `IntSum` to `Sum` in `otlp_wrappers` (#3621)
  - Update `NumberDataPoint` to support `DoubleVal` and `IntVal` (#3689)
  - Update `Exemplar` to use `oneOfPrimitiveValue` (#3699)
  - Remove `IntExemplar` and `IntExemplarSlice` from `pdata` (#3705)
  - Mark `IntGauge`/`IntSum`/`IntDataPoint` as deprecated (#3707)
  - Remove `IntGauge`/`IntSum` from `batchprocessor` (#3718)
  - `prometheusremotewrite` exporter: Convert to new Number metrics (#3714)
  - `prometheus` receiver: Convert to new Number metrics (#3716)
  - `prometheus` exporter: Convert to new Number metrics (#3709)
  - `hostmetrics` receiver: Convert to new Number metrics (#3710)
  - `opencensus`: Convert to new Number metrics (#3708)
  - `scraperhelper` receiver: Convert to new Number metrics (#3717)
  - `testbed`: Convert to new Number metrics (#3719)
  - `expoerterhelper`: Convert `resourcetolabel` to new Number metrics (#3723)
- `configauth`: Prepare auth API to return a context (#3618)
- `pdata`:
  - Implement `Equal()` for map-valued `AttributeValues` (#3612)
  - Add `[Type]Slice.Sort(func)` to sort slices (#3671)
- `memorylimiter`:
  - Add validation on ballast size between `memorylimiter` and `ballastextension` (#3532)
  - Access Ballast extension via `Host.GetExtensions` (#3634)
- `prometheusremotewrite` exporter: Add a WAL implementation without wiring up (#3597)
- `prometheus` receiver: Add `metricGroup.toDistributionPoint` pdata conversion (#3667)
- Use `ComponentID` as identifier instead of config (#3696)
- `zpages`: Move config validation from factory to `Validate` (#3697)
- Enable `tracez` z-pages from otel-go, disable opencensus (#3698)
- Convert temporality and monotonicity for deprecated sums (#3729)

### 🧰 Bug fixes 🧰

- `otlpexporter`: Allow endpoint to be configured with a scheme of `http` or `https` (#3575)
- Handle errors when reloading the collector service (#3615)
- Do not report fatal error when `cmux.ErrServerClosed` (#3703)
- Fix bool attribute equality in `pdata` (#3688)

## v0.30.0 Beta

### 🛑 Breaking changes 🛑

- Rename `pdata.DoubleSum` to `pdata.Sum` (#3583)
- Rename `pdata.DoubleGauge` to `pdata.Gauge` (#3599)
- Migrated `pdata` to a dedicated package (#3483)
- Change Marshaler/Unmarshaler to be consistent with other interfaces (#3502)
- Remove consumer/simple package (#3438)
- Remove unnecessary interfaces from pdata (#3506)
- zipkinv1 implement directly Unmarshaler interface (#3504)
- zipkinv2 implement directly Marshaler/Unmarshaler interface (#3505)
- Change exporterhelper to accept ExporterCreateSettings instead of just logger (#3569)
- Use Func pattern in processorhelper, consistent with others (#3570)

### 🚩 Deprecations 🚩

- Deprecate Resize() from pdata slice APIs (#3573)

### 💡 Enhancements 💡

- Update OTLP to v0.8.0 (#3572)
- Migrate from OpenCensus to OpenTelemetry for internal tracing (#3567)
- Move internal/pdatagrpc to model/otlpgrpc (#3507)
- Move internal/otlp to model/otlp (#3508)
- Create http Server via Config, enable cors and decompression (#3513)
- Allow users to set min and max TLS versions (#3591)
- Support setting ballast size in percentage of total Mem in ballast extension (#3456)
- Publish go.opentelemetry.io/collector/model as a separate module (#3530)
- Pass a TracerProvider via construct settings to all the components (#3592)
- Make graceful shutdown optional (#3577)

### 🧰 Bug fixes 🧰

- `scraperhelper`: Include the scraper name in log messages (#3487)
- `scraperhelper`: fix case when returned pdata is empty (#3520)
- Record the correct number of points not metrics in Kafka receiver (#3553)
- Validate the Prometheus configuration (#3589)

## v0.29.0 Beta

### 🛑 Breaking changes 🛑

- Rename `service.Application` to `service.Collector` (#3268)
- Provide case sensitivity in config yaml mappings by using Koanf instead of Viper (#3337)
- Move zipkin constants to an internal package (#3431)
- Disallow renaming metrics using metric relabel configs (#3410)
- Move cgroup and iruntime utils from memory_limiter to internal folder (#3448)
- Move model pdata interfaces to pdata, expose them publicly (#3455)

### 💡 Enhancements 💡

- Change obsreport helpers for scraper to use the same pattern as Processor/Exporter (#3327)
- Convert `otlptext` to implement Marshaler interfaces (#3366)
- Add encoder/decoder and marshaler/unmarshaler for OTLP protobuf (#3401)
- Use the new marshaler/unmarshaler in `kafka` exporter (#3403)
- Convert `zipkinv2` to to/from translator interfaces (#3409)
- `zipkinv1`: Move to translator and encoders interfaces (#3419)
- Use the new marshaler/unmarshaler in `kafka` receiver #3402
- Change `oltp` receiver to use the new unmarshaler, avoid grpc-gateway dependency (#3406)
- Use the new Marshaler in the `otlphttp` exporter (#3433)
- Add grpc response struct for all signals instead of returning interface in `otlp` receiver/exporter (#3437)
- `zipkinv2`: Add encoders, decoders, marshalers (#3426)
- `scrapererror` receiver: Return concrete error type (#3360)
- `kafka` receiver: Add metrics support (#3452)
- `prometheus` receiver:
  - Add store to track stale metrics (#3414)
  - Add `up` and `scrape_xxxx` internal metrics (#3116)

### 🧰 Bug fixes 🧰

- `prometheus` receiver:
  - Reject datapoints with duplicate label keys (#3408)
  - Scrapers are not stopped when receiver is shutdown (#3450)
- `prometheusremotewrite` exporter: Adjust default retry settings (#3416)
- `hostmetrics` receiver: Fix missing startTimestamp for `processes` scraper (#3461)

## v0.28.0 Beta

### 🛑 Breaking changes 🛑

- Remove unused logstest package (#3222)
- Introduce `AppSettings` instead of `Parameters` (#3163)
- Remove unused testutil.TempSocketName (#3291)
- Move BigEndian helper functions in `tracetranslator` to an internal package.(#3298)
- Rename `configtest.LoadConfigFile` to `configtest.LoadConfigAndValidate` (#3306)
- Replace `ExtensionCreateParams` with `ExtensionCreateSettings` (#3294)
- Replace `ProcessorCreateParams` with `ProcessorCreateSettings`. (#3181)
- Replace `ExporterCreateParams` with `ExporterCreateSettings` (#3164)
- Replace `ReceiverCreateParams` with `ReceiverCreateSettings`. (#3167)
- Change `batchprocessor` logic to limit data points rather than metrics (#3141)
- Rename `PrwExporter` to `PRWExporter` and `NewPrwExporter` to `NewPRWExporter` (#3246)
- Avoid exposing OpenCensus reference in public APIs (#3253)
- Move `config.Parser` to `configparser.Parser` (#3304)
- Remove deprecated funcs inside the obsreceiver (#3314)
- Remove `obsreport.GRPCServerWithObservabilityEnabled`, enable observability in config (#3315)
- Remove `obsreport.ProcessorMetricViews`, use `BuildProcessorCustomMetricName` where needed (#3316)
- Remove "Receive" from `obsreport.Receiver` funcs (#3326)
- Remove "Export" from `obsreport.Exporter` funcs (#3333)
- Hide unnecessary public struct `obsreport.StartReceiveOptions` (#3353)
- Avoid exposing internal implementation public in OC/OTEL receivers (#3355)
- Updated configgrpc `ToDialOptions` and confighttp `ToClient` apis to take extensions configuration map (#3340)
- Remove `GenerateSequentialTraceID` and `GenerateSequentialSpanIDin` functions in testbed (#3390)
- Change "grpc" to "GRPC" in configauth function/type names (#3285)

### 💡 Enhancements 💡

- Add `doc.go` files to the consumer package and its subpackages (#3270)
- Improve documentation of consumer package and subpackages (#3269, #3361)
- Automate triggering of doc-update on release (#3234)
- Enable Dependabot for Github Actions (#3312)
- Remove the proto dependency in `goldendataset` for traces (#3322)
- Add telemetry for dropped data due to exporter sending queue overflow (#3328)
- Add initial implementation of `pdatagrcp` (#3231)
- Change receiver obsreport helpers pattern to match the Processor/Exporter (#3227)
- Add model translation and encoding interfaces (#3200)
- Add otlpjson as a serializer implementation (#3238)
- `prometheus` receiver:
  - Add `createNodeAndResourcePdata` for Prometheus->OTLP pdata (#3139)
  - Direct metricfamily Prometheus->OTLP (#3145)
- Add `componenttest.NewNop*CreateSettings` to simplify tests (#3375)
- Add support for markdown generation (#3100)
- Refactor components for the Client Authentication Extensions (#3287)

### 🧰 Bug fixes 🧰

- Use dedicated `zapcore.Core` for Windows service (#3147)
- Hook up start and shutdown functions in fileexporter (#3260)
- Fix oc to pdata translation for sum non-monotonic cumulative (#3272)
- Fix `timeseriesSignature` in prometheus receiver (#3310)

## v0.27.0 Beta

### 🛑 Breaking changes 🛑

- Change `Marshal` signatures in kafkaexporter's Marshalers to directly convert pdata to `sarama.ProducerMessage` (#3162)
- Remove `tracetranslator.DetermineValueType`, only used internally by Zipkin (#3114)
- Remove OpenCensus conventions, should not be used (#3113)
- Remove Zipkin specific translation constants, move to internal (#3112)
- Remove `tracetranslator.TagHTTPStatusCode`, use `conventions.AttributeHTTPStatusCode` (#3111)
- Remove OpenCensus status constants and transformation (#3110)
- Remove `tracetranslator.AttributeArrayToSlice`, not used in core or contrib (#3109)
- Remove `internaldata.MetricsData`, same APIs as for traces (#3156)
- Rename `config.IDFromString` to `NewIDFromString`, remove `MustIDFromString` (#3177)
- Move consumerfanout package to internal (#3207)
- Canonicalize enum names in pdata. Fix usage of uppercase names (#3208)

### 💡 Enhancements 💡

- Use `config.ComponentID` for obsreport receiver/scraper (#3098)
- Add initial implementation of the consumerhelper (#3146)
- Add Collector version to Prometheus Remote Write Exporter user-agent header (#3094)
- Refactor processorhelper to use consumerhelper, split by signal type (#3180)
- Use consumerhelper for exporterhelper, add WithCapabilities (#3186)
- Set capabilities for all core exporters, remove unnecessary funcs (#3190)
- Add an internal sharedcomponent to be shared by receivers with shared resources (#3198)
- Allow users to configure the Prometheus remote write queue (#3046)
- Mark internaldata traces translation as deprecated for external usage (#3176)

### 🧰 Bug fixes 🧰

- Fix Prometheus receiver metric start time and reset determination logic. (#3047)
  - The receiver will no longer drop the first sample for `counter`, `summary`, and `histogram` metrics.
- The Prometheus remote write exporter will no longer force `counter` metrics to have a `_total` suffix. (#2993)
- Remove locking from jaeger receiver start and stop processes (#3070)
- Fix batch processor metrics reorder, improve performance (#3034)
- Fix batch processor traces reorder, improve performance (#3107)
- Fix batch processor logs reorder, improve performance (#3125)
- Avoid one unnecessary allocation in grpc OTLP exporter (#3122)
- `batch` processor: Validate that batch config max size is greater than send size (#3126)
- Add capabilities to consumer, remove from processor (#2770)
- Remove internal protos usage in Prometheusremotewrite exporter (#3184)
- `prometheus` receiver: Honor Prometheus external labels (#3127)
- Validate that remote write queue settings are not negative (#3213)

## v0.26.0 Beta

### 🛑 Breaking changes 🛑

- Change `With*Unmarshallers` signatures in Kafka exporter/receiver (#2973)
- Rename `marshall` to `marshal` in all the occurrences (#2977)
- Remove `componenterror.ErrAlreadyStarted` and `componenterror.ErrAlreadyStopped`, components should not protect against this, Service will start/stop once.
- Rename `ApplicationStartInfo` to `BuildInfo`
- Rename `ApplicationStartInfo.ExeName` to `BuildInfo.Command`
- Rename `ApplicationStartInfo.LongName` to `BuildInfo.Description`

### 🚩 Deprecations 🚩

- Add AppendEmpty and deprecate Append for slices (#2970)

### 💡 Enhancements 💡

- `kafka` exporter: Add logs support (#2943)
- Update mdatagen to create factories of init instead of new (#2978)
- `zipkin` receiver: Reduce the judgment of zipkin v1 version (#2990)
- Custom authenticator logic to accept a `component.Host` which will extract the authenticator to use based on a new authenticator name property (#2767)
- `prometheusremotewrite` exporter: Add `resource_to_telemetry_conversion` config option (#3031)
- `logging` exporter: Extract OTLP text logging (#3082)
- Format timestamps as strings instead of int in otlptext output (#3088)
- Add darwin arm64 build (#3090)

### 🧰 Bug fixes 🧰

- Fix Jaeger receiver to honor TLS Settings (#2866)
- `zipkin` translator: Handle missing starttime case for zipkin json v2 format spans (#2506)
- `prometheus` exporter: Fix OTEL resource label drops (#2899)
- `prometheusremotewrite` exporter:
  - Enable the queue internally (#2974)
  - Don't drop instance and job labels (#2979)
- `jaeger` receiver: Wait for server goroutines exit on shutdown (#2985)
- `logging` exporter: Ignore invalid handle on close (#2994)
- Fix service zpages (#2996)
- `batch` processor: Fix to avoid reordering and send max size (#3029)

## v0.25.0 Beta

### 🛑 Breaking changes 🛑

- Rename ForEach (in pdata) with Range to be consistent with sync.Map (#2931)
- Rename `componenthelper.Start` to `componenthelper.StartFunc` (#2880)
- Rename `componenthelper.Stop` to `componenthelper.StopFunc` (#2880)
- Remove `exporterheleper.WithCustomUnmarshaler`, `processorheleper.WithCustomUnmarshaler`, `receiverheleper.WithCustomUnmarshaler`, `extensionheleper.WithCustomUnmarshaler`, implement `config.CustomUnmarshaler` interface instead (#2867)
- Remove `component.CustomUnmarshaler` implement `config.CustomUnmarshaler` interface instead (#2867)
- Remove `testutil.HostPortFromAddr`, users can write their own parsing helper (#2919)
- Remove `configparser.DecodeTypeAndName`, use `config.IDFromString` (#2869)
- Remove `config.NewViper`, users should use `config.NewParser` (#2917)
- Remove `testutil.WaitFor`, use `testify.Eventually` helper if needed (#2920)
- Remove testutil.WaitForPort, users can use testify.Eventually (#2926)
- Rename `processorhelper.NewTraceProcessor` to `processorhelper.NewTracesProcessor` (#2935)
- Rename `exporterhelper.NewTraceExporter` to `exporterhelper.NewTracesExporter` (#2937)
- Remove InitEmptyWithCapacity, add EnsureCapacity and Clear (#2845)
- Rename traces methods/objects to include Traces in Kafka receiver (#2966)

### 💡 Enhancements 💡

- Add `validatable` interface with `Validate()` to all `config.<component>` (#2898)
  - add the empty `Validate()` implementation for all component configs
- **Experimental**: Add a config source manager that wraps the interaction with config sources (#2857, #2903, #2948)
- `kafka` exporter: Key jaeger messages on traceid (#2855)
- `scraperhelper`: Don't try to count metrics if scraper returns an error (#2902)
- Extract ConfigFactory in a ParserProvider interface (#2868)
- `prometheus` exporter: Allows Summary metrics to be exported to Prometheus (#2900)
- `prometheus` receiver: Optimize `dpgSignature` function (#2945)
- `kafka` receiver: Add logs support (#2944)

### 🧰 Bug fixes 🧰

- `prometheus` receiver:
  - Treat Summary and Histogram metrics without "\_sum" counter as valid metric (#2812)
  - Add `job` and `instance` as well-known labels (#2897)
- `prometheusremotewrite` exporter:
  - Sort Sample by Timestamp to avoid out of order errors (#2941)
  - Remove incompatible queued retry (#2951)
- `kafka` receiver: Fix data race with batchprocessor (#2957)
- `jaeger` receiver: Jaeger agent should not report ErrServerClosed (#2965)

## v0.24.0 Beta

### 🛑 Breaking changes 🛑

- Remove legacy internal metrics for memorylimiter processor, `spans_dropped` and `trace_batches_dropped` (#2841)
  - For `spans_dropped` use `processor/refused_spans` with `processor=memorylimiter`
- Rename pdata._.[Start|End]Time to pdata._.[Start|End]Timestamp (#2847)
- Rename pdata.DoubleExemplar to pdata.Exemplar (#2804)
- Rename pdata.DoubleHistogram to pdata.Histogram (#2797)
- Rename pdata.DoubleSummary to pdata.Summary (#2774)
- Refactor `consumererror` package (#2768)
  - Remove `PartialError` type in favor of signal-specific types
  - Rename `CombineErrors()` to `Combine()`
- Refactor `componenthelper` package (#2778)
  - Remove `ComponentSettings` and `DefaultComponentSettings()`
  - Rename `NewComponent()` to `New()`
- obsReport.NewExporter accepts a settings struct (#2668)
- Remove ErrorWaitingHost from `componenttest` (#2582)
- Move `config.Load` to `configparser.Load` (#2796)
- Remove `configtest.NewViperFromYamlFile()`, use `config.Parser.NewParserFromFile()` (#2806)
- Remove `config.ViperSubExact()`, use `config.Parser.Sub()` (#2806)
- Update LoadReceiver signature to remove unused params (#2823)
- Move `configerror.ErrDataTypeIsNotSupported` to `componenterror.ErrDataTypeIsNotSupported` (#2886)
- Rename`CreateTraceExporter` type to `CreateTracesExporter` in `exporterhelper` (#2779)
- Move `fluentbit` extension to contrib (#2795)
- Move `configmodels` to `config` (#2808)
- Move `fluentforward` receiver to contrib (#2723)

### 🚩 Deprecations 🚩

- Deprecate `consumetest.New[${SIGNAL}]Nop` in favor of `consumetest.NewNop` (#2878)
- Deprecate `consumetest.New[${SIGNAL}]Err` in favor of `consumetest.NewErr` (#2878)

### 💡 Enhancements 💡

- `batch` processor: - Support max batch size for logs (#2736)
- Use `Endpoint` for health check extension (#2782)
- Use `confignet.TCPAddr` for `pprof` and `zpages` extensions (#2829)
- Add watcher to values retrieved via config sources (#2803)
- Updates for cloud semantic conventions (#2809)
  - `cloud.infrastructure_service` -> `cloud.platform`
  - `cloud.zone` -> `cloud.availability_zone`
- Add systemd environment file for deb/rpm packages (#2822)
- Add validate interface in `configmodels` to force each component do configuration validation (#2802, #2856)
- Add `aws.ecs.task.revision` to semantic conventions list (#2816)
- Set unprivileged user to container image (#2838)
- Add New funcs for extension, exporter, processor config settings (#2872)
- Report metric about current size of the exporter retry queue (#2858)
- Allow adding new signals in `ProcessorFactory` by forcing everyone to embed `BaseProcessorFactory` (#2885)

### 🧰 Bug fixes 🧰

- `pdata.TracesFromOtlpProtoBytes`: Fixes to handle backwards compatibility changes in proto (#2798)
- `jaeger` receiver: Escape user input used in output (#2815)
- `prometheus` exporter: Ensure same time is used for updated time (#2745)
- `prometheusremotewrite` exporter: Close HTTP response body (#2875)

## v0.23.0 Beta

### 🛑 Breaking changes 🛑

- Move fanout consumers to fanoutconsumer package (#2615)
- Rename ExporterObsReport to Exporter (#2658)
- Rename ProcessorObsReport to Processor (#2657)
- Remove ValidateConfig and add Validate on the Config struct (#2665)
- Rename pdata Size to OtlpProtoSize (#2726)
- Rename [Traces|Metrics|Logs]Consumer to [Traces|Metrics|Logs] (#2761)
- Remove public access for `componenttest.Example*` components:
  - Users of these structs for testing configs should use the newly added `componenttest.Nop*` (update all components name in the config `example*` -> `nop` and use `componenttest.NopComponents()`).
  - Users of these structs for sink like behavior should use `consumertest.*Sink`.

### 💡 Enhancements 💡

- `hostmetrics` receiver: List labels along with respective metrics in metadata (#2662)
- `exporter` helper: Remove obsreport.ExporterContext, always add exporter name as a tag to the metrics (#2682)
- `jaeger` exporter: Change to not use internal data (#2698)
- `kafka` receiver: Change to not use internal data (#2697)
- `zipkin` receiver: Change to not use internal data (#2699)
- `kafka` exporter: Change to not use internal data (#2696)
- Ensure that extensions can be created and started multiple times (#2679)
- Use otlp request in logs wrapper, hide members in the wrapper (#2692)
- Add MetricsWrapper to dissallow access to internal representation (#2693)
- Add TracesWrapper to dissallow access to internal representation (#2721)
- Allow multiple OTLP receivers to be created (#2743)

### 🧰 Bug fixes 🧰

- `prometheus` exporter: Fix to work with standard labels that follow the naming convention of using periods instead of underscores (#2707)
- Propagate name and transport for `prometheus` receiver and exporter (#2680)
- `zipkin` receiver: Ensure shutdown correctness (#2765)

## v0.22.0 Beta

### 🛑 Breaking changes 🛑

- Rename ServiceExtension to just Extension (#2581)
- Remove `consumerdata.TraceData` (#2551)
- Move `consumerdata.MetricsData` to `internaldata.MetricsData` (#2512)
- Remove custom OpenCensus sematic conventions that have equivalent in otel (#2552)
- Move ScrapeErrors and PartialScrapeError to `scrapererror` (#2580)
- Remove support for deprecated unmarshaler `CustomUnmarshaler`, only `Unmarshal` is supported (#2591)
- Remove deprecated componenterror.CombineErrors (#2598)
- Rename `pdata.TimestampUnixNanos` to `pdata.Timestamp` (#2549)

### 💡 Enhancements 💡

- `prometheus` exporter: Re-implement on top of `github.com/prometheus/client_golang/prometheus` and add `metric_expiration` option
- `logging` exporter: Add support for AttributeMap (#2609)
- Add semantic conventions for instrumentation library (#2602)

### 🧰 Bug fixes 🧰

- `otlp` receiver: Fix `Shutdown()` bug (#2564)
- `batch` processor: Fix Shutdown behavior (#2537)
- `logging` exporter: Fix handling the loop for empty attributes (#2610)
- `prometheusremotewrite` exporter: Fix counter name check (#2613)

## v0.21.0 Beta

### 🛑 Breaking changes 🛑

- Remove deprecated function `IsValid` from trace/span ID (#2522)
- Remove accessors for deprecated status code (#2521)

### 💡 Enhancements 💡

- `otlphttp` exporter: Add `compression` option for gzip encoding of outgoing http requests (#2502)
- Add `ScrapeErrors` struct to `consumererror` to simplify errors usage (#2414)
- Add `cors_allowed_headers` option to `confighttp` (#2454)
- Add SASL/SCRAM authentication mechanism on `kafka` receiver and exporter (#2503)

### 🧰 Bug fixes 🧰

- `otlp` receiver: Sets the correct deprecated status code before sending data to the pipeline (#2521)
- Fix `IsPermanent` to account for wrapped errors (#2455)
- `otlp` exporter: Preserve original error messages (#2459)

## v0.20.0 Beta

### 🛑 Breaking changes 🛑

- Rename `samplingprocessor/probabilisticsamplerprocessor` to `probabilisticsamplerprocessor` (#2392)

### 💡 Enhancements 💡

- `hostmetrics` receiver: Refactor to use metrics metadata utilities (#2405, #2406, #2421)
- Add k8s.node semantic conventions (#2425)

## v0.19.0 Beta

### 🛑 Breaking changes 🛑

- Remove deprecated `queued_retry` processor
- Remove deprecated configs from `resource` processor: `type` (set "opencensus.type" key in "attributes.upsert" map instead) and `labels` (use "attributes.upsert" instead).

### 💡 Enhancements 💡

- `hostmetrics` receiver: Refactor load metrics to use generated metrics (#2375)
- Add uptime to the servicez debug page (#2385)
- Add new semantic conventions for AWS (#2365)

### 🧰 Bug fixes 🧰

- `jaeger` exporter: Improve connection state logging (#2239)
- `pdatagen`: Fix slice of values generated code (#2403)
- `filterset` processor: Avoid returning always nil error in strict filterset (#2399)

## v0.18.0 Beta

### 🛑 Breaking changes 🛑

- Rename host metrics according to metrics spec and rename `swap` scraper to `paging` (#2311)

### 💡 Enhancements 💡

- Add check for `NO_WINDOWS_SERVICE` environment variable to force interactive mode on Windows (#2272)
- `hostmetrics` receiver: Add `disk/weighted_io_time` metric (Linux only) (#2312)
- `opencensus` exporter: Add queue-retry (#2307)
- `filter` processor: Filter metrics using resource attributes (#2251)

### 🧰 Bug fixes 🧰

- `fluentforward` receiver: Fix string conversions (#2314)
- Fix zipkinv2 translation error tag handling (#2253)

## v0.17.0 Beta

### 💡 Enhancements 💡

- Default config environment variable expansion (#2231)
- `prometheusremotewrite` exporter: Add batched exports (#2249)
- `memorylimiter` processor: Introduce soft and hard limits (#2250)

### 🧰 Bug fixes 🧰

- Fix nits in pdata usage (#2235)
- Convert status to not be a pointer in the Span (#2242)
- Report the error from `pprof.StartCPUProfile` (#2263)
- Rename `service.Application.SignalTestComplete` to `Shutdown` (#2277)

## v0.16.0 Beta

### 🛑 Breaking changes 🛑

- Rename Push functions to be consistent across signals in `exporterhelper` (#2203)

### 💡 Enhancements 💡

- Change default OTLP/gRPC port number to 4317, also continue receiving on legacy port
  55680 during transition period (#2104).
- `kafka` exporter: Add support for exporting metrics as otlp Protobuf. (#1966)
- Move scraper helpers to its own `scraperhelper` package (#2185)
- Add `componenthelper` package to help build components (#2186)
- Remove usage of custom init/stop in `scraper` and use start/shutdown from `component` (#2193)
- Add more trace annotations, so zpages are more useful to determine failures (#2206)
- Add support to skip TLS verification (#2202)
- Expose non-nullable metric types (#2208)
- Expose non-nullable elements from slices of pointers (#2200)

### 🧰 Bug fixes 🧰

- Change InstrumentationLibrary to be non-nullable (#2196)
- Add support for slices to non-pointers, use non-nullable AnyValue (#2192)
- Fix `--set` flag to work with `{}` in configs (#2162)

## v0.15.0 Beta

### 🛑 Breaking changes 🛑

- Remove legacy metrics, they were marked as legacy for ~12 months #2105

### 💡 Enhancements 💡

- Implement conversion between OpenCensus and OpenTelemetry Summary Metric (#2048)
- Add ability to generate non nullable messages (#2005)
- Implement Summary Metric in Prometheus RemoteWrite Exporter (#2083)
- Add `resource_to_telemetry_conversion` to exporter helper expose exporter settings (#2060)
- Add `CustomRoundTripper` function to httpclientconfig (#2085)
- Allow for more logging options to be passed to `service` (#2132)
- Add config parameters for `jaeger` receiver (#2068)
- Map unset status code for `jaegar` translator as per spec (#2134)
- Add more trace annotations to the queue-retry logic (#2136)
- Add config settings for component telemetry (#2148)
- Use net.SplitHostPort for IPv6 support in `prometheus` receiver (#2154)
- Add --log-format command line option (default to "console") #2177.

### 🧰 Bug fixes 🧰

- `logging` exporter: Add Logging for Summary Datapoint (#2084)
- `hostmetrics` receiver: use correct TCP state labels on Unix systems (#2087)
- Fix otlp_log receiver wrong use of trace measurement (#2117)
- Fix "process/memory/rss" metric units (#2112)
- Fix "process/cpu_seconds" metrics (#2113)
- Add check for nil logger in exporterhelper functions (#2141)
- `prometheus` receiver:
  - Upgrade Prometheus version to fix race condition (#2121)
  - Fix the scraper/discover manager coordination (#2089)
  - Fix panic when adjusting buckets (#2168)

## v0.14.0 Beta

### 🚀 New components 🚀

- `otlphttp` exporter which implements OTLP over HTTP protocol.

### 🛑 Breaking changes 🛑

- Rename consumer.TraceConsumer to consumer.TracesConsumer #1974
- Rename component.TraceReceiver to component.TracesReceiver #1975
- Rename component.TraceProcessor to component.TracesProcessor #1976
- Rename component.TraceExporter to component.TracesExporter #1975
- Move `tailsampling` processor to contrib (#2012)
- Remove NewAttributeValueSlice (#2028) and mark NewAttributeValue as deprecated (#2022)
- Remove pdata.StringValue (#2021)
- Remove pdata.InitFromAttributeMap, use CopyTo if needed (#2042)
- Remove SetMapVal and SetArrayVal for pdata.AttributeValue (#2039)

### 🚩 Deprecations 🚩

- Deprecate NopExporter, add NopConsumer (#1972)
- Deprecate SinkExporter, add SinkConsumer (#1973)

### 💡 Enhancements 💡

- `zipkin` exporter: Add queue retry to zipkin (#1971)
- `prometheus` exporter: Add `send_timestamps` option (#1951)
- `filter` processor: Add `expr` pdata.Metric filtering support (#1940, #1996)
- `attribute` processor: Add log support (#1934)
- `logging` exporter: Add index for histogram buckets count (#2009)
- `otlphttp` exporter: Add correct handling of server error responses (#2016)
- `prometheusremotewrite` exporter:
  - Add user agent header to outgoing http request (#2000)
  - Convert histograms to cumulative (#2049)
  - Return permanent errors (#2053)
  - Add external labels (#2044)
- `hostmetrics` receiver: Use scraper controller (#1949)
- Change Span/Trace ID to be byte array (#2001)
- Add `simple` metrics helper to facilitate building pdata.Metrics in receivers (#1540)
- Improve diagnostic logging for exporters (#2020)
- Add obsreport to receiverhelper scrapers (#1961)
- Update OTLP to 0.6.0 and use the new Span Status code (#2031)
- Add support of partial requests for logs and metrics to the exporterhelper (#2059)

### 🧰 Bug fixes 🧰

- `logging` exporter: Added array serialization (#1994)
- `zipkin` receiver: Allow receiver to parse string tags (#1893)
- `batch` processor: Fix shutdown race (#1967)
- Guard for nil data points (#2055)

## v0.13.0 Beta

### 🛑 Breaking changes 🛑

- Host metric `system.disk.time` renamed to `system.disk.operation_time` (#1887)
- Use consumer for sender interface, remove unnecessary receiver address from Runner (#1941)
- Enable sending queue by default in all exporters configured to use it (#1924)
- Removed `groupbytraceprocessor` (#1891)
- Remove ability to configure collection interval per scraper (#1947)

### 💡 Enhancements 💡

- Host Metrics receiver now reports both `system.disk.io_time` and `system.disk.operation_time` (#1887)
- Match spans against the instrumentation library and resource attributes (#928)
- Add `receiverhelper` for creating flexible "scraper" metrics receiver (#1886, #1890, #1945, #1946)
- Migrate `tailsampling` processor to new OTLP-based internal data model and add Composite Sampler (#1894)
- Metadata Generator: Change Metrics fields to implement an interface with new methods (#1912)
- Add unmarshalling for `pdata.Traces` (#1948)
- Add debug-level message on error for `jaeger` exporter (#1964)

### 🧰 Bug fixes 🧰

- Fix bug where the service does not correctly start/stop the log exporters (#1943)
- Fix Queued Retry Unusable without Batch Processor (#1813) - (#1930)
- `prometheus` receiver: Log error message when `process_start_time_seconds` gauge is missing (#1921)
- Fix trace jaeger conversion to internal traces zero time bug (#1957)
- Fix panic in otlp traces to zipkin (#1963)
- Fix OTLP/HTTP receiver's path to be /v1/traces (#1979)

## v0.12.0 Beta

### 🚀 New components 🚀

- `configauth` package with the auth settings that can be used by receivers (#1807, #1808, #1809, #1810)
- `perfcounters` package that uses perflib for host metrics receiver (#1835, #1836, #1868, #1869, #1870)

### 💡 Enhancements 💡

- Remove `queued_retry` and enable `otlp` metrics receiver in default config (#1823, #1838)
- Add `limit_percentage` and `spike_limit_percentage` options to `memorylimiter` processor (#1622)
- `hostmetrics` receiver:
  - Collect additional labels from partitions in the filesystems scraper (#1858)
  - Add filters for mount point and filesystem type (#1866)
- Add cloud.provider semantic conventions (#1865)
- `attribute` processor: Add log support (#1783)
- Introduce SpanID data type, not yet used in Protobuf messages ($1854, #1855)
- Enable `otlp` trace by default in the released docker image (#1883)
- `tailsampling` processor: Combine batches of spans into a single batch (#1864)
- `filter` processor: Update to use pdata (#1885)
- Allow MSI upgrades (#1914)

### 🚩 Deprecations 🚩

- Deprecate OpenCensus-based internal data structures (#1843)

### 🧰 Bug fixes 🧰

- `prometheus` receiver: Print a more informative message about 'up' metric value (#1826)
- Use custom data type and custom JSON serialization for traceid (#1840)
- Skip creation of redundant nil resource in translation from OC if there are no combined metrics (#1803)
- `tailsampling` processor: Only send to next consumer once (#1735)
- Report Windows pagefile usage in bytes (#1837)
- Fix issue where Prometheus SD config cannot be parsed (#1877)

## v0.11.0 Beta

### 🛑 Breaking changes 🛑

- Rename service.Start() to Run() since it's a blocking call
- Fix slice Append to accept by value the element in pdata
- Change CreateTraceProcessor and CreateMetricsProcessor to use the same parameter order as receivers/logs processor and exporters.
- Prevent accidental use of LogsToOtlp and LogsFromOtlp and the OTLP data structs (#1703)
- Remove SetType from configmodels, ensure all registered factories set the type in config (#1798)
- Move process telemetry to service/internal (#1794)

### 💡 Enhancements 💡

- Add map and array attribute value type support (#1656)
- Add authentication support to kafka (#1632)
- Implement InstrumentationLibrary translation to jaeger (#1645)
- Add public functions to export pdata to ExportXServicesRequest Protobuf bytes (#1741)
- Expose telemetry level in the configtelemetry (#1796)
- Add configauth package (#1807)
- Add config to docker image (#1792)

### 🧰 Bug fixes 🧰

- Use zap int argument for int values instead of conversion (#1779)
- Add support for gzip encoded payload in OTLP/HTTP receiver (#1581)
- Return proto status for OTLP receiver when failed (#1788)

## v0.10.0 Beta

### 🛑 Breaking changes 🛑

- **Update OTLP to v0.5.0, incompatible metrics protocol.**
- Remove support for propagating summary metrics in OtelCollector.
  - This is a temporary change, and will affect mostly OpenCensus users who use metrics.

### 💡 Enhancements 💡

- Support zipkin proto in `kafka` receiver (#1646)
- Prometheus Remote Write Exporter supporting Cortex (#1577, #1643)
- Add deployment environment semantic convention (#1722)
- Add logs support to `batch` and `resource` processors (#1723, #1729)

### 🧰 Bug fixes 🧰

- Identify config error when expected map is other value type (#1641)
- Fix Kafka receiver closing ready channel multiple times (#1696)
- Fix a panic issue while processing Zipkin spans with an empty service name (#1742)
- Zipkin Receiver: Always set the endtime (#1750)

## v0.9.0 Beta

### 🛑 Breaking changes 🛑

- **Remove old base factories**:
  - `ReceiverFactoryBase` (#1583)
  - `ProcessorFactoryBase` (#1596)
  - `ExporterFactoryBase` (#1630)
- Remove logs factories and merge with normal factories (#1569)
- Remove `reconnection_delay` from OpenCensus exporter (#1516)
- Remove `ConsumerOld` interfaces (#1631)

### 🚀 New components 🚀

- `prometheusremotewrite` exporter: Send metrics data in Prometheus TimeSeries format to Cortex or any Prometheus (#1544)
- `kafka` receiver: Receive traces from Kafka (#1410)

### 💡 Enhancements 💡

- `kafka` exporter: Enable queueing, retry, timeout (#1455)
- Add `Headers` field in HTTPClientSettings (#1552)
- Change OpenCensus receiver (#1556) and exporter (#1571) to the new interfaces
- Add semantic attribute for `telemetry.auto.version` (#1578)
- Add uptime and RSS memory self-observability metrics (#1549)
- Support conversion for OpenCensus `SameProcessAsParentSpan` (#1629)
- Access application version in components (#1559)
- Make Kafka payload encoding configurable (#1584)

### 🧰 Bug fixes 🧰

- Stop further processing if `filterprocessor` filters all data (#1500)
- `processscraper`: Use same scrape time for all data points coming from same process (#1539)
- Ensure that time conversion for 0 returns nil timestamps or Time where IsZero returns true (#1550)
- Fix multiple exporters panic (#1563)
- Allow `attribute` processor for external use (#1574)
- Do not duplicate filesystem metrics for devices with many mount points (#1617)

## v0.8.0 Beta

### 🚀 New components 🚀

- `groupbytrace` processor that waits for a trace to be completed (#1362)

### 💡 Enhancements 💡

- Migrate `zipkin` receiver/exporter to the new interfaces (#1484)
- Migrate `prometheus` receiver/exporter to the new interfaces (#1477, #1515)
- Add new FactoryUnmarshaler support to all components, deprecate old way (#1468)
- Update `fileexporter` to write data in OTLP (#1488)
- Add extension factory helper (#1485)
- Host scrapers: Use same scrape time for all data points coming from same source (#1473)
- Make logs SeverityNumber publicly available (#1496)
- Add recently included conventions for k8s and container resources (#1519)
- Add new config StartTimeMetricRegex to `prometheus` receiver (#1511)
- Convert Zipkin receiver and exporter to use OTLP (#1446)

### 🧰 Bug fixes 🧰

- Infer OpenCensus resource type based on OpenTelemetry's semantic conventions (#1462)
- Fix log adapter in `prometheus` receiver (#1493)
- Avoid frequent errors for process telemetry on Windows (#1487)

## v0.7.0 Beta

### 🚀 New components 🚀

- Receivers
  - `fluentfoward` runs a TCP server that accepts events via the [Fluent Forward protocol](https://github.com/fluent/fluentd/wiki/Forward-Protocol-Specification-v1) (#1173)
- Exporters
  - `kafka` exports traces to Kafka (#1439)
- Extensions
  - **Experimental** `fluentbit` facilitates running a FluentBit subprocess of the collector (#1381)

### 💡 Enhancements 💡

- Updated `golang/protobuf` from v1.3.5 to v1.4.2 (#1308)
- Updated `opencensus-proto` from v0.2.1 to v0.3.0 (#1308)
- Added round_robin `balancer_name` as an option to gRPC client settings (#1353)
- `hostmetrics` receiver
  - Switch to using perf counters to get disk io metrics on Windows (#1340)
  - Add device filter for file system (#1379) and disk (#1378) scrapers
  - Record process physical & virtual memory stats separately (#1403)
  - Scrape system.disk.time on Windows (#1408)
  - Add disk.pending_operations metric (#1428)
  - Add network interface label to network metrics (#1377)
- Add `exporterhelper` (#1351) and `processorhelper` (#1359) factories
- Update OTLP to latest version (#1384)
- Disable timeout, retry on failure and sending queue for `logging` exporter (#1400)
- Add support for retry and sending queue for `jaeger` exporter (#1401)
- Add batch size bytes metric to `batch` processor (#1270)
- `otlp` receiver: Add Log Support (#1444)
- Allow to configure read/write buffer sizes for http Client (#1447)
- Update DB conventions to latest and add exception conventions (#1452)

### 🧰 Bug fixes 🧰

- Fix `resource` processor for old metrics (#1412)
- `jaeger` receiver: Do not try to stop if failed to start. Collector service will do that (#1434)

## v0.6.0 Beta

### 🛑 Breaking changes 🛑

- Renamed the metrics generated by `hostmetrics` receiver to match the (currently still pending) OpenTelemetry system metric conventions (#1261) (#1269)
- Removed `vmmetrics` receiver (#1282)
- Removed `cpu` scraper `report_per_cpu` config option (#1326)

### 💡 Enhancements 💡

- Added disk merged (#1267) and process count (#1268) metrics to `hostmetrics`
- Log metric data points in `logging` exporter (#1258)
- Changed the `batch` processor to not ignore the errors returned by the exporters (#1259)
- Build and publish MSI (#1153) and DEB/RPM packages (#1278, #1335)
- Added batch size metric to `batch` processor (#1241)
- Added log support for `memorylimiter` processor (#1291) and `logging` exporter (#1298)
- Always add tags for `observability`, other metrics may use them (#1312)
- Added metrics support (#1313) and allow partial retries in `queued_retry` processor (#1297)
- Update `resource` processor: introduce `attributes` config parameter to specify actions on attributes similar to `attributes` processor, old config interface is deprecated (#1315)
- Update memory state labels for non-Linux OSs (#1325)
- Ensure tcp connection value is provided for all states, even when count is 0 (#1329)
- Set `batch` processor channel size to num cpus (#1330)
- Add `send_batch_max_size` config parameter to `batch` processor enforcing hard limit on batch size (#1310)
- Add support for including a per-RPC authentication to gRPC settings (#1250)

### 🧰 Bug fixes 🧰

- Fixed OTLP waitForReady, not set from config (#1254)
- Fixed all translation diffs between OTLP and Jaeger (#1222)
- Disabled `process` scraper for any non Linux/Windows OS (#1328)

## v0.5.0 Beta

### 🛑 Breaking changes 🛑

- **Update OTLP to v0.4.0 (#1142)**: Collector will be incompatible with any other sender or receiver of OTLP protocol
  of different versions
- Make "--new-metrics" command line flag the default (#1148)
- Change `endpoint` to `url` in Zipkin exporter config (#1186)
- Change `tls_credentials` to `tls_settings` in Jaegar receiver config (#1233)
- OTLP receiver config change for `protocols` to support mTLS (#1223)
- Remove `export_resource_labels` flag from Zipkin exporter (#1163)

### 🚀 New components 🚀

- Receivers
  - Added process scraper to the `hostmetrics` receiver (#1047)

### 💡 Enhancements 💡

- otlpexporter: send configured headers in request (#1130)
- Enable Collector to be run as a Windows service (#1120)
- Add config for HttpServer (#1196)
- Allow cors in HTTPServerSettings (#1211)
- Add a generic grpc server settings config, cleanup client config (#1183)
- Rely on gRPC to batch and loadbalance between connections instead of custom logic (#1212)
- Allow to tune the read/write buffers for gRPC clients (#1213)
- Allow to tune the read/write buffers for gRPC server (#1218)

### 🧰 Bug fixes 🧰

- Handle overlapping metrics from different jobs in prometheus exporter (#1096)
- Fix handling of SpanKind INTERNAL in OTLP OC translation (#1143)
- Unify zipkin v1 and v2 annotation/tag parsing logic (#1002)
- mTLS: Add support to configure client CA and enforce ClientAuth (#1185)
- Fixed untyped Prometheus receiver bug (#1194)
- Do not embed ProtocolServerSettings in gRPC (#1210)
- Add Context to the missing CreateMetricsReceiver method (#1216)

## v0.4.0 Beta

Released 2020-06-16

### 🛑 Breaking changes 🛑

- `isEnabled` configuration option removed (#909)
- `thrift_tchannel` protocol moved from `jaeger` receiver to `jaeger_legacy` in contrib (#636)

### ⚠️ Major changes ⚠️

- Switch from `localhost` to `0.0.0.0` by default for all receivers (#1006)
- Internal API Changes (only impacts contributors)
  - Add context to `Start` and `Stop` methods in the component (#790)
  - Rename `AttributeValue` and `AttributeMap` method names (#781)
    (other breaking changes in the internal trace data types)
  - Change entire repo to use the new vanityurl go.opentelemetry.io/collector (#977)

### 🚀 New components 🚀

- Receivers
  - `hostmetrics` receiver with CPU (#862), disk (#921), load (#974), filesystem (#926), memory (#911), network (#930), and virtual memory (#989) support
- Processors
  - `batch` for batching received metrics (#1060)
  - `filter` for filtering (dropping) received metrics (#1001)

### 💡 Enhancements 💡

- `otlp` receiver implement HTTP X-Protobuf (#1021)
- Exporters: Support mTLS in gRPC exporters (#927)
- Extensions: Add `zpages` for service (servicez, pipelinez, extensions) (#894)

### 🧰 Bug fixes 🧰

- Add missing logging for metrics at `debug` level (#1108)
- Fix setting internal status code in `jaeger` receivers (#1105)
- `zipkin` export fails on span without timestamp when used with `queued_retry` (#1068)
- Fix `zipkin` receiver status code conversion (#996)
- Remove extra send/receive annotations with using `zipkin` v1 (#960)
- Fix resource attribute mutation bug when exporting in `jaeger` proto (#907)
- Fix metric/spans count, add tests for nil entries in the slices (#787)

### 🧩 Components 🧩

#### Traces

| Receivers  |   Processors   | Exporters  |
|:----------:|:--------------:|:----------:|
|   Jaeger   |   Attributes   |    File    |
| OpenCensus |     Batch      |   Jaeger   |
|    OTLP    | Memory Limiter |  Logging   |
|   Zipkin   |  Queued Retry  | OpenCensus |
|            |    Resource    |    OTLP    |
|            |    Sampling    |   Zipkin   |
|            |      Span      |            |

#### Metrics

|  Receivers  |   Processors   | Exporters  |
|:-----------:|:--------------:|:----------:|
| HostMetrics |     Batch      |    File    |
| OpenCensus  |     Filter     |  Logging   |
|    OTLP     | Memory Limiter | OpenCensus |
| Prometheus  |                |    OTLP    |
| VM Metrics  |                | Prometheus |

#### Extensions

- Health Check
- Performance Profiler
- zPages

## v0.3.0 Beta

Released 2020-03-30

### Breaking changes

- Make prometheus receiver config loading strict. #697
  Prometheus receiver will now fail fast if the config contains unused keys in it.

### Changes and fixes

- Enable best effort serve by default of Prometheus Exporter (https://github.com/orijtech/prometheus-go-metrics-exporter/pull/6)
- Fix null pointer exception in the logging exporter #743
- Remove unnecessary condition to have at least one processor #744

### Components

| Receivers / Exporters |   Processors   |      Extensions      |
|:---------------------:|:--------------:|:--------------------:|
|        Jaeger         |   Attributes   |     Health Check     |
|      OpenCensus       |     Batch      | Performance Profiler |
|     OpenTelemetry     | Memory Limiter |        zPages        |
|        Zipkin         |  Queued Retry  |                      |
|                       |    Resource    |                      |
|                       |    Sampling    |                      |
|                       |      Span      |                      |

## v0.2.8 Alpha

Alpha v0.2.8 of OpenTelemetry Collector

- Implemented OTLP receiver and exporter.
- Added ability to pass config to the service programmatically (useful for custom builds).
- Improved own metrics / observability.
- Refactored component and factory interface definitions (breaking change #683)

## v0.2.7 Alpha

Alpha v0.2.7 of OpenTelemetry Collector

- Improved error handling on shutdown
- Partial implementation of new metrics (new obsreport package)
- Include resource labels for Zipkin exporter
- New `HASH` action to attribute processor

## v0.2.6 Alpha

Alpha v0.2.6 of OpenTelemetry Collector.

- Update metrics prefix to `otelcol` and expose command line argument to modify the prefix value.
- Extend Span processor to have include/exclude span logic.
- Batch dropped span now emits zero when no spans are dropped.

## v0.2.5 Alpha

Alpha v0.2.5 of OpenTelemetry Collector.

- Regexp-based filtering of spans based on service names.
- Ability to choose strict or regexp matching for include/exclude filters.

## v0.2.4 Alpha

Alpha v0.2.4 of OpenTelemetry Collector.

- Regexp-based filtering of span names.
- Ability to extract attributes from span names and rename span.
- File exporter for debugging.
- Span processor is now enabled by default.

## v0.2.3 Alpha

Alpha v0.2.3 of OpenTelemetry Collector.

Changes:
21a70d6 Add a memory limiter processor (#498)
9778b16 Refactor Jaeger Receiver config (#490)
ec4ad0c Remove workers from OpenCensus receiver implementation (#497)
4e01fa3 Update k8s config to use opentelemetry docker image and configuration (#459)

## v0.2.2 Alpha

Alpha v0.2.2 of OpenTelemetry Collector.

Main changes visible to users since previous release:

- Improved Testbed and added more E2E tests.
- Made component interfaces more uniform (this is a breaking change).

Note: v0.2.1 never existed and is skipped since it was tainted in some dependencies.

## v0.2.0 Alpha

Alpha v0.2 of OpenTelemetry Collector.

Docker image: omnition/opentelemetry-collector:v0.2.0 (we are working on getting this under an OpenTelemetry org)

Main changes visible to users since previous release:

- Rename from `service` to `collector`, the binary is now named `otelcol`

- Configuration reorganized and using strict mode

- Concurrency issues for pipelines transforming data addressed

Commits:

```terminal
0e505d5 Refactor config: pipelines now under service (#376)
402b80c Add Capabilities to Processor and use for Fanout cloning decision (#374)
b27d824 Use strict mode to read config (#375)
d769eb5 Fix concurrency handling when data is fanned out (#367)
dc6b290 Rename all github paths from opentelemtry-service to opentelemetry-collector (#371)
d038801 Rename otelsvc to otelcol (#365)
c264e0e Add Include/Exclude logic for Attributes Processor (#363)
8ce427a Pin a commit for Prometheus dependency in go.mod (#364)
2393774 Bump Jaeger version to 1.14.0 (latest) (#349)
63362d5 Update testbed modules (#360)
c0e2a27 Change dashes to underscores to separate words in config files (#357)
7609eaa Rename OpenTelemetry Service to Collector in docs and comments (#354)
bc5b299 Add common gRPC configuration settings (#340)
b38505c Remove network access popups on macos (#348)
f7727d1 Fixed loop variable pointer bug in jaeger translator (#341)
958beed Ensure that ConsumeMetricsData() is not passed empty metrics in the Prometheus receiver (#345)
0be295f Change log statement in Prometheus receiver from info to debug. (#344)
d205393 Add Owais to codeowners (#339)
8fa6afe Translate OC resource labels to Jaeger process tags (#325)
```

## v0.0.2 Alpha

Alpha release of OpenTelemetry Service.

Docker image: omnition/opentelemetry-service:v0.0.2 (we are working on getting this under an OpenTelemetry org)

Main changes visible to users since previous release:

```terminal
8fa6afe Translate OC resource labels to Jaeger process tags (#325)
047b0f3 Allow environment variables in config (#334)
96c24a3 Add exclude/include spans option to attributes processor (#311)
4db0414 Allow metric processors to be specified in pipelines (#332)
c277569 Add observability instrumentation for Prometheus receiver (#327)
f47aa79 Add common configuration for receiver tls (#288)
a493765 Refactor extensions to new config format (#310)
41a7afa Add Span Processor logic
97a71b3 Use full name for the metrics and spans created for observability (#316)
fed4ed2 Add support to record metrics for metricsexporter (#315)
5edca32 Add include_filter configuration to prometheus receiver (#298)
0068d0a Passthrough CORS allowed origins (#260)
```

## v0.0.1 Alpha

This is the first alpha release of OpenTelemetry Service.

Docker image: omnition/opentelemetry-service:v0.0.1

[v0.3.0]: https://github.com/open-telemetry/opentelemetry-collector/compare/v0.2.10...v0.3.0
[v0.2.10]: https://github.com/open-telemetry/opentelemetry-collector/compare/v0.2.8...v0.2.10
[v0.2.8]: https://github.com/open-telemetry/opentelemetry-collector/compare/v0.2.7...v0.2.8
[v0.2.7]: https://github.com/open-telemetry/opentelemetry-collector/compare/v0.2.6...v0.2.7
[v0.2.6]: https://github.com/open-telemetry/opentelemetry-collector/compare/v0.2.5...v0.2.6
[v0.2.5]: https://github.com/open-telemetry/opentelemetry-collector/compare/v0.2.4...v0.2.5
[v0.2.4]: https://github.com/open-telemetry/opentelemetry-collector/compare/v0.2.3...v0.2.4
[v0.2.3]: https://github.com/open-telemetry/opentelemetry-collector/compare/v0.2.2...v0.2.3
[v0.2.2]: https://github.com/open-telemetry/opentelemetry-collector/compare/v0.2.0...v0.2.2
[v0.2.0]: https://github.com/open-telemetry/opentelemetry-collector/compare/v0.0.2...v0.2.0
[v0.0.2]: https://github.com/open-telemetry/opentelemetry-collector/compare/v0.0.1...v0.0.2
[v0.0.1]: https://github.com/open-telemetry/opentelemetry-collector/tree/v0.0.1<|MERGE_RESOLUTION|>--- conflicted
+++ resolved
@@ -7,12 +7,9 @@
 - Add `linux-ppc64le` architecture to cross build tests in CI
 - `client`: perform case insensitive lookups in case the requested metadata value isn't found (#5646)
 - `loggingexporter`: Decouple `loglevel` field from level of logged messages (#5678)
-<<<<<<< HEAD
 - Add support to propagate trace context of collector's internal spans if `telemetry.allowTraceContextPropagation` featuregate is enabled (#5572)
-=======
 - Expose `pcommon.NewSliceFromRaw` function (#5679)
 - `loggingexporter`: create the exporter's logger from the service's logger (#5677)
->>>>>>> 5f506a9b
 
 ### 🧰 Bug fixes 🧰
 
