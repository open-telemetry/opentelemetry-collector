# Changelog

## Unreleased

## 🛑 Breaking changes 🛑

- Remove unused logstest package (#3222)
- Introduce `AppSettings` instead of `Parameters` (#3163)
<<<<<<< HEAD
- Remove unused testutil.TempSocketName (#3291)
=======
- Move BigEndian helper functions in `tracetranslator` to an internal package.(#3298)
>>>>>>> 9fc1ecfe

## 💡 Enhancements 💡

- Add `doc.go` files to the consumer package and its subpackages (#3270)

## v0.27.0 Beta

## 🛑 Breaking changes 🛑

- Change `Marshal` signatures in kafkaexporter's Marshalers to directly convert pdata to `sarama.ProducerMessage` (#3162)
- Remove `tracetranslator.DetermineValueType`, only used internally by Zipkin (#3114)
- Remove OpenCensus conventions, should not be used (#3113)
- Remove Zipkin specific translation constants, move to internal (#3112)
- Remove `tracetranslator.TagHTTPStatusCode`, use `conventions.AttributeHTTPStatusCode` (#3111)
- Remove OpenCensus status constants and transformation (#3110)
- Remove `tracetranslator.AttributeArrayToSlice`, not used in core or contrib (#3109)
- Remove `internaldata.MetricsData`, same APIs as for traces (#3156)
- Rename `config.IDFromString` to `NewIDFromString`, remove `MustIDFromString` (#3177)
- Move consumerfanout package to internal (#3207)
- Canonicalize enum names in pdata. Fix usage of uppercase names (#3208)

## 💡 Enhancements 💡

- Use `config.ComponentID` for obsreport receiver/scraper (#3098)
- Add initial implementation of the consumerhelper (#3146)
- Add Collector version to Prometheus Remote Write Exporter user-agent header (#3094)
- Refactor processorhelper to use consumerhelper, split by signal type (#3180)
- Use consumerhelper for exporterhelper, add WithCapabilities (#3186)
- Set capabilities for all core exporters, remove unnecessary funcs (#3190)
- Add an internal sharedcomponent to be shared by receivers with shared resources (#3198)
- Allow users to configure the Prometheus remote write queue (#3046)
- Mark internaldata traces translation as deprecated for external usage (#3176)
- Change receiver obsreport helpers pattern to match the Processor/Exporter (#3227)

## 🧰 Bug fixes 🧰

- Fix Prometheus receiver metric start time and reset determination logic. (#3047)
  - The receiver will no longer drop the first sample for `counter`, `summary`, and `histogram` metrics.
- The Prometheus remote write exporter will no longer force `counter` metrics to have a `_total` suffix. (#2993)
- Remove locking from jaeger receiver start and stop processes (#3070)
- Fix batch processor metrics reorder, improve performance (#3034)
- Fix batch processor traces reorder, improve performance (#3107)
- Fix batch processor logs reorder, improve performance (#3125)
- Avoid one unnecessary allocation in grpc OTLP exporter (#3122)
- `batch` processor: Validate that batch config max size is greater than send size (#3126)
- Add capabilities to consumer, remove from processor (#2770)
- Remove internal protos usage in Prometheusremotewrite exporter (#3184)
- `prometheus` receiver: Honor Prometheus external labels (#3127)
- Validate that remote write queue settings are not negative (#3213)

## v0.26.0 Beta

## 🛑 Breaking changes 🛑

- Change `With*Unmarshallers` signatures in Kafka exporter/receiver (#2973)
- Rename `marshall` to `marshal` in all the occurrences (#2977)
- Remove `componenterror.ErrAlreadyStarted` and `componenterror.ErrAlreadyStopped`, components should not protect against this, Service will start/stop once.
- Rename `ApplicationStartInfo` to `BuildInfo`
- Rename `ApplicationStartInfo.ExeName` to `BuildInfo.Command`
- Rename `ApplicationStartInfo.LongName` to `BuildInfo.Description`

## 💡 Enhancements 💡

- `kafka` exporter: Add logs support (#2943)
- Add AppendEmpty and deprecate Append for slices (#2970)
- Update mdatagen to create factories of init instead of new (#2978)
- `zipkin` receiver: Reduce the judgment of zipkin v1 version (#2990)
- Custom authenticator logic to accept a `component.Host` which will extract the authenticator to use based on a new authenticator name property (#2767)
- `prometheusremotewrite` exporter: Add `resource_to_telemetry_conversion` config option (#3031)
- `logging` exporter: Extract OTLP text logging (#3082)
- Format timestamps as strings instead of int in otlptext output (#3088)
- Add darwin arm64 build (#3090)

## 🧰 Bug fixes 🧰

- Fix Jaeger receiver to honor TLS Settings (#2866)
- `zipkin` translator: Handle missing starttime case for zipkin json v2 format spans (#2506)
- `prometheus` exporter: Fix OTEL resource label drops (#2899)
- `prometheusremotewrite` exporter:
  - Enable the queue internally (#2974)
  - Don't drop instance and job labels (#2979)
- `jaeger` receiver: Wait for server goroutines exit on shutdown (#2985)
- `logging` exporter: Ignore invalid handle on close (#2994)
- Fix service zpages (#2996)
- `batch` processor: Fix to avoid reordering and send max size (#3029)


## v0.25.0 Beta

## 🛑 Breaking changes 🛑

- Rename ForEach (in pdata) with Range to be consistent with sync.Map (#2931)
- Rename `componenthelper.Start` to `componenthelper.StartFunc` (#2880)
- Rename `componenthelper.Stop` to `componenthelper.StopFunc` (#2880)
- Remove `exporterheleper.WithCustomUnmarshaler`, `processorheleper.WithCustomUnmarshaler`, `receiverheleper.WithCustomUnmarshaler`, `extensionheleper.WithCustomUnmarshaler`, implement `config.CustomUnmarshaler` interface instead (#2867)
- Remove `component.CustomUnmarshaler` implement `config.CustomUnmarshaler` interface instead (#2867)
- Remove `testutil.HostPortFromAddr`, users can write their own parsing helper (#2919)
- Remove `configparser.DecodeTypeAndName`, use `config.IDFromString` (#2869)
- Remove `config.NewViper`, users should use `config.NewParser` (#2917)
- Remove `testutil.WaitFor`, use `testify.Eventually` helper if needed (#2920)
- Remove testutil.WaitForPort, users can use testify.Eventually (#2926)
- Rename `processorhelper.NewTraceProcessor` to `processorhelper.NewTracesProcessor` (#2935)
- Rename `exporterhelper.NewTraceExporter` to `exporterhelper.NewTracesExporter` (#2937)
- Remove InitEmptyWithCapacity, add EnsureCapacity and Clear (#2845)
- Rename traces methods/objects to include Traces in Kafka receiver (#2966)

## 💡 Enhancements 💡

- Add `validatable` interface with `Validate()` to all `config.<component>` (#2898)
  - add the empty `Validate()` implementation for all component configs
- **Experimental**: Add a config source manager that wraps the interaction with config sources (#2857, #2903, #2948)
- `kafka` exporter: Key jaeger messages on traceid (#2855)
- `scraperhelper`: Don't try to count metrics if scraper returns an error (#2902)
- Extract ConfigFactory in a ParserProvider interface (#2868)
- `prometheus` exporter: Allows Summary metrics to be exported to Prometheus (#2900)
- `prometheus` receiver: Optimize `dpgSignature` function (#2945)
- `kafka` receiver: Add logs support (#2944)

## 🧰 Bug fixes 🧰

- `prometheus` receiver:
  - Treat Summary and Histogram metrics without "_sum" counter as valid metric (#2812)
  - Add `job` and `instance` as well-known labels (#2897)
- `prometheusremotewrite` exporter:
  - Sort Sample by Timestamp to avoid out of order errors (#2941)
  - Remove incompatible queued retry (#2951)
- `kafka` receiver: Fix data race with batchprocessor (#2957)
- `jaeger` receiver: Jaeger agent should not report ErrServerClosed (#2965)

## v0.24.0 Beta

## 🛑 Breaking changes 🛑

- Remove legacy internal metrics for memorylimiter processor, `spans_dropped` and `trace_batches_dropped` (#2841)
  - For `spans_dropped` use `processor/refused_spans` with `processor=memorylimiter`
- Rename pdata.*.[Start|End]Time to pdata.*.[Start|End]Timestamp (#2847)
- Rename pdata.DoubleExemplar to pdata.Exemplar (#2804)
- Rename pdata.DoubleHistogram to pdata.Histogram (#2797)
- Rename pdata.DoubleSummary to pdata.Summary (#2774)
- Refactor `consumererror` package (#2768)
  - Remove `PartialError` type in favor of signal-specific types
  - Rename `CombineErrors()` to `Combine()`
- Refactor `componenthelper` package (#2778)
  - Remove `ComponentSettings` and `DefaultComponentSettings()`
  - Rename `NewComponent()` to `New()`
- obsReport.NewExporter accepts a settings struct (#2668)
- Remove ErrorWaitingHost from `componenttest` (#2582)
- Move `config.Load` to `configparser.Load` (#2796)
- Remove `configtest.NewViperFromYamlFile()`, use `config.Parser.NewParserFromFile()` (#2806)
- Remove `config.ViperSubExact()`, use `config.Parser.Sub()` (#2806)
- Update LoadReceiver signature to remove unused params (#2823)
- Move `configerror.ErrDataTypeIsNotSupported` to `componenterror.ErrDataTypeIsNotSupported` (#2886)
- Rename`CreateTraceExporter` type to `CreateTracesExporter` in `exporterhelper` (#2779)
- Move `fluentbit` extension to contrib (#2795)
- Move `configmodels` to `config` (#2808)
- Move `fluentforward` receiver to contrib (#2723)

## 💡 Enhancements 💡

- `batch` processor: - Support max batch size for logs (#2736)
- Use `Endpoint` for health check extension (#2782)
- Use `confignet.TCPAddr` for `pprof` and `zpages` extensions (#2829)
- Deprecate `consumetest.New[${SIGNAL}]Nop` in favor of `consumetest.NewNop` (#2878)
- Deprecate `consumetest.New[${SIGNAL}]Err` in favor of `consumetest.NewErr` (#2878)
- Add watcher to values retrieved via config sources (#2803)
- Updates for cloud semantic conventions (#2809)
  - `cloud.infrastructure_service` -> `cloud.platform`
  - `cloud.zone` -> `cloud.availability_zone`
- Add systemd environment file for deb/rpm packages (#2822)
- Add validate interface in `configmodels` to force each component do configuration validation (#2802, #2856)
- Add `aws.ecs.task.revision` to semantic conventions list (#2816)
- Set unprivileged user to container image (#2838)
- Add New funcs for extension, exporter, processor config settings (#2872)
- Report metric about current size of the exporter retry queue (#2858)
- Allow adding new signals in `ProcessorFactory` by forcing everyone to embed `BaseProcessorFactory` (#2885)

## 🧰 Bug fixes 🧰

- `pdata.TracesFromOtlpProtoBytes`: Fixes to handle backwards compatibility changes in proto (#2798)
- `jaeger` receiver: Escape user input used in output (#2815)
- `prometheus` exporter: Ensure same time is used for updated time (#2745)
- `prometheusremotewrite` exporter: Close HTTP response body (#2875)

## v0.23.0 Beta

## 🛑 Breaking changes 🛑

- Move fanout consumers to fanoutconsumer package (#2615)
- Rename ExporterObsReport to Exporter (#2658)
- Rename ProcessorObsReport to Processor (#2657)
- Remove ValidateConfig and add Validate on the Config struct (#2665)
- Rename pdata Size to OtlpProtoSize (#2726)
- Rename [Traces|Metrics|Logs]Consumer to [Traces|Metrics|Logs] (#2761)
- Remove public access for `componenttest.Example*` components:
  - Users of these structs for testing configs should use the newly added `componenttest.Nop*` (update all components name in the config `example*` -> `nop` and use `componenttest.NopComponents()`).
  - Users of these structs for sink like behavior should use `consumertest.*Sink`.

## 💡 Enhancements 💡

- `hostmetrics` receiver: List labels along with respective metrics in metadata (#2662)
- `exporter` helper: Remove obsreport.ExporterContext, always add exporter name as a tag to the metrics (#2682)
- `jaeger` exporter: Change to not use internal data (#2698)
- `kafka` receiver: Change to not use internal data (#2697)
- `zipkin` receiver: Change to not use internal data (#2699)
- `kafka` exporter: Change to not use internal data (#2696)
- Ensure that extensions can be created and started multiple times (#2679)
- Use otlp request in logs wrapper, hide members in the wrapper (#2692)
- Add MetricsWrapper to dissallow access to internal representation (#2693)
- Add TracesWrapper to dissallow access to internal representation (#2721)
- Allow multiple OTLP receivers to be created (#2743)

## 🧰 Bug fixes 🧰

- `prometheus` exporter: Fix to work with standard labels that follow the naming convention of using periods instead of underscores (#2707)
- Propagate name and transport for `prometheus` receiver and exporter (#2680)
- `zipkin` receiver: Ensure shutdown correctness (#2765)

## v0.22.0 Beta

## 🛑 Breaking changes 🛑

- Rename ServiceExtension to just Extension (#2581)
- Remove `consumerdata.TraceData` (#2551)
- Move `consumerdata.MetricsData` to `internaldata.MetricsData` (#2512)
- Remove custom OpenCensus sematic conventions that have equivalent in otel (#2552)
- Move ScrapeErrors and PartialScrapeError to `scrapererror` (#2580)
- Remove support for deprecated unmarshaler `CustomUnmarshaler`, only `Unmarshal` is supported (#2591)
- Remove deprecated componenterror.CombineErrors (#2598)
- Rename `pdata.TimestampUnixNanos` to `pdata.Timestamp` (#2549)

## 💡 Enhancements 💡

- `prometheus` exporter: Re-implement on top of `github.com/prometheus/client_golang/prometheus` and add `metric_expiration` option
- `logging` exporter: Add support for AttributeMap (#2609)
- Add semantic conventions for instrumentation library (#2602)

## 🧰 Bug fixes 🧰

- `otlp` receiver: Fix `Shutdown()` bug (#2564)
- `batch` processor: Fix Shutdown behavior (#2537)
- `logging` exporter: Fix handling the loop for empty attributes (#2610)
- `prometheusremotewrite` exporter: Fix counter name check (#2613)

## v0.21.0 Beta

## 🛑 Breaking changes 🛑

- Remove deprecated function `IsValid` from trace/span ID (#2522)
- Remove accessors for deprecated status code (#2521)

## 💡 Enhancements 💡

- `otlphttp` exporter: Add `compression` option for gzip encoding of outgoing http requests (#2502)
- Add `ScrapeErrors` struct to `consumererror` to simplify errors usage (#2414)
- Add `cors_allowed_headers` option to `confighttp` (#2454)
- Add SASL/SCRAM authentication mechanism on `kafka` receiver and exporter (#2503)

## 🧰 Bug fixes 🧰

- `otlp` receiver: Sets the correct deprecated status code before sending data to the pipeline (#2521)
- Fix `IsPermanent` to account for wrapped errors (#2455)
- `otlp` exporter: Preserve original error messages (#2459)

## v0.20.0 Beta

## 🛑 Breaking changes 🛑

- Rename `samplingprocessor/probabilisticsamplerprocessor` to `probabilisticsamplerprocessor` (#2392)

## 💡 Enhancements 💡

- `hostmetrics` receiver: Refactor to use metrics metadata utilities (#2405, #2406, #2421)
- Add k8s.node semantic conventions (#2425)

## v0.19.0 Beta

## 🛑 Breaking changes 🛑
- Remove deprecated `queued_retry` processor
- Remove deprecated configs from `resource` processor: `type` (set "opencensus.type" key in "attributes.upsert" map instead) and `labels` (use "attributes.upsert" instead).

## 💡 Enhancements 💡

- `hostmetrics` receiver: Refactor load metrics to use generated metrics (#2375)
- Add uptime to the servicez debug page (#2385)
- Add new semantic conventions for AWS (#2365)

## 🧰 Bug fixes 🧰

- `jaeger` exporter: Improve connection state logging (#2239)
- `pdatagen`: Fix slice of values generated code (#2403)
- `filterset` processor: Avoid returning always nil error in strict filterset (#2399)

## v0.18.0 Beta

## 🛑 Breaking changes 🛑
- Rename host metrics according to metrics spec and rename `swap` scraper to `paging` (#2311)

## 💡 Enhancements 💡

- Add check for `NO_WINDOWS_SERVICE` environment variable to force interactive mode on Windows (#2272)
- `hostmetrics` receiver: Add `disk/weighted_io_time` metric (Linux only) (#2312)
- `opencensus` exporter: Add queue-retry (#2307)
- `filter` processor: Filter metrics using resource attributes (#2251)

## 🧰 Bug fixes 🧰

- `fluentforward` receiver: Fix string conversions (#2314)
- Fix zipkinv2 translation error tag handling (#2253)

## v0.17.0 Beta

## 💡 Enhancements 💡

- Default config environment variable expansion (#2231)
- `prometheusremotewrite` exporter: Add batched exports (#2249)
- `memorylimiter` processor: Introduce soft and hard limits (#2250)

## 🧰 Bug fixes 🧰

- Fix nits in pdata usage (#2235)
- Convert status to not be a pointer in the Span (#2242)
- Report the error from `pprof.StartCPUProfile` (#2263)
- Rename `service.Application.SignalTestComplete` to `Shutdown` (#2277)

## v0.16.0 Beta

## 🛑 Breaking changes 🛑

- Rename Push functions to be consistent across signals in `exporterhelper` (#2203)

## 💡 Enhancements 💡

- Change default OTLP/gRPC port number to 4317, also continue receiving on legacy port
  55680 during transition period (#2104).
- `kafka` exporter: Add support for exporting metrics as otlp Protobuf. (#1966)
- Move scraper helpers to its own `scraperhelper` package (#2185)
- Add `componenthelper` package to help build components (#2186)
- Remove usage of custom init/stop in `scraper` and use start/shutdown from `component` (#2193)
- Add more trace annotations, so zpages are more useful to determine failures (#2206)
- Add support to skip TLS verification (#2202)
- Expose non-nullable metric types (#2208)
- Expose non-nullable elements from slices of pointers (#2200)

## 🧰 Bug fixes 🧰

- Change InstrumentationLibrary to be non-nullable (#2196)
- Add support for slices to non-pointers, use non-nullable AnyValue (#2192)
- Fix `--set` flag to work with `{}` in configs (#2162)

## v0.15.0 Beta

## 🛑 Breaking changes 🛑

- Remove legacy metrics, they were marked as legacy for ~12 months #2105

## 💡 Enhancements 💡

- Implement conversion between OpenCensus and OpenTelemetry Summary Metric (#2048)
- Add ability to generate non nullable messages (#2005)
- Implement Summary Metric in Prometheus RemoteWrite Exporter (#2083)
- Add `resource_to_telemetry_conversion` to exporter helper expose exporter settings (#2060)
- Add `CustomRoundTripper` function to httpclientconfig (#2085)
- Allow for more logging options to be passed to `service` (#2132)
- Add config parameters for `jaeger` receiver (#2068)
- Map unset status code for `jaegar` translator as per spec (#2134)
- Add more trace annotations to the queue-retry logic (#2136)
- Add config settings for component telemetry (#2148)
- Use net.SplitHostPort for IPv6 support in `prometheus` receiver (#2154)
- Add --log-format command line option (default to "console") #2177.

## 🧰 Bug fixes 🧰

- `logging` exporter: Add Logging for Summary Datapoint (#2084)
- `hostmetrics` receiver: use correct TCP state labels on Unix systems (#2087)
- Fix otlp_log receiver wrong use of trace measurement (#2117)
- Fix "process/memory/rss" metric units (#2112)
- Fix "process/cpu_seconds" metrics (#2113)
- Add check for nil logger in exporterhelper functions (#2141)
- `prometheus` receiver:
  - Upgrade Prometheus version to fix race condition (#2121)
  - Fix the scraper/discover manager coordination (#2089)
  - Fix panic when adjusting buckets (#2168)

## v0.14.0 Beta

## 🚀 New components 🚀

- `otlphttp` exporter which implements OTLP over HTTP protocol.

## 🛑 Breaking changes 🛑

- Rename consumer.TraceConsumer to consumer.TracesConsumer #1974
- Rename component.TraceReceiver to component.TracesReceiver #1975
- Rename component.TraceProcessor to component.TracesProcessor #1976
- Rename component.TraceExporter to component.TracesExporter #1975
- Deprecate NopExporter, add NopConsumer (#1972)
- Deprecate SinkExporter, add SinkConsumer (#1973)
- Move `tailsampling` processor to contrib (#2012)
- Remove NewAttributeValueSlice (#2028) and mark NewAttributeValue as deprecated (#2022)
- Remove pdata.StringValue (#2021)
- Remove pdata.InitFromAttributeMap, use CopyTo if needed (#2042)
- Remove SetMapVal and SetArrayVal for pdata.AttributeValue (#2039)

## 💡 Enhancements 💡

- `zipkin` exporter: Add queue retry to zipkin (#1971)
- `prometheus` exporter: Add `send_timestamps` option (#1951)
- `filter` processor: Add `expr` pdata.Metric filtering support (#1940, #1996)
- `attribute` processor: Add log support (#1934)
- `logging` exporter: Add index for histogram buckets count (#2009)
- `otlphttp` exporter: Add correct handling of server error responses (#2016)
- `prometheusremotewrite` exporter:
  - Add user agent header to outgoing http request (#2000)
  - Convert histograms to cumulative (#2049)
  - Return permanent errors (#2053)
  - Add external labels (#2044)
- `hostmetrics` receiver: Use scraper controller (#1949)
- Change Span/Trace ID to be byte array (#2001)
- Add `simple` metrics helper to facilitate building pdata.Metrics in receivers (#1540)
- Improve diagnostic logging for exporters (#2020)
- Add obsreport to receiverhelper scrapers (#1961)
- Update OTLP to 0.6.0 and use the new Span Status code (#2031)
- Add support of partial requests for logs and metrics to the exporterhelper (#2059)

## 🧰 Bug fixes 🧰

- `logging` exporter: Added array serialization (#1994)
- `zipkin` receiver: Allow receiver to parse string tags (#1893)
- `batch` processor: Fix shutdown race (#1967)
- Guard for nil data points (#2055)

## v0.13.0 Beta

## 🛑 Breaking changes 🛑

- Host metric `system.disk.time` renamed to `system.disk.operation_time` (#1887)
- Use consumer for sender interface, remove unnecessary receiver address from Runner (#1941)
- Enable sending queue by default in all exporters configured to use it (#1924)
- Removed `groupbytraceprocessor` (#1891)
- Remove ability to configure collection interval per scraper (#1947)

## 💡 Enhancements 💡

- Host Metrics receiver now reports both `system.disk.io_time` and `system.disk.operation_time` (#1887)
- Match spans against the instrumentation library and resource attributes (#928)
- Add `receiverhelper` for creating flexible "scraper" metrics receiver (#1886, #1890, #1945, #1946)
- Migrate `tailsampling` processor to new OTLP-based internal data model and add Composite Sampler (#1894)
- Metadata Generator: Change Metrics fields to implement an interface with new methods (#1912)
- Add unmarshalling for `pdata.Traces` (#1948)
- Add debug-level message on error for `jaeger` exporter (#1964)

## 🧰 Bug fixes 🧰

- Fix bug where the service does not correctly start/stop the log exporters (#1943)
- Fix Queued Retry Unusable without Batch Processor (#1813) - (#1930)
- `prometheus` receiver: Log error message when `process_start_time_seconds` gauge is missing (#1921)
- Fix trace jaeger conversion to internal traces zero time bug (#1957)
- Fix panic in otlp traces to zipkin (#1963)
- Fix OTLP/HTTP receiver's path to be /v1/traces (#1979)

## v0.12.0 Beta

## 🚀 New components 🚀

- `configauth` package with the auth settings that can be used by receivers (#1807, #1808, #1809, #1810)
- `perfcounters` package that uses perflib for host metrics receiver (#1835, #1836, #1868, #1869, #1870)

## 💡 Enhancements 💡

- Remove `queued_retry` and enable `otlp` metrics receiver in default config (#1823, #1838)
- Add `limit_percentage` and `spike_limit_percentage` options to `memorylimiter` processor (#1622)
- `hostmetrics` receiver:
  - Collect additional labels from partitions in the filesystems scraper (#1858)
  - Add filters for mount point and filesystem type (#1866)
- Add cloud.provider semantic conventions (#1865)
- `attribute` processor: Add log support (#1783)
- Deprecate OpenCensus-based internal data structures (#1843)
- Introduce SpanID data type, not yet used in Protobuf messages ($1854, #1855)
- Enable `otlp` trace by default in the released docker image (#1883)
- `tailsampling` processor: Combine batches of spans into a single batch (#1864)
- `filter` processor: Update to use pdata (#1885)
- Allow MSI upgrades (#1914)

## 🧰 Bug fixes 🧰

- `prometheus` receiver: Print a more informative message about 'up' metric value (#1826)
- Use custom data type and custom JSON serialization for traceid (#1840)
- Skip creation of redundant nil resource in translation from OC if there are no combined metrics (#1803)
- `tailsampling` processor: Only send to next consumer once (#1735)
- Report Windows pagefile usage in bytes (#1837)
- Fix issue where Prometheus SD config cannot be parsed (#1877)

## v0.11.0 Beta

## 🛑 Breaking changes 🛑

- Rename service.Start() to Run() since it's a blocking call
- Fix slice Append to accept by value the element in pdata
- Change CreateTraceProcessor and CreateMetricsProcessor to use the same parameter order as receivers/logs processor and exporters.
- Prevent accidental use of LogsToOtlp and LogsFromOtlp and the OTLP data structs (#1703)
- Remove SetType from configmodels, ensure all registered factories set the type in config (#1798)
- Move process telemetry to service/internal (#1794)

## 💡 Enhancements 💡

- Add map and array attribute value type support (#1656)
- Add authentication support to kafka (#1632)
- Implement InstrumentationLibrary translation to jaeger (#1645)
- Add public functions to export pdata to ExportXServicesRequest Protobuf bytes (#1741)
- Expose telemetry level in the configtelemetry (#1796)
- Add configauth package (#1807)
- Add config to docker image (#1792)

## 🧰 Bug fixes 🧰

- Use zap int argument for int values instead of conversion (#1779)
- Add support for gzip encoded payload in OTLP/HTTP receiver (#1581)
- Return proto status for OTLP receiver when failed (#1788)

## v0.10.0 Beta

## 🛑 Breaking changes 🛑

- **Update OTLP to v0.5.0, incompatible metrics protocol.**
- Remove support for propagating summary metrics in OtelCollector.
  - This is a temporary change, and will affect mostly OpenCensus users who use metrics.

## 💡 Enhancements 💡
- Support zipkin proto in `kafka` receiver (#1646)
- Prometheus Remote Write Exporter supporting Cortex (#1577, #1643)
- Add deployment environment semantic convention (#1722)
- Add logs support to `batch` and `resource` processors (#1723, #1729)

## 🧰 Bug fixes 🧰
- Identify config error when expected map is other value type (#1641)
- Fix Kafka receiver closing ready channel multiple times (#1696)
- Fix a panic issue while processing Zipkin spans with an empty service name (#1742)
- Zipkin Receiver: Always set the endtime (#1750)

## v0.9.0 Beta

## 🛑 Breaking changes 🛑

- **Remove old base factories**:
  - `ReceiverFactoryBase` (#1583)
  - `ProcessorFactoryBase` (#1596)
  - `ExporterFactoryBase` (#1630)
- Remove logs factories and merge with normal factories (#1569)
- Remove `reconnection_delay` from OpenCensus exporter (#1516)
- Remove `ConsumerOld` interfaces (#1631)

## 🚀 New components 🚀
- `prometheusremotewrite` exporter: Send metrics data in Prometheus TimeSeries format to Cortex or any Prometheus (#1544)
- `kafka` receiver: Receive traces from Kafka (#1410)

## 💡 Enhancements 💡
- `kafka` exporter: Enable queueing, retry, timeout (#1455)
- Add `Headers` field in HTTPClientSettings (#1552)
- Change OpenCensus receiver (#1556) and exporter (#1571) to the new interfaces
- Add semantic attribute for `telemetry.auto.version` (#1578)
- Add uptime and RSS memory self-observability metrics (#1549)
- Support conversion for OpenCensus `SameProcessAsParentSpan` (#1629)
- Access application version in components (#1559)
- Make Kafka payload encoding configurable (#1584)

## 🧰 Bug fixes 🧰
- Stop further processing if `filterprocessor` filters all data (#1500)
- `processscraper`: Use same scrape time for all data points coming from same process (#1539)
- Ensure that time conversion for 0 returns nil timestamps or Time where IsZero returns true (#1550)
- Fix multiple exporters panic (#1563)
- Allow `attribute` processor for external use (#1574)
- Do not duplicate filesystem metrics for devices with many mount points (#1617)

## v0.8.0 Beta

## 🚀 New components 🚀

- `groupbytrace` processor that waits for a trace to be completed (#1362)

## 💡 Enhancements 💡

- Migrate `zipkin` receiver/exporter to the new interfaces (#1484)
- Migrate `prometheus` receiver/exporter to the new interfaces (#1477, #1515)
- Add new FactoryUnmarshaler support to all components, deprecate old way (#1468)
- Update `fileexporter` to write data in OTLP (#1488)
- Add extension factory helper (#1485)
- Host scrapers: Use same scrape time for all data points coming from same source (#1473)
- Make logs SeverityNumber publicly available (#1496)
- Add recently included conventions for k8s and container resources (#1519)
- Add new config StartTimeMetricRegex to `prometheus` receiver (#1511)
- Convert Zipkin receiver and exporter to use OTLP (#1446)

## 🧰 Bug fixes 🧰

- Infer OpenCensus resource type based on OpenTelemetry's semantic conventions (#1462)
- Fix log adapter in `prometheus` receiver (#1493)
- Avoid frequent errors for process telemetry on Windows (#1487)

## v0.7.0 Beta

## 🚀 New components 🚀

- Receivers
  - `fluentfoward` runs a TCP server that accepts events via the [Fluent Forward protocol](https://github.com/fluent/fluentd/wiki/Forward-Protocol-Specification-v1) (#1173)
- Exporters
  - `kafka` exports traces to Kafka (#1439)
- Extensions
  - **Experimental** `fluentbit` facilitates running a FluentBit subprocess of the collector (#1381)

## 💡 Enhancements 💡

- Updated `golang/protobuf` from v1.3.5 to v1.4.2 (#1308)
- Updated `opencensus-proto` from v0.2.1 to v0.3.0 (#1308)
- Added round_robin `balancer_name` as an option to gRPC client settings (#1353)
- `hostmetrics` receiver
  - Switch to using perf counters to get disk io metrics on Windows (#1340)
  - Add device filter for file system (#1379) and disk (#1378) scrapers
  - Record process physical & virtual memory stats separately (#1403)
  - Scrape system.disk.time on Windows (#1408)
  - Add disk.pending_operations metric (#1428)
  - Add network interface label to network metrics (#1377)
- Add `exporterhelper` (#1351) and `processorhelper` (#1359) factories
- Update OTLP to latest version (#1384)
- Disable timeout, retry on failure and sending queue for `logging` exporter (#1400)
- Add support for retry and sending queue for `jaeger` exporter (#1401)
- Add batch size bytes metric to `batch` processor (#1270)
- `otlp` receiver: Add Log Support (#1444)
- Allow to configure read/write buffer sizes for http Client (#1447)
- Update DB conventions to latest and add exception conventions (#1452)

## 🧰 Bug fixes 🧰

- Fix `resource` processor for old metrics (#1412)
- `jaeger` receiver: Do not try to stop if failed to start. Collector service will do that (#1434)

## v0.6.0 Beta

## 🛑 Breaking changes 🛑

- Renamed the metrics generated by `hostmetrics` receiver to match the (currently still pending) OpenTelemetry system metric conventions (#1261) (#1269)
- Removed `vmmetrics` receiver (#1282)
- Removed `cpu` scraper `report_per_cpu` config option (#1326)

## 💡 Enhancements 💡

- Added disk merged (#1267) and process count (#1268) metrics to `hostmetrics`
- Log metric data points in `logging` exporter (#1258)
- Changed the `batch` processor to not ignore the errors returned by the exporters (#1259)
- Build and publish MSI (#1153) and DEB/RPM packages (#1278, #1335)
- Added batch size metric to `batch` processor (#1241)
- Added log support for `memorylimiter` processor (#1291) and `logging` exporter (#1298)
- Always add tags for `observability`, other metrics may use them (#1312)
- Added metrics support (#1313) and allow partial retries in `queued_retry` processor (#1297)
- Update `resource` processor: introduce `attributes` config parameter to specify actions on attributes similar to `attributes` processor, old config interface is deprecated (#1315)
- Update memory state labels for non-Linux OSs (#1325)
- Ensure tcp connection value is provided for all states, even when count is 0 (#1329)
- Set `batch` processor channel size to num cpus (#1330)
- Add `send_batch_max_size` config parameter to `batch` processor enforcing hard limit on batch size (#1310)
- Add support for including a per-RPC authentication to gRPC settings (#1250)

## 🧰 Bug fixes 🧰

- Fixed OTLP waitForReady, not set from config (#1254)
- Fixed all translation diffs between OTLP and Jaeger (#1222)
- Disabled `process` scraper for any non Linux/Windows OS (#1328)

## v0.5.0 Beta

## 🛑 Breaking changes 🛑

- **Update OTLP to v0.4.0 (#1142)**: Collector will be incompatible with any other sender or receiver of OTLP protocol
of different versions
- Make "--new-metrics" command line flag the default (#1148)
- Change `endpoint` to `url` in Zipkin exporter config (#1186)
- Change `tls_credentials` to `tls_settings` in Jaegar receiver config (#1233)
- OTLP receiver config change for `protocols` to support mTLS (#1223)
- Remove `export_resource_labels` flag from Zipkin exporter (#1163)

## 🚀 New components 🚀

- Receivers
  - Added process scraper to the `hostmetrics` receiver (#1047)

## 💡 Enhancements 💡

- otlpexporter: send configured headers in request (#1130)
- Enable Collector to be run as a Windows service (#1120)
- Add config for HttpServer (#1196)
- Allow cors in HTTPServerSettings (#1211)
- Add a generic grpc server settings config, cleanup client config (#1183)
- Rely on gRPC to batch and loadbalance between connections instead of custom logic (#1212)
- Allow to tune the read/write buffers for gRPC clients (#1213)
- Allow to tune the read/write buffers for gRPC server (#1218)

## 🧰 Bug fixes 🧰

- Handle overlapping metrics from different jobs in prometheus exporter (#1096)
- Fix handling of SpanKind INTERNAL in OTLP OC translation (#1143)
- Unify zipkin v1 and v2 annotation/tag parsing logic (#1002)
- mTLS: Add support to configure client CA and enforce ClientAuth (#1185)
- Fixed untyped Prometheus receiver bug (#1194)
- Do not embed ProtocolServerSettings in gRPC (#1210)
- Add Context to the missing CreateMetricsReceiver method (#1216)

## v0.4.0 Beta

Released 2020-06-16

## 🛑 Breaking changes 🛑

- `isEnabled` configuration option removed (#909) 
- `thrift_tchannel` protocol moved from `jaeger` receiver to `jaeger_legacy` in contrib (#636) 

## ⚠️ Major changes ⚠️

- Switch from `localhost` to `0.0.0.0` by default for all receivers (#1006)
- Internal API Changes (only impacts contributors)
  - Add context to `Start` and `Stop` methods in the component (#790)
  - Rename `AttributeValue` and `AttributeMap` method names (#781)
(other breaking changes in the internal trace data types)
  - Change entire repo to use the new vanityurl go.opentelemetry.io/collector (#977)

## 🚀 New components 🚀

- Receivers
  - `hostmetrics` receiver with CPU (#862), disk (#921), load (#974), filesystem (#926), memory (#911), network (#930), and virtual memory (#989) support
- Processors
  - `batch` for batching received metrics (#1060) 
  - `filter` for filtering (dropping) received metrics (#1001) 

## 💡 Enhancements 💡

- `otlp` receiver implement HTTP X-Protobuf (#1021)
- Exporters: Support mTLS in gRPC exporters (#927) 
- Extensions: Add `zpages` for service (servicez, pipelinez, extensions) (#894) 

## 🧰 Bug fixes 🧰

- Add missing logging for metrics at `debug` level (#1108) 
- Fix setting internal status code in `jaeger` receivers (#1105) 
- `zipkin` export fails on span without timestamp when used with `queued_retry` (#1068) 
- Fix `zipkin` receiver status code conversion (#996) 
- Remove extra send/receive annotations with using `zipkin` v1 (#960)
- Fix resource attribute mutation bug when exporting in `jaeger` proto (#907) 
- Fix metric/spans count, add tests for nil entries in the slices (#787) 


## 🧩 Components 🧩

### Traces

| Receivers | Processors | Exporters |
|:----------:|:-----------:|:----------:|
| Jaeger | Attributes | File |
| OpenCensus | Batch | Jaeger |
| OTLP | Memory Limiter | Logging |
| Zipkin | Queued Retry | OpenCensus |
| | Resource | OTLP |
| | Sampling | Zipkin |
| | Span ||

### Metrics

| Receivers | Processors | Exporters |
|:----------:|:-----------:|:----------:|
| HostMetrics | Batch | File |
| OpenCensus | Filter | Logging |
| OTLP | Memory Limiter | OpenCensus |
| Prometheus || OTLP |
| VM Metrics || Prometheus |

### Extensions

- Health Check
- Performance Profiler
- zPages


## v0.3.0 Beta

Released 2020-03-30

### Breaking changes

-  Make prometheus receiver config loading strict. #697 
Prometheus receiver will now fail fast if the config contains unused keys in it.

### Changes and fixes

- Enable best effort serve by default of Prometheus Exporter (https://github.com/orijtech/prometheus-go-metrics-exporter/pull/6)
- Fix null pointer exception in the logging exporter #743 
- Remove unnecessary condition to have at least one processor #744 

### Components

| Receivers / Exporters | Processors | Extensions |
|:---------------------:|:-----------:|:-----------:|
| Jaeger | Attributes | Health Check |
| OpenCensus | Batch | Performance Profiler |
| OpenTelemetry | Memory Limiter | zPages |
| Zipkin | Queued Retry | |
| | Resource | |
| | Sampling | |
| | Span | |


## v0.2.8 Alpha

Alpha v0.2.8 of OpenTelemetry Collector

- Implemented OTLP receiver and exporter.
- Added ability to pass config to the service programmatically (useful for custom builds).
- Improved own metrics / observability.
- Refactored component and factory interface definitions (breaking change #683) 


## v0.2.7 Alpha

Alpha v0.2.7 of OpenTelemetry Collector

- Improved error handling on shutdown
- Partial implementation of new metrics (new obsreport package)
- Include resource labels for Zipkin exporter
- New `HASH` action to attribute processor



## v0.2.6 Alpha

Alpha v0.2.6 of OpenTelemetry Collector.
- Update metrics prefix to `otelcol` and expose command line argument to modify the prefix value.
- Extend Span processor to have include/exclude span logic.
- Batch dropped span now emits zero when no spans are dropped.


## v0.2.5 Alpha

Alpha v0.2.5 of OpenTelemetry Collector.

- Regexp-based filtering of spans based on service names.
- Ability to choose strict or regexp matching for include/exclude filters.


## v0.2.4 Alpha

Alpha v0.2.4 of OpenTelemetry Collector.

- Regexp-based filtering of span names.
- Ability to extract attributes from span names and rename span.
- File exporter for debugging.
- Span processor is now enabled by default.


## v0.2.3 Alpha

Alpha v0.2.3 of OpenTelemetry Collector.

Changes:
21a70d6 Add a memory limiter processor (#498)
9778b16 Refactor Jaeger Receiver config (#490)
ec4ad0c Remove workers from OpenCensus receiver implementation (#497)
4e01fa3 Update k8s config to use opentelemetry docker image and configuration (#459)


## v0.2.2 Alpha

Alpha v0.2.2 of OpenTelemetry Collector.

Main changes visible to users since previous release:

- Improved Testbed and added more E2E tests.
- Made component interfaces more uniform (this is a breaking change).

Note: v0.2.1 never existed and is skipped since it was tainted in some dependencies.


## v0.2.0 Alpha

Alpha v0.2 of OpenTelemetry Collector.

Docker image: omnition/opentelemetry-collector:v0.2.0 (we are working on getting this under an OpenTelemetry org)

Main changes visible to users since previous release:

* Rename from `service` to `collector`, the binary is now named `otelcol`

* Configuration reorganized and using strict mode

* Concurrency issues for pipelines transforming data addressed

Commits:

```terminal
0e505d5 Refactor config: pipelines now under service (#376)
402b80c Add Capabilities to Processor and use for Fanout cloning decision (#374)
b27d824 Use strict mode to read config (#375)
d769eb5 Fix concurrency handling when data is fanned out (#367)
dc6b290 Rename all github paths from opentelemtry-service to opentelemetry-collector (#371)
d038801 Rename otelsvc to otelcol (#365)
c264e0e Add Include/Exclude logic for Attributes Processor (#363)
8ce427a Pin a commit for Prometheus dependency in go.mod (#364)
2393774 Bump Jaeger version to 1.14.0 (latest) (#349)
63362d5 Update testbed modules (#360)
c0e2a27 Change dashes to underscores to separate words in config files (#357)
7609eaa Rename OpenTelemetry Service to Collector in docs and comments (#354)
bc5b299 Add common gRPC configuration settings (#340)
b38505c Remove network access popups on macos (#348)
f7727d1 Fixed loop variable pointer bug in jaeger translator (#341)
958beed Ensure that ConsumeMetricsData() is not passed empty metrics in the Prometheus receiver (#345)
0be295f Change log statement in Prometheus receiver from info to debug. (#344)
d205393 Add Owais to codeowners (#339)
8fa6afe Translate OC resource labels to Jaeger process tags (#325)
```


## v0.0.2 Alpha

Alpha release of OpenTelemetry Service.

Docker image: omnition/opentelemetry-service:v0.0.2 (we are working on getting this under an OpenTelemetry org)

Main changes visible to users since previous release:

```terminal
8fa6afe Translate OC resource labels to Jaeger process tags (#325)
047b0f3 Allow environment variables in config (#334)
96c24a3 Add exclude/include spans option to attributes processor (#311)
4db0414 Allow metric processors to be specified in pipelines (#332)
c277569 Add observability instrumentation for Prometheus receiver (#327)
f47aa79 Add common configuration for receiver tls (#288)
a493765 Refactor extensions to new config format (#310)
41a7afa Add Span Processor logic
97a71b3 Use full name for the metrics and spans created for observability (#316)
fed4ed2 Add support to record metrics for metricsexporter (#315)
5edca32 Add include_filter configuration to prometheus receiver (#298)
0068d0a Passthrough CORS allowed origins (#260)
```


## v0.0.1 Alpha

This is the first alpha release of OpenTelemetry Service.

Docker image: omnition/opentelemetry-service:v0.0.1


[v0.3.0]: https://github.com/open-telemetry/opentelemetry-collector/compare/v0.2.10...v0.3.0
[v0.2.10]: https://github.com/open-telemetry/opentelemetry-collector/compare/v0.2.8...v0.2.10
[v0.2.8]: https://github.com/open-telemetry/opentelemetry-collector/compare/v0.2.7...v0.2.8
[v0.2.7]: https://github.com/open-telemetry/opentelemetry-collector/compare/v0.2.6...v0.2.7
[v0.2.6]: https://github.com/open-telemetry/opentelemetry-collector/compare/v0.2.5...v0.2.6
[v0.2.5]: https://github.com/open-telemetry/opentelemetry-collector/compare/v0.2.4...v0.2.5
[v0.2.4]: https://github.com/open-telemetry/opentelemetry-collector/compare/v0.2.3...v0.2.4
[v0.2.3]: https://github.com/open-telemetry/opentelemetry-collector/compare/v0.2.2...v0.2.3
[v0.2.2]: https://github.com/open-telemetry/opentelemetry-collector/compare/v0.2.0...v0.2.2
[v0.2.0]: https://github.com/open-telemetry/opentelemetry-collector/compare/v0.0.2...v0.2.0
[v0.0.2]: https://github.com/open-telemetry/opentelemetry-collector/compare/v0.0.1...v0.0.2
[v0.0.1]: https://github.com/open-telemetry/opentelemetry-collector/tree/v0.0.1<|MERGE_RESOLUTION|>--- conflicted
+++ resolved
@@ -6,11 +6,8 @@
 
 - Remove unused logstest package (#3222)
 - Introduce `AppSettings` instead of `Parameters` (#3163)
-<<<<<<< HEAD
 - Remove unused testutil.TempSocketName (#3291)
-=======
 - Move BigEndian helper functions in `tracetranslator` to an internal package.(#3298)
->>>>>>> 9fc1ecfe
 
 ## 💡 Enhancements 💡
 
