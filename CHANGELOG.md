# Changelog

## Unreleased

## 🛑 Breaking changes 🛑

- Remove deprecated config (already no-op) `ballast_size_mib` in memorylimiterprocessor (#4365)
- Remove `config.Receivers`, `config.Exporters`, `config.Processors`, and `config.Extensions`. Use map directly (#4344)
- Remove `component.BaseProcessorFactory`, use `processorhelper.NewFactory` instead (#4175)
- Force usage of `exporterhelper.NewFactory` to implement `component.ExporterFactory` (#4338)
- Force usage of `receiverhelper.NewFactory` to implement `component.ReceiverFactory` (#4338)
- Force usage of `extensionhelper.NewFactory` to implement `component.ExtensionFactory` (#4338)
- Move `service/parserprovider` package to `config/configmapprovider` (#4206)
- Renamed slice-valued `pdata` types and functions for consistency. (#4325)
  - Rename `pdata.AnyValueArray` to `pdata.AttributeValueSlice`
  - Rename `ArrayVal()` to `SliceVal()`
  - Rename `SetArrayVal()` to `SetSliceVal()`
- Remove `config.Pipeline.Name` (#4326)
- Remove `config.Pipeline.InputDataType` (#4343)
- otlpexporter: Do not retry on PermissionDenied and Unauthenticated (#4349)
<<<<<<< HEAD
- Enable configuring collector metrics through service config file. (#4069)
  - New `service::telemetry::metrics` structure added to configuration
  - Existing metrics configuration CLI flags are deprecated and to be
    removed in the future.
  - `--metrics-prefix` is no longer operative; the prefix is determined by
    the value of `service.buildInfo.Command`.
  - `--add-instance-id` is no longer operative; an instance ID will always be added.
=======
- Remove deprecated funcs `consumererror.As[Traces|Metrics|Logs]` (#4364)

## 💡 Enhancements 💡
- Supports more compression methods(`snappy` and `zstd`) for configgrpc, in addition to current `gzip` (#4088)
>>>>>>> 5007cef4

## v0.38.0 Beta

## 🛑 Breaking changes 🛑

- Removed `configauth.HTTPClientAuthenticator` and `configauth.GRPCClientAuthenticator` in favor of `configauth.ClientAuthenticator`. (#4255)
- Rename `parserprovider.MapProvider` as `config.MapProvider`. (#4178)
- Rename `parserprovider.Watchable` as `config.WatchableMapProvider`. (#4178)
- Remove deprecated no-op flags to setup Collector's logging "--log-level", "--log-profile", "--log-format". (#4213)
- Move `cmd/pdatagen` as internal package `model/internal/cmd/pdatagen`. (#4243)
- Use directly the ComponentID in configauth. (#4238)
- Refactor configauth, getters use the map instead of iteration. (#4234)
- Change scraperhelper to follow the recommended append model for pdata. (#4202)

## 💡 Enhancements 💡

- Update proto to 0.11.0. (#4209)
- Change pdata to use the newly added [Traces|Metrics|Logs]Data. (#4214)
- Add ExponentialHistogram field to pdata. (#4219)
- Make sure otlphttp exporter tests include TraceID and SpanID. (#4268)
- Use multimod tool in release process. (#4229)
- Change queue metrics to use opencensus metrics instead of stats, close to otel-go. (#4220)
- Make receiver data delivery guarantees explicit (#4262)
- Simplify unmarshal logic by adding more supported hooks. (#4237)
- Add unmarshaler for otlpgrpc.[*]Request and otlpgrp.[*]Response (#4215)

## v0.37.0 Beta

## 🛑 Breaking changes 🛑

- Move `configcheck.ValidateConfigFromFactories` as internal function in service package (#3876)
- Rename `configparser.Parser` as `config.Map` (#4075)
- Rename `component.DefaultBuildInfo()` to `component.NewDefaultBuildInfo()` (#4129)
- Rename `consumererror.Permanent` to `consumererror.NewPermanent` (#4118)
- Rename `config.NewID` to `config.NewComponentID` and `config.NewIDFromString` to `config.NewComponentIDFromString` (#4137)
- Rename `config.NewIDWithName` to `config.NewComponentIDWithName` (#4151)
- Move `extension/storage` to `extension/experimental/storage` (#4082)
- Rename `obsreporttest.SetupRecordedMetricsTest()` to `obsreporttest.SetupTelemetry()` and `obsreporttest.TestTelemetrySettings` to `obsreporttest.TestTelemetry` (#4157)

## 💡 Enhancements 💡

- Add Gen dependabot into CI (#4083)
- Update OTLP to v0.10.0 (#4045).
- Add Flags field to NumberDataPoint, HistogramDataPoint, SummaryDataPoint (#4081).
- Add feature gate library (#4108)
- Add version to the internal telemetry metrics (#4140)

## 🧰 Bug fixes 🧰

- Fix panic when not using `service.NewCommand` (#4139)

## v0.36.0 Beta

## 🛑 Breaking changes 🛑

- Remove deprecated pdata.AttributeMapToMap (#3994)
- Move ValidateConfig from configcheck to configtest (#3956)
- Remove `mem-ballast-size-mib`, already deprecated and no-op (#4005)
- Remove `semconv.AttributeMessageType` (#4020)
- Remove `semconv.AttributeHTTPStatusText` (#4015)
- Remove squash on `configtls.TLSClientSetting` and move TLS client configs under `tls` (#4063)
- Rename TLS server config `*configtls.TLSServerSetting` from `tls_settings` to `tls` (#4063)
- Split `service.Collector` from the `cobra.Command` (#4074)
- Rename `memorylimiter` to `memorylimiterprocessor` (#4064)

## 💡 Enhancements 💡

- Create new semconv package for v1.6.1 (#3948)
- Add AttributeValueBytes support to AsString (#4002)
- Add AttributeValueTypeBytes support to AttributeMap.AsRaw (#4003)
- Add MeterProvider to TelemetrySettings (#4031)
- Add configuration to setup collector logs via config file. (#4009)

## v0.35.0 Beta

## 🛑 Breaking changes 🛑

- Remove the legacy gRPC port(`55680`) support in OTLP receiver (#3966)
- Rename configparser.Parser to configparser.ConfigMap (#3964)
- Remove obsreport.ScraperContext, embed into StartMetricsOp (#3969)
- Remove dependency on deprecated go.opentelemetry.io/otel/oteltest (#3979)
- Remove deprecated pdata.AttributeValueToString (#3953)
- Remove deprecated pdata.TimestampFromTime. Closes: #3925 (#3935)

## 💡 Enhancements 💡

- Add TelemetryCreateSettings (#3984)
- Only initialize collector telemetry once (#3918)
- Add trace context info to LogRecord log (#3959)
- Add new view for AWS ECS health check extension. (#3776)

## v0.34.0 Beta

## 🛑 Breaking changes 🛑

- Artifacts are no longer published in this repository, check [here](https://github.com/open-telemetry/opentelemetry-collector-releases) (#3941)
- Remove deprecated `tracetranslator.AttributeValueToString` and `tracetranslator.AttributeMapToMap` (#3873)
- Change semantic conventions for status (code, msg) as per specifications (#3872)
- Add `pdata.NewTimestampFromTime`, deprecate `pdata.TimestampFromTime` (#3868)
- Add `pdata.NewAttributeMapFromMap`, deprecate `pdata.AttributeMap.InitFromMap` (#3936)
- Move `fileexporter` to contrib (#3474)
- Move `jaegerexporter` to contrib (#3474)
- Move `kafkaexporter` to contrib (#3474)
- Move `opencensusexporter` to contrib (#3474)
- Move `prometheusexporter` to contrib (#3474)
- Move `prometheusremotewriteexporter` to contrib (#3474)
- Move `zipkinexporter` to contrib (#3474)
- Move `attributeprocessor` to contrib (#3474)
- Move `filterprocessor` to contrib (#3474)
- Move `probabilisticsamplerprocessor` to contrib (#3474)
- Move `resourceprocessor` to contrib (#3474)
- Move `spanprocessor` to contrib (#3474)
- Move `hostmetricsreceiver` to contrib (#3474)
- Move `jaegerreceiver` to contrib (#3474)
- Move `kafkareceiver` to contrib (#3474)
- Move `opencensusreceiver` to contrib (#3474)
- Move `prometheusreceiver` to contrib (#3474)
- Move `zipkinreceiver` to contrib (#3474)
- Move `bearertokenauthextension` to contrib (#3474)
- Move `healthcheckextension` to contrib (#3474)
- Move `oidcauthextension` to contrib (#3474)
- Move `pprofextension` to contrib (#3474)
- Move `translator/internaldata` to contrib (#3474)
- Move `translator/trace/jaeger` to contrib (#3474)
- Move `translator/trace/zipkin` to contrib (#3474)
- Move `testbed` to contrib (#3474)
- Move `exporter/exporterhelper/resource_to_telemetry` to contrib (#3474)
- Move `processor/processorhelper/attraction` to contrib (#3474)
- Move `translator/conventions` to `model/semconv` (#3901)

## v0.33.0 Beta

## 🛑 Breaking changes 🛑

- Rename `configloader` interface to `configunmarshaler` (#3774)
- Remove `LabelsMap` from all the metrics points (#3706)
- Update generated K8S attribute labels to fix capitalization (#3823) 

## 💡 Enhancements 💡

- Collector has now full support for metrics proto v0.9.0.

## v0.32.0 Beta

This release is marked as "bad" since the metrics pipelines will produce bad data.

- See https://github.com/open-telemetry/opentelemetry-collector/issues/3824

## 🛑 Breaking changes 🛑

- Rename `CustomUnmarshable` interface to `Unmarshallable` (#3774)

## 💡 Enhancements 💡

- Change default OTLP/HTTP port number from 55681 to 4318 (#3743)
- Update OTLP proto to v0.9.0 (#3740)
  - Remove `SetValue`/`Value` func for `NumberDataPoint`/`Exemplar` (#3730)
  - Remove `IntGauge`/`IntSum`from pdata (#3731)
  - Remove `IntDataPoint` from pdata (#3735)
  - Add support for `Bytes` attribute type (#3756)
  - Add `SchemaUrl` field (#3759)
  - Add `Attributes` to `NumberDataPoint`, `HistogramDataPoint`, `SummaryDataPoint` (#3761)
- `conventions` translator: Replace with conventions generated from spec v1.5.0 (#3494)
- `prometheus` receiver: Add `ToMetricPdata` method (#3695)
- Make configsource `Watchable` an optional interface (#3792)
- `obsreport` exporter: Change to accept `ExporterCreateSettings` (#3789)

## 🧰 Bug fixes 🧰

- `configgrpc`: Use chained interceptors in the gRPC server (#3744)
- `prometheus` receiver: Use actual interval startTimeMs for cumulative types (#3694)
- `jaeger` translator: Fix bug that could generate empty proto spans (#3808)

## v0.31.0 Beta

## 🛑 Breaking changes 🛑

- Remove Resize() from pdata slice APIs (#3675)
- Remove the ballast allocation when `mem-ballast-size-mib` is set in command line (#3626)
  - Use [`ballast extension`](./extension/ballastextension/README.md) to set memory ballast instead.
- Rename `DoubleDataPoint` to `NumberDataPoint` (#3633)
- Remove `IntHistogram` (#3676)

## 💡 Enhancements 💡

- Update to OTLP 0.8.0:
  - Translate `IntHistogram` to `Histogram` in `otlp_wrappers` (#3676)
  - Translate `IntGauge` to `Gauge` in `otlp_wrappers` (#3619)
  - Translate `IntSum` to `Sum` in `otlp_wrappers` (#3621)
  - Update `NumberDataPoint` to support `DoubleVal` and `IntVal` (#3689)
  - Update `Exemplar` to use `oneOfPrimitiveValue` (#3699)
  - Remove `IntExemplar` and `IntExemplarSlice` from `pdata` (#3705)
  - Mark `IntGauge`/`IntSum`/`IntDataPoint` as deprecated (#3707)
  - Remove `IntGauge`/`IntSum` from `batchprocessor` (#3718)
  - `prometheusremotewrite` exporter: Convert to new Number metrics (#3714)
  - `prometheus` receiver: Convert to new Number metrics (#3716)
  - `prometheus` exporter: Convert to new Number metrics (#3709)
  - `hostmetrics` receiver: Convert to new Number metrics (#3710)
  - `opencensus`: Convert to new Number metrics (#3708)
  - `scraperhelper` receiver: Convert to new Number metrics (#3717)
  - `testbed`: Convert to new Number metrics (#3719)
  - `expoerterhelper`: Convert `resourcetolabel` to new Number metrics (#3723)
- `configauth`: Prepare auth API to return a context (#3618)
- `pdata`:
  - Implement `Equal()` for map-valued `AttributeValues` (#3612)
  - Add `[Type]Slice.Sort(func)` to sort slices (#3671)
- `memorylimiter`:
  - Add validation on ballast size between `memorylimiter` and `ballastextension` (#3532)
  - Access Ballast extension via `Host.GetExtensions` (#3634)
- `prometheusremotewrite` exporter: Add a WAL implementation without wiring up (#3597)
- `prometheus` receiver: Add `metricGroup.toDistributionPoint` pdata conversion (#3667)
- Use `ComponentID` as identifier instead of config (#3696)
- `zpages`: Move config validation from factory to `Validate` (#3697)
- Enable `tracez` z-pages from otel-go, disable opencensus (#3698)
- Convert temporality and monotonicity for deprecated sums (#3729)

## 🧰 Bug fixes 🧰

- `otlpexporter`: Allow endpoint to be configured with a scheme of `http` or `https` (#3575)
- Handle errors when reloading the collector service (#3615)
- Do not report fatal error when `cmux.ErrServerClosed` (#3703)
- Fix bool attribute equality in `pdata` (#3688)

## v0.30.0 Beta

## 🛑 Breaking changes 🛑

- Rename `pdata.DoubleSum` to `pdata.Sum` (#3583)
- Rename `pdata.DoubleGauge` to `pdata.Gauge` (#3599)
- Migrated `pdata` to a dedicated package (#3483)
- Change Marshaler/Unmarshaler to be consistent with other interfaces (#3502)
- Remove consumer/simple package (#3438)
- Remove unnecessary interfaces from pdata (#3506)
- zipkinv1 implement directly Unmarshaler interface (#3504)
- zipkinv2 implement directly Marshaler/Unmarshaler interface (#3505)
- Change exporterhelper to accept ExporterCreateSettings instead of just logger (#3569)
- Deprecate Resize() from pdata slice APIs (#3573) 
- Use Func pattern in processorhelper, consistent with others (#3570)

## 💡 Enhancements 💡

- Update OTLP to v0.8.0 (#3572)
- Migrate from OpenCensus to OpenTelemetry for internal tracing (#3567) 
- Move internal/pdatagrpc to model/otlpgrpc (#3507) 
- Move internal/otlp to model/otlp (#3508)
- Create http Server via Config, enable cors and decompression (#3513)
- Allow users to set min and max TLS versions (#3591)
- Support setting ballast size in percentage of total Mem in ballast extension (#3456)
- Publish go.opentelemetry.io/collector/model as a separate module (#3530)
- Pass a TracerProvider via construct settings to all the components (#3592) 
- Make graceful shutdown optional (#3577)

## 🧰 Bug fixes 🧰

- `scraperhelper`: Include the scraper name in log messages (#3487)
- `scraperhelper`: fix case when returned pdata is empty (#3520) 
- Record the correct number of points not metrics in Kafka receiver (#3553) 
- Validate the Prometheus configuration (#3589) 

## v0.29.0 Beta

## 🛑 Breaking changes 🛑

- Rename `service.Application` to `service.Collector` (#3268)
- Provide case sensitivity in config yaml mappings by using Koanf instead of Viper (#3337)
- Move zipkin constants to an internal package (#3431)
- Disallow renaming metrics using metric relabel configs (#3410)
- Move cgroup and iruntime utils from memory_limiter to internal folder (#3448)
- Move model pdata interfaces to pdata, expose them publicly (#3455)

## 💡 Enhancements 💡

- Change obsreport helpers for scraper to use the same pattern as Processor/Exporter (#3327)
- Convert `otlptext` to implement Marshaler interfaces (#3366)
- Add encoder/decoder and marshaler/unmarshaler for OTLP protobuf (#3401)
- Use the new marshaler/unmarshaler in `kafka` exporter (#3403)
- Convert `zipkinv2` to to/from translator interfaces (#3409)
- `zipkinv1`: Move to translator and encoders interfaces (#3419)
- Use the new marshaler/unmarshaler in `kafka` receiver #3402
- Change `oltp` receiver to use the new unmarshaler, avoid grpc-gateway dependency (#3406)
- Use the new Marshaler in the `otlphttp` exporter (#3433)
- Add grpc response struct for all signals instead of returning interface in `otlp` receiver/exporter (#3437)
- `zipkinv2`: Add encoders, decoders, marshalers (#3426)
- `scrapererror` receiver: Return concrete error type (#3360)
- `kafka` receiver: Add metrics support (#3452)
- `prometheus` receiver:
  - Add store to track stale metrics (#3414)
  - Add `up` and `scrape_xxxx` internal metrics (#3116)

## 🧰 Bug fixes 🧰

- `prometheus` receiver:
  - Reject datapoints with duplicate label keys (#3408)
  - Scrapers are not stopped when receiver is shutdown (#3450)
- `prometheusremotewrite` exporter: Adjust default retry settings (#3416)
- `hostmetrics` receiver: Fix missing startTimestamp for `processes` scraper (#3461)

## v0.28.0 Beta

## 🛑 Breaking changes 🛑

- Remove unused logstest package (#3222)
- Introduce `AppSettings` instead of `Parameters` (#3163)
- Remove unused testutil.TempSocketName (#3291)
- Move BigEndian helper functions in `tracetranslator` to an internal package.(#3298)
- Rename `configtest.LoadConfigFile` to `configtest.LoadConfigAndValidate` (#3306)
- Replace `ExtensionCreateParams` with `ExtensionCreateSettings` (#3294)
- Replace `ProcessorCreateParams` with `ProcessorCreateSettings`. (#3181)
- Replace `ExporterCreateParams` with `ExporterCreateSettings` (#3164)
- Replace `ReceiverCreateParams` with `ReceiverCreateSettings`. (#3167)
- Change `batchprocessor` logic to limit data points rather than metrics (#3141)
- Rename `PrwExporter` to `PRWExporter` and `NewPrwExporter` to `NewPRWExporter` (#3246)
- Avoid exposing OpenCensus reference in public APIs (#3253)
- Move `config.Parser` to `configparser.Parser` (#3304)
- Remove deprecated funcs inside the obsreceiver (#3314)
- Remove `obsreport.GRPCServerWithObservabilityEnabled`, enable observability in config (#3315)
- Remove `obsreport.ProcessorMetricViews`, use `BuildProcessorCustomMetricName` where needed (#3316)
- Remove "Receive" from `obsreport.Receiver` funcs (#3326)
- Remove "Export" from `obsreport.Exporter` funcs (#3333)
- Hide unnecessary public struct `obsreport.StartReceiveOptions` (#3353)
- Avoid exposing internal implementation public in OC/OTEL receivers (#3355)
- Updated configgrpc `ToDialOptions` and confighttp `ToClient` apis to take extensions configuration map (#3340)
- Remove `GenerateSequentialTraceID` and `GenerateSequentialSpanIDin` functions in testbed (#3390)
- Change "grpc" to "GRPC" in configauth function/type names (#3285)

## 💡 Enhancements 💡

- Add `doc.go` files to the consumer package and its subpackages (#3270)
- Improve documentation of consumer package and subpackages (#3269, #3361)
- Automate triggering of doc-update on release (#3234)
- Enable Dependabot for Github Actions (#3312)
- Remove the proto dependency in `goldendataset` for traces (#3322)
- Add telemetry for dropped data due to exporter sending queue overflow (#3328)
- Add initial implementation of `pdatagrcp` (#3231)
- Change receiver obsreport helpers pattern to match the Processor/Exporter (#3227)
- Add model translation and encoding interfaces (#3200)
- Add otlpjson as a serializer implementation (#3238)
- `prometheus` receiver:
  - Add `createNodeAndResourcePdata` for Prometheus->OTLP pdata (#3139)
  - Direct metricfamily Prometheus->OTLP (#3145)
- Add `componenttest.NewNop*CreateSettings` to simplify tests (#3375)
- Add support for markdown generation (#3100)
- Refactor components for the Client Authentication Extensions (#3287)

## 🧰 Bug fixes 🧰

- Use dedicated `zapcore.Core` for Windows service (#3147)
- Hook up start and shutdown functions in fileexporter (#3260)
- Fix oc to pdata translation for sum non-monotonic cumulative (#3272)
- Fix `timeseriesSignature` in prometheus receiver (#3310)

## v0.27.0 Beta

## 🛑 Breaking changes 🛑

- Change `Marshal` signatures in kafkaexporter's Marshalers to directly convert pdata to `sarama.ProducerMessage` (#3162)
- Remove `tracetranslator.DetermineValueType`, only used internally by Zipkin (#3114)
- Remove OpenCensus conventions, should not be used (#3113)
- Remove Zipkin specific translation constants, move to internal (#3112)
- Remove `tracetranslator.TagHTTPStatusCode`, use `conventions.AttributeHTTPStatusCode` (#3111)
- Remove OpenCensus status constants and transformation (#3110)
- Remove `tracetranslator.AttributeArrayToSlice`, not used in core or contrib (#3109)
- Remove `internaldata.MetricsData`, same APIs as for traces (#3156)
- Rename `config.IDFromString` to `NewIDFromString`, remove `MustIDFromString` (#3177)
- Move consumerfanout package to internal (#3207)
- Canonicalize enum names in pdata. Fix usage of uppercase names (#3208)

## 💡 Enhancements 💡

- Use `config.ComponentID` for obsreport receiver/scraper (#3098)
- Add initial implementation of the consumerhelper (#3146)
- Add Collector version to Prometheus Remote Write Exporter user-agent header (#3094)
- Refactor processorhelper to use consumerhelper, split by signal type (#3180)
- Use consumerhelper for exporterhelper, add WithCapabilities (#3186)
- Set capabilities for all core exporters, remove unnecessary funcs (#3190)
- Add an internal sharedcomponent to be shared by receivers with shared resources (#3198)
- Allow users to configure the Prometheus remote write queue (#3046)
- Mark internaldata traces translation as deprecated for external usage (#3176)

## 🧰 Bug fixes 🧰

- Fix Prometheus receiver metric start time and reset determination logic. (#3047)
  - The receiver will no longer drop the first sample for `counter`, `summary`, and `histogram` metrics.
- The Prometheus remote write exporter will no longer force `counter` metrics to have a `_total` suffix. (#2993)
- Remove locking from jaeger receiver start and stop processes (#3070)
- Fix batch processor metrics reorder, improve performance (#3034)
- Fix batch processor traces reorder, improve performance (#3107)
- Fix batch processor logs reorder, improve performance (#3125)
- Avoid one unnecessary allocation in grpc OTLP exporter (#3122)
- `batch` processor: Validate that batch config max size is greater than send size (#3126)
- Add capabilities to consumer, remove from processor (#2770)
- Remove internal protos usage in Prometheusremotewrite exporter (#3184)
- `prometheus` receiver: Honor Prometheus external labels (#3127)
- Validate that remote write queue settings are not negative (#3213)

## v0.26.0 Beta

## 🛑 Breaking changes 🛑

- Change `With*Unmarshallers` signatures in Kafka exporter/receiver (#2973)
- Rename `marshall` to `marshal` in all the occurrences (#2977)
- Remove `componenterror.ErrAlreadyStarted` and `componenterror.ErrAlreadyStopped`, components should not protect against this, Service will start/stop once.
- Rename `ApplicationStartInfo` to `BuildInfo`
- Rename `ApplicationStartInfo.ExeName` to `BuildInfo.Command`
- Rename `ApplicationStartInfo.LongName` to `BuildInfo.Description`

## 💡 Enhancements 💡

- `kafka` exporter: Add logs support (#2943)
- Add AppendEmpty and deprecate Append for slices (#2970)
- Update mdatagen to create factories of init instead of new (#2978)
- `zipkin` receiver: Reduce the judgment of zipkin v1 version (#2990)
- Custom authenticator logic to accept a `component.Host` which will extract the authenticator to use based on a new authenticator name property (#2767)
- `prometheusremotewrite` exporter: Add `resource_to_telemetry_conversion` config option (#3031)
- `logging` exporter: Extract OTLP text logging (#3082)
- Format timestamps as strings instead of int in otlptext output (#3088)
- Add darwin arm64 build (#3090)

## 🧰 Bug fixes 🧰

- Fix Jaeger receiver to honor TLS Settings (#2866)
- `zipkin` translator: Handle missing starttime case for zipkin json v2 format spans (#2506)
- `prometheus` exporter: Fix OTEL resource label drops (#2899)
- `prometheusremotewrite` exporter:
  - Enable the queue internally (#2974)
  - Don't drop instance and job labels (#2979)
- `jaeger` receiver: Wait for server goroutines exit on shutdown (#2985)
- `logging` exporter: Ignore invalid handle on close (#2994)
- Fix service zpages (#2996)
- `batch` processor: Fix to avoid reordering and send max size (#3029)


## v0.25.0 Beta

## 🛑 Breaking changes 🛑

- Rename ForEach (in pdata) with Range to be consistent with sync.Map (#2931)
- Rename `componenthelper.Start` to `componenthelper.StartFunc` (#2880)
- Rename `componenthelper.Stop` to `componenthelper.StopFunc` (#2880)
- Remove `exporterheleper.WithCustomUnmarshaler`, `processorheleper.WithCustomUnmarshaler`, `receiverheleper.WithCustomUnmarshaler`, `extensionheleper.WithCustomUnmarshaler`, implement `config.CustomUnmarshaler` interface instead (#2867)
- Remove `component.CustomUnmarshaler` implement `config.CustomUnmarshaler` interface instead (#2867)
- Remove `testutil.HostPortFromAddr`, users can write their own parsing helper (#2919)
- Remove `configparser.DecodeTypeAndName`, use `config.IDFromString` (#2869)
- Remove `config.NewViper`, users should use `config.NewParser` (#2917)
- Remove `testutil.WaitFor`, use `testify.Eventually` helper if needed (#2920)
- Remove testutil.WaitForPort, users can use testify.Eventually (#2926)
- Rename `processorhelper.NewTraceProcessor` to `processorhelper.NewTracesProcessor` (#2935)
- Rename `exporterhelper.NewTraceExporter` to `exporterhelper.NewTracesExporter` (#2937)
- Remove InitEmptyWithCapacity, add EnsureCapacity and Clear (#2845)
- Rename traces methods/objects to include Traces in Kafka receiver (#2966)

## 💡 Enhancements 💡

- Add `validatable` interface with `Validate()` to all `config.<component>` (#2898)
  - add the empty `Validate()` implementation for all component configs
- **Experimental**: Add a config source manager that wraps the interaction with config sources (#2857, #2903, #2948)
- `kafka` exporter: Key jaeger messages on traceid (#2855)
- `scraperhelper`: Don't try to count metrics if scraper returns an error (#2902)
- Extract ConfigFactory in a ParserProvider interface (#2868)
- `prometheus` exporter: Allows Summary metrics to be exported to Prometheus (#2900)
- `prometheus` receiver: Optimize `dpgSignature` function (#2945)
- `kafka` receiver: Add logs support (#2944)

## 🧰 Bug fixes 🧰

- `prometheus` receiver:
  - Treat Summary and Histogram metrics without "_sum" counter as valid metric (#2812)
  - Add `job` and `instance` as well-known labels (#2897)
- `prometheusremotewrite` exporter:
  - Sort Sample by Timestamp to avoid out of order errors (#2941)
  - Remove incompatible queued retry (#2951)
- `kafka` receiver: Fix data race with batchprocessor (#2957)
- `jaeger` receiver: Jaeger agent should not report ErrServerClosed (#2965)

## v0.24.0 Beta

## 🛑 Breaking changes 🛑

- Remove legacy internal metrics for memorylimiter processor, `spans_dropped` and `trace_batches_dropped` (#2841)
  - For `spans_dropped` use `processor/refused_spans` with `processor=memorylimiter`
- Rename pdata.*.[Start|End]Time to pdata.*.[Start|End]Timestamp (#2847)
- Rename pdata.DoubleExemplar to pdata.Exemplar (#2804)
- Rename pdata.DoubleHistogram to pdata.Histogram (#2797)
- Rename pdata.DoubleSummary to pdata.Summary (#2774)
- Refactor `consumererror` package (#2768)
  - Remove `PartialError` type in favor of signal-specific types
  - Rename `CombineErrors()` to `Combine()`
- Refactor `componenthelper` package (#2778)
  - Remove `ComponentSettings` and `DefaultComponentSettings()`
  - Rename `NewComponent()` to `New()`
- obsReport.NewExporter accepts a settings struct (#2668)
- Remove ErrorWaitingHost from `componenttest` (#2582)
- Move `config.Load` to `configparser.Load` (#2796)
- Remove `configtest.NewViperFromYamlFile()`, use `config.Parser.NewParserFromFile()` (#2806)
- Remove `config.ViperSubExact()`, use `config.Parser.Sub()` (#2806)
- Update LoadReceiver signature to remove unused params (#2823)
- Move `configerror.ErrDataTypeIsNotSupported` to `componenterror.ErrDataTypeIsNotSupported` (#2886)
- Rename`CreateTraceExporter` type to `CreateTracesExporter` in `exporterhelper` (#2779)
- Move `fluentbit` extension to contrib (#2795)
- Move `configmodels` to `config` (#2808)
- Move `fluentforward` receiver to contrib (#2723)

## 💡 Enhancements 💡

- `batch` processor: - Support max batch size for logs (#2736)
- Use `Endpoint` for health check extension (#2782)
- Use `confignet.TCPAddr` for `pprof` and `zpages` extensions (#2829)
- Deprecate `consumetest.New[${SIGNAL}]Nop` in favor of `consumetest.NewNop` (#2878)
- Deprecate `consumetest.New[${SIGNAL}]Err` in favor of `consumetest.NewErr` (#2878)
- Add watcher to values retrieved via config sources (#2803)
- Updates for cloud semantic conventions (#2809)
  - `cloud.infrastructure_service` -> `cloud.platform`
  - `cloud.zone` -> `cloud.availability_zone`
- Add systemd environment file for deb/rpm packages (#2822)
- Add validate interface in `configmodels` to force each component do configuration validation (#2802, #2856)
- Add `aws.ecs.task.revision` to semantic conventions list (#2816)
- Set unprivileged user to container image (#2838)
- Add New funcs for extension, exporter, processor config settings (#2872)
- Report metric about current size of the exporter retry queue (#2858)
- Allow adding new signals in `ProcessorFactory` by forcing everyone to embed `BaseProcessorFactory` (#2885)

## 🧰 Bug fixes 🧰

- `pdata.TracesFromOtlpProtoBytes`: Fixes to handle backwards compatibility changes in proto (#2798)
- `jaeger` receiver: Escape user input used in output (#2815)
- `prometheus` exporter: Ensure same time is used for updated time (#2745)
- `prometheusremotewrite` exporter: Close HTTP response body (#2875)

## v0.23.0 Beta

## 🛑 Breaking changes 🛑

- Move fanout consumers to fanoutconsumer package (#2615)
- Rename ExporterObsReport to Exporter (#2658)
- Rename ProcessorObsReport to Processor (#2657)
- Remove ValidateConfig and add Validate on the Config struct (#2665)
- Rename pdata Size to OtlpProtoSize (#2726)
- Rename [Traces|Metrics|Logs]Consumer to [Traces|Metrics|Logs] (#2761)
- Remove public access for `componenttest.Example*` components:
  - Users of these structs for testing configs should use the newly added `componenttest.Nop*` (update all components name in the config `example*` -> `nop` and use `componenttest.NopComponents()`).
  - Users of these structs for sink like behavior should use `consumertest.*Sink`.

## 💡 Enhancements 💡

- `hostmetrics` receiver: List labels along with respective metrics in metadata (#2662)
- `exporter` helper: Remove obsreport.ExporterContext, always add exporter name as a tag to the metrics (#2682)
- `jaeger` exporter: Change to not use internal data (#2698)
- `kafka` receiver: Change to not use internal data (#2697)
- `zipkin` receiver: Change to not use internal data (#2699)
- `kafka` exporter: Change to not use internal data (#2696)
- Ensure that extensions can be created and started multiple times (#2679)
- Use otlp request in logs wrapper, hide members in the wrapper (#2692)
- Add MetricsWrapper to dissallow access to internal representation (#2693)
- Add TracesWrapper to dissallow access to internal representation (#2721)
- Allow multiple OTLP receivers to be created (#2743)

## 🧰 Bug fixes 🧰

- `prometheus` exporter: Fix to work with standard labels that follow the naming convention of using periods instead of underscores (#2707)
- Propagate name and transport for `prometheus` receiver and exporter (#2680)
- `zipkin` receiver: Ensure shutdown correctness (#2765)

## v0.22.0 Beta

## 🛑 Breaking changes 🛑

- Rename ServiceExtension to just Extension (#2581)
- Remove `consumerdata.TraceData` (#2551)
- Move `consumerdata.MetricsData` to `internaldata.MetricsData` (#2512)
- Remove custom OpenCensus sematic conventions that have equivalent in otel (#2552)
- Move ScrapeErrors and PartialScrapeError to `scrapererror` (#2580)
- Remove support for deprecated unmarshaler `CustomUnmarshaler`, only `Unmarshal` is supported (#2591)
- Remove deprecated componenterror.CombineErrors (#2598)
- Rename `pdata.TimestampUnixNanos` to `pdata.Timestamp` (#2549)

## 💡 Enhancements 💡

- `prometheus` exporter: Re-implement on top of `github.com/prometheus/client_golang/prometheus` and add `metric_expiration` option
- `logging` exporter: Add support for AttributeMap (#2609)
- Add semantic conventions for instrumentation library (#2602)

## 🧰 Bug fixes 🧰

- `otlp` receiver: Fix `Shutdown()` bug (#2564)
- `batch` processor: Fix Shutdown behavior (#2537)
- `logging` exporter: Fix handling the loop for empty attributes (#2610)
- `prometheusremotewrite` exporter: Fix counter name check (#2613)

## v0.21.0 Beta

## 🛑 Breaking changes 🛑

- Remove deprecated function `IsValid` from trace/span ID (#2522)
- Remove accessors for deprecated status code (#2521)

## 💡 Enhancements 💡

- `otlphttp` exporter: Add `compression` option for gzip encoding of outgoing http requests (#2502)
- Add `ScrapeErrors` struct to `consumererror` to simplify errors usage (#2414)
- Add `cors_allowed_headers` option to `confighttp` (#2454)
- Add SASL/SCRAM authentication mechanism on `kafka` receiver and exporter (#2503)

## 🧰 Bug fixes 🧰

- `otlp` receiver: Sets the correct deprecated status code before sending data to the pipeline (#2521)
- Fix `IsPermanent` to account for wrapped errors (#2455)
- `otlp` exporter: Preserve original error messages (#2459)

## v0.20.0 Beta

## 🛑 Breaking changes 🛑

- Rename `samplingprocessor/probabilisticsamplerprocessor` to `probabilisticsamplerprocessor` (#2392)

## 💡 Enhancements 💡

- `hostmetrics` receiver: Refactor to use metrics metadata utilities (#2405, #2406, #2421)
- Add k8s.node semantic conventions (#2425)

## v0.19.0 Beta

## 🛑 Breaking changes 🛑
- Remove deprecated `queued_retry` processor
- Remove deprecated configs from `resource` processor: `type` (set "opencensus.type" key in "attributes.upsert" map instead) and `labels` (use "attributes.upsert" instead).

## 💡 Enhancements 💡

- `hostmetrics` receiver: Refactor load metrics to use generated metrics (#2375)
- Add uptime to the servicez debug page (#2385)
- Add new semantic conventions for AWS (#2365)

## 🧰 Bug fixes 🧰

- `jaeger` exporter: Improve connection state logging (#2239)
- `pdatagen`: Fix slice of values generated code (#2403)
- `filterset` processor: Avoid returning always nil error in strict filterset (#2399)

## v0.18.0 Beta

## 🛑 Breaking changes 🛑
- Rename host metrics according to metrics spec and rename `swap` scraper to `paging` (#2311)

## 💡 Enhancements 💡

- Add check for `NO_WINDOWS_SERVICE` environment variable to force interactive mode on Windows (#2272)
- `hostmetrics` receiver: Add `disk/weighted_io_time` metric (Linux only) (#2312)
- `opencensus` exporter: Add queue-retry (#2307)
- `filter` processor: Filter metrics using resource attributes (#2251)

## 🧰 Bug fixes 🧰

- `fluentforward` receiver: Fix string conversions (#2314)
- Fix zipkinv2 translation error tag handling (#2253)

## v0.17.0 Beta

## 💡 Enhancements 💡

- Default config environment variable expansion (#2231)
- `prometheusremotewrite` exporter: Add batched exports (#2249)
- `memorylimiter` processor: Introduce soft and hard limits (#2250)

## 🧰 Bug fixes 🧰

- Fix nits in pdata usage (#2235)
- Convert status to not be a pointer in the Span (#2242)
- Report the error from `pprof.StartCPUProfile` (#2263)
- Rename `service.Application.SignalTestComplete` to `Shutdown` (#2277)

## v0.16.0 Beta

## 🛑 Breaking changes 🛑

- Rename Push functions to be consistent across signals in `exporterhelper` (#2203)

## 💡 Enhancements 💡

- Change default OTLP/gRPC port number to 4317, also continue receiving on legacy port
  55680 during transition period (#2104).
- `kafka` exporter: Add support for exporting metrics as otlp Protobuf. (#1966)
- Move scraper helpers to its own `scraperhelper` package (#2185)
- Add `componenthelper` package to help build components (#2186)
- Remove usage of custom init/stop in `scraper` and use start/shutdown from `component` (#2193)
- Add more trace annotations, so zpages are more useful to determine failures (#2206)
- Add support to skip TLS verification (#2202)
- Expose non-nullable metric types (#2208)
- Expose non-nullable elements from slices of pointers (#2200)

## 🧰 Bug fixes 🧰

- Change InstrumentationLibrary to be non-nullable (#2196)
- Add support for slices to non-pointers, use non-nullable AnyValue (#2192)
- Fix `--set` flag to work with `{}` in configs (#2162)

## v0.15.0 Beta

## 🛑 Breaking changes 🛑

- Remove legacy metrics, they were marked as legacy for ~12 months #2105

## 💡 Enhancements 💡

- Implement conversion between OpenCensus and OpenTelemetry Summary Metric (#2048)
- Add ability to generate non nullable messages (#2005)
- Implement Summary Metric in Prometheus RemoteWrite Exporter (#2083)
- Add `resource_to_telemetry_conversion` to exporter helper expose exporter settings (#2060)
- Add `CustomRoundTripper` function to httpclientconfig (#2085)
- Allow for more logging options to be passed to `service` (#2132)
- Add config parameters for `jaeger` receiver (#2068)
- Map unset status code for `jaegar` translator as per spec (#2134)
- Add more trace annotations to the queue-retry logic (#2136)
- Add config settings for component telemetry (#2148)
- Use net.SplitHostPort for IPv6 support in `prometheus` receiver (#2154)
- Add --log-format command line option (default to "console") #2177.

## 🧰 Bug fixes 🧰

- `logging` exporter: Add Logging for Summary Datapoint (#2084)
- `hostmetrics` receiver: use correct TCP state labels on Unix systems (#2087)
- Fix otlp_log receiver wrong use of trace measurement (#2117)
- Fix "process/memory/rss" metric units (#2112)
- Fix "process/cpu_seconds" metrics (#2113)
- Add check for nil logger in exporterhelper functions (#2141)
- `prometheus` receiver:
  - Upgrade Prometheus version to fix race condition (#2121)
  - Fix the scraper/discover manager coordination (#2089)
  - Fix panic when adjusting buckets (#2168)

## v0.14.0 Beta

## 🚀 New components 🚀

- `otlphttp` exporter which implements OTLP over HTTP protocol.

## 🛑 Breaking changes 🛑

- Rename consumer.TraceConsumer to consumer.TracesConsumer #1974
- Rename component.TraceReceiver to component.TracesReceiver #1975
- Rename component.TraceProcessor to component.TracesProcessor #1976
- Rename component.TraceExporter to component.TracesExporter #1975
- Deprecate NopExporter, add NopConsumer (#1972)
- Deprecate SinkExporter, add SinkConsumer (#1973)
- Move `tailsampling` processor to contrib (#2012)
- Remove NewAttributeValueSlice (#2028) and mark NewAttributeValue as deprecated (#2022)
- Remove pdata.StringValue (#2021)
- Remove pdata.InitFromAttributeMap, use CopyTo if needed (#2042)
- Remove SetMapVal and SetArrayVal for pdata.AttributeValue (#2039)

## 💡 Enhancements 💡

- `zipkin` exporter: Add queue retry to zipkin (#1971)
- `prometheus` exporter: Add `send_timestamps` option (#1951)
- `filter` processor: Add `expr` pdata.Metric filtering support (#1940, #1996)
- `attribute` processor: Add log support (#1934)
- `logging` exporter: Add index for histogram buckets count (#2009)
- `otlphttp` exporter: Add correct handling of server error responses (#2016)
- `prometheusremotewrite` exporter:
  - Add user agent header to outgoing http request (#2000)
  - Convert histograms to cumulative (#2049)
  - Return permanent errors (#2053)
  - Add external labels (#2044)
- `hostmetrics` receiver: Use scraper controller (#1949)
- Change Span/Trace ID to be byte array (#2001)
- Add `simple` metrics helper to facilitate building pdata.Metrics in receivers (#1540)
- Improve diagnostic logging for exporters (#2020)
- Add obsreport to receiverhelper scrapers (#1961)
- Update OTLP to 0.6.0 and use the new Span Status code (#2031)
- Add support of partial requests for logs and metrics to the exporterhelper (#2059)

## 🧰 Bug fixes 🧰

- `logging` exporter: Added array serialization (#1994)
- `zipkin` receiver: Allow receiver to parse string tags (#1893)
- `batch` processor: Fix shutdown race (#1967)
- Guard for nil data points (#2055)

## v0.13.0 Beta

## 🛑 Breaking changes 🛑

- Host metric `system.disk.time` renamed to `system.disk.operation_time` (#1887)
- Use consumer for sender interface, remove unnecessary receiver address from Runner (#1941)
- Enable sending queue by default in all exporters configured to use it (#1924)
- Removed `groupbytraceprocessor` (#1891)
- Remove ability to configure collection interval per scraper (#1947)

## 💡 Enhancements 💡

- Host Metrics receiver now reports both `system.disk.io_time` and `system.disk.operation_time` (#1887)
- Match spans against the instrumentation library and resource attributes (#928)
- Add `receiverhelper` for creating flexible "scraper" metrics receiver (#1886, #1890, #1945, #1946)
- Migrate `tailsampling` processor to new OTLP-based internal data model and add Composite Sampler (#1894)
- Metadata Generator: Change Metrics fields to implement an interface with new methods (#1912)
- Add unmarshalling for `pdata.Traces` (#1948)
- Add debug-level message on error for `jaeger` exporter (#1964)

## 🧰 Bug fixes 🧰

- Fix bug where the service does not correctly start/stop the log exporters (#1943)
- Fix Queued Retry Unusable without Batch Processor (#1813) - (#1930)
- `prometheus` receiver: Log error message when `process_start_time_seconds` gauge is missing (#1921)
- Fix trace jaeger conversion to internal traces zero time bug (#1957)
- Fix panic in otlp traces to zipkin (#1963)
- Fix OTLP/HTTP receiver's path to be /v1/traces (#1979)

## v0.12.0 Beta

## 🚀 New components 🚀

- `configauth` package with the auth settings that can be used by receivers (#1807, #1808, #1809, #1810)
- `perfcounters` package that uses perflib for host metrics receiver (#1835, #1836, #1868, #1869, #1870)

## 💡 Enhancements 💡

- Remove `queued_retry` and enable `otlp` metrics receiver in default config (#1823, #1838)
- Add `limit_percentage` and `spike_limit_percentage` options to `memorylimiter` processor (#1622)
- `hostmetrics` receiver:
  - Collect additional labels from partitions in the filesystems scraper (#1858)
  - Add filters for mount point and filesystem type (#1866)
- Add cloud.provider semantic conventions (#1865)
- `attribute` processor: Add log support (#1783)
- Deprecate OpenCensus-based internal data structures (#1843)
- Introduce SpanID data type, not yet used in Protobuf messages ($1854, #1855)
- Enable `otlp` trace by default in the released docker image (#1883)
- `tailsampling` processor: Combine batches of spans into a single batch (#1864)
- `filter` processor: Update to use pdata (#1885)
- Allow MSI upgrades (#1914)

## 🧰 Bug fixes 🧰

- `prometheus` receiver: Print a more informative message about 'up' metric value (#1826)
- Use custom data type and custom JSON serialization for traceid (#1840)
- Skip creation of redundant nil resource in translation from OC if there are no combined metrics (#1803)
- `tailsampling` processor: Only send to next consumer once (#1735)
- Report Windows pagefile usage in bytes (#1837)
- Fix issue where Prometheus SD config cannot be parsed (#1877)

## v0.11.0 Beta

## 🛑 Breaking changes 🛑

- Rename service.Start() to Run() since it's a blocking call
- Fix slice Append to accept by value the element in pdata
- Change CreateTraceProcessor and CreateMetricsProcessor to use the same parameter order as receivers/logs processor and exporters.
- Prevent accidental use of LogsToOtlp and LogsFromOtlp and the OTLP data structs (#1703)
- Remove SetType from configmodels, ensure all registered factories set the type in config (#1798)
- Move process telemetry to service/internal (#1794)

## 💡 Enhancements 💡

- Add map and array attribute value type support (#1656)
- Add authentication support to kafka (#1632)
- Implement InstrumentationLibrary translation to jaeger (#1645)
- Add public functions to export pdata to ExportXServicesRequest Protobuf bytes (#1741)
- Expose telemetry level in the configtelemetry (#1796)
- Add configauth package (#1807)
- Add config to docker image (#1792)

## 🧰 Bug fixes 🧰

- Use zap int argument for int values instead of conversion (#1779)
- Add support for gzip encoded payload in OTLP/HTTP receiver (#1581)
- Return proto status for OTLP receiver when failed (#1788)

## v0.10.0 Beta

## 🛑 Breaking changes 🛑

- **Update OTLP to v0.5.0, incompatible metrics protocol.**
- Remove support for propagating summary metrics in OtelCollector.
  - This is a temporary change, and will affect mostly OpenCensus users who use metrics.

## 💡 Enhancements 💡
- Support zipkin proto in `kafka` receiver (#1646)
- Prometheus Remote Write Exporter supporting Cortex (#1577, #1643)
- Add deployment environment semantic convention (#1722)
- Add logs support to `batch` and `resource` processors (#1723, #1729)

## 🧰 Bug fixes 🧰
- Identify config error when expected map is other value type (#1641)
- Fix Kafka receiver closing ready channel multiple times (#1696)
- Fix a panic issue while processing Zipkin spans with an empty service name (#1742)
- Zipkin Receiver: Always set the endtime (#1750)

## v0.9.0 Beta

## 🛑 Breaking changes 🛑

- **Remove old base factories**:
  - `ReceiverFactoryBase` (#1583)
  - `ProcessorFactoryBase` (#1596)
  - `ExporterFactoryBase` (#1630)
- Remove logs factories and merge with normal factories (#1569)
- Remove `reconnection_delay` from OpenCensus exporter (#1516)
- Remove `ConsumerOld` interfaces (#1631)

## 🚀 New components 🚀
- `prometheusremotewrite` exporter: Send metrics data in Prometheus TimeSeries format to Cortex or any Prometheus (#1544)
- `kafka` receiver: Receive traces from Kafka (#1410)

## 💡 Enhancements 💡
- `kafka` exporter: Enable queueing, retry, timeout (#1455)
- Add `Headers` field in HTTPClientSettings (#1552)
- Change OpenCensus receiver (#1556) and exporter (#1571) to the new interfaces
- Add semantic attribute for `telemetry.auto.version` (#1578)
- Add uptime and RSS memory self-observability metrics (#1549)
- Support conversion for OpenCensus `SameProcessAsParentSpan` (#1629)
- Access application version in components (#1559)
- Make Kafka payload encoding configurable (#1584)

## 🧰 Bug fixes 🧰
- Stop further processing if `filterprocessor` filters all data (#1500)
- `processscraper`: Use same scrape time for all data points coming from same process (#1539)
- Ensure that time conversion for 0 returns nil timestamps or Time where IsZero returns true (#1550)
- Fix multiple exporters panic (#1563)
- Allow `attribute` processor for external use (#1574)
- Do not duplicate filesystem metrics for devices with many mount points (#1617)

## v0.8.0 Beta

## 🚀 New components 🚀

- `groupbytrace` processor that waits for a trace to be completed (#1362)

## 💡 Enhancements 💡

- Migrate `zipkin` receiver/exporter to the new interfaces (#1484)
- Migrate `prometheus` receiver/exporter to the new interfaces (#1477, #1515)
- Add new FactoryUnmarshaler support to all components, deprecate old way (#1468)
- Update `fileexporter` to write data in OTLP (#1488)
- Add extension factory helper (#1485)
- Host scrapers: Use same scrape time for all data points coming from same source (#1473)
- Make logs SeverityNumber publicly available (#1496)
- Add recently included conventions for k8s and container resources (#1519)
- Add new config StartTimeMetricRegex to `prometheus` receiver (#1511)
- Convert Zipkin receiver and exporter to use OTLP (#1446)

## 🧰 Bug fixes 🧰

- Infer OpenCensus resource type based on OpenTelemetry's semantic conventions (#1462)
- Fix log adapter in `prometheus` receiver (#1493)
- Avoid frequent errors for process telemetry on Windows (#1487)

## v0.7.0 Beta

## 🚀 New components 🚀

- Receivers
  - `fluentfoward` runs a TCP server that accepts events via the [Fluent Forward protocol](https://github.com/fluent/fluentd/wiki/Forward-Protocol-Specification-v1) (#1173)
- Exporters
  - `kafka` exports traces to Kafka (#1439)
- Extensions
  - **Experimental** `fluentbit` facilitates running a FluentBit subprocess of the collector (#1381)

## 💡 Enhancements 💡

- Updated `golang/protobuf` from v1.3.5 to v1.4.2 (#1308)
- Updated `opencensus-proto` from v0.2.1 to v0.3.0 (#1308)
- Added round_robin `balancer_name` as an option to gRPC client settings (#1353)
- `hostmetrics` receiver
  - Switch to using perf counters to get disk io metrics on Windows (#1340)
  - Add device filter for file system (#1379) and disk (#1378) scrapers
  - Record process physical & virtual memory stats separately (#1403)
  - Scrape system.disk.time on Windows (#1408)
  - Add disk.pending_operations metric (#1428)
  - Add network interface label to network metrics (#1377)
- Add `exporterhelper` (#1351) and `processorhelper` (#1359) factories
- Update OTLP to latest version (#1384)
- Disable timeout, retry on failure and sending queue for `logging` exporter (#1400)
- Add support for retry and sending queue for `jaeger` exporter (#1401)
- Add batch size bytes metric to `batch` processor (#1270)
- `otlp` receiver: Add Log Support (#1444)
- Allow to configure read/write buffer sizes for http Client (#1447)
- Update DB conventions to latest and add exception conventions (#1452)

## 🧰 Bug fixes 🧰

- Fix `resource` processor for old metrics (#1412)
- `jaeger` receiver: Do not try to stop if failed to start. Collector service will do that (#1434)

## v0.6.0 Beta

## 🛑 Breaking changes 🛑

- Renamed the metrics generated by `hostmetrics` receiver to match the (currently still pending) OpenTelemetry system metric conventions (#1261) (#1269)
- Removed `vmmetrics` receiver (#1282)
- Removed `cpu` scraper `report_per_cpu` config option (#1326)

## 💡 Enhancements 💡

- Added disk merged (#1267) and process count (#1268) metrics to `hostmetrics`
- Log metric data points in `logging` exporter (#1258)
- Changed the `batch` processor to not ignore the errors returned by the exporters (#1259)
- Build and publish MSI (#1153) and DEB/RPM packages (#1278, #1335)
- Added batch size metric to `batch` processor (#1241)
- Added log support for `memorylimiter` processor (#1291) and `logging` exporter (#1298)
- Always add tags for `observability`, other metrics may use them (#1312)
- Added metrics support (#1313) and allow partial retries in `queued_retry` processor (#1297)
- Update `resource` processor: introduce `attributes` config parameter to specify actions on attributes similar to `attributes` processor, old config interface is deprecated (#1315)
- Update memory state labels for non-Linux OSs (#1325)
- Ensure tcp connection value is provided for all states, even when count is 0 (#1329)
- Set `batch` processor channel size to num cpus (#1330)
- Add `send_batch_max_size` config parameter to `batch` processor enforcing hard limit on batch size (#1310)
- Add support for including a per-RPC authentication to gRPC settings (#1250)

## 🧰 Bug fixes 🧰

- Fixed OTLP waitForReady, not set from config (#1254)
- Fixed all translation diffs between OTLP and Jaeger (#1222)
- Disabled `process` scraper for any non Linux/Windows OS (#1328)

## v0.5.0 Beta

## 🛑 Breaking changes 🛑

- **Update OTLP to v0.4.0 (#1142)**: Collector will be incompatible with any other sender or receiver of OTLP protocol
of different versions
- Make "--new-metrics" command line flag the default (#1148)
- Change `endpoint` to `url` in Zipkin exporter config (#1186)
- Change `tls_credentials` to `tls_settings` in Jaegar receiver config (#1233)
- OTLP receiver config change for `protocols` to support mTLS (#1223)
- Remove `export_resource_labels` flag from Zipkin exporter (#1163)

## 🚀 New components 🚀

- Receivers
  - Added process scraper to the `hostmetrics` receiver (#1047)

## 💡 Enhancements 💡

- otlpexporter: send configured headers in request (#1130)
- Enable Collector to be run as a Windows service (#1120)
- Add config for HttpServer (#1196)
- Allow cors in HTTPServerSettings (#1211)
- Add a generic grpc server settings config, cleanup client config (#1183)
- Rely on gRPC to batch and loadbalance between connections instead of custom logic (#1212)
- Allow to tune the read/write buffers for gRPC clients (#1213)
- Allow to tune the read/write buffers for gRPC server (#1218)

## 🧰 Bug fixes 🧰

- Handle overlapping metrics from different jobs in prometheus exporter (#1096)
- Fix handling of SpanKind INTERNAL in OTLP OC translation (#1143)
- Unify zipkin v1 and v2 annotation/tag parsing logic (#1002)
- mTLS: Add support to configure client CA and enforce ClientAuth (#1185)
- Fixed untyped Prometheus receiver bug (#1194)
- Do not embed ProtocolServerSettings in gRPC (#1210)
- Add Context to the missing CreateMetricsReceiver method (#1216)

## v0.4.0 Beta

Released 2020-06-16

## 🛑 Breaking changes 🛑

- `isEnabled` configuration option removed (#909) 
- `thrift_tchannel` protocol moved from `jaeger` receiver to `jaeger_legacy` in contrib (#636) 

## ⚠️ Major changes ⚠️

- Switch from `localhost` to `0.0.0.0` by default for all receivers (#1006)
- Internal API Changes (only impacts contributors)
  - Add context to `Start` and `Stop` methods in the component (#790)
  - Rename `AttributeValue` and `AttributeMap` method names (#781)
(other breaking changes in the internal trace data types)
  - Change entire repo to use the new vanityurl go.opentelemetry.io/collector (#977)

## 🚀 New components 🚀

- Receivers
  - `hostmetrics` receiver with CPU (#862), disk (#921), load (#974), filesystem (#926), memory (#911), network (#930), and virtual memory (#989) support
- Processors
  - `batch` for batching received metrics (#1060) 
  - `filter` for filtering (dropping) received metrics (#1001) 

## 💡 Enhancements 💡

- `otlp` receiver implement HTTP X-Protobuf (#1021)
- Exporters: Support mTLS in gRPC exporters (#927) 
- Extensions: Add `zpages` for service (servicez, pipelinez, extensions) (#894) 

## 🧰 Bug fixes 🧰

- Add missing logging for metrics at `debug` level (#1108) 
- Fix setting internal status code in `jaeger` receivers (#1105) 
- `zipkin` export fails on span without timestamp when used with `queued_retry` (#1068) 
- Fix `zipkin` receiver status code conversion (#996) 
- Remove extra send/receive annotations with using `zipkin` v1 (#960)
- Fix resource attribute mutation bug when exporting in `jaeger` proto (#907) 
- Fix metric/spans count, add tests for nil entries in the slices (#787) 


## 🧩 Components 🧩

### Traces

| Receivers | Processors | Exporters |
|:----------:|:-----------:|:----------:|
| Jaeger | Attributes | File |
| OpenCensus | Batch | Jaeger |
| OTLP | Memory Limiter | Logging |
| Zipkin | Queued Retry | OpenCensus |
| | Resource | OTLP |
| | Sampling | Zipkin |
| | Span ||

### Metrics

| Receivers | Processors | Exporters |
|:----------:|:-----------:|:----------:|
| HostMetrics | Batch | File |
| OpenCensus | Filter | Logging |
| OTLP | Memory Limiter | OpenCensus |
| Prometheus || OTLP |
| VM Metrics || Prometheus |

### Extensions

- Health Check
- Performance Profiler
- zPages


## v0.3.0 Beta

Released 2020-03-30

### Breaking changes

-  Make prometheus receiver config loading strict. #697 
Prometheus receiver will now fail fast if the config contains unused keys in it.

### Changes and fixes

- Enable best effort serve by default of Prometheus Exporter (https://github.com/orijtech/prometheus-go-metrics-exporter/pull/6)
- Fix null pointer exception in the logging exporter #743 
- Remove unnecessary condition to have at least one processor #744 

### Components

| Receivers / Exporters | Processors | Extensions |
|:---------------------:|:-----------:|:-----------:|
| Jaeger | Attributes | Health Check |
| OpenCensus | Batch | Performance Profiler |
| OpenTelemetry | Memory Limiter | zPages |
| Zipkin | Queued Retry | |
| | Resource | |
| | Sampling | |
| | Span | |


## v0.2.8 Alpha

Alpha v0.2.8 of OpenTelemetry Collector

- Implemented OTLP receiver and exporter.
- Added ability to pass config to the service programmatically (useful for custom builds).
- Improved own metrics / observability.
- Refactored component and factory interface definitions (breaking change #683) 


## v0.2.7 Alpha

Alpha v0.2.7 of OpenTelemetry Collector

- Improved error handling on shutdown
- Partial implementation of new metrics (new obsreport package)
- Include resource labels for Zipkin exporter
- New `HASH` action to attribute processor



## v0.2.6 Alpha

Alpha v0.2.6 of OpenTelemetry Collector.
- Update metrics prefix to `otelcol` and expose command line argument to modify the prefix value.
- Extend Span processor to have include/exclude span logic.
- Batch dropped span now emits zero when no spans are dropped.


## v0.2.5 Alpha

Alpha v0.2.5 of OpenTelemetry Collector.

- Regexp-based filtering of spans based on service names.
- Ability to choose strict or regexp matching for include/exclude filters.


## v0.2.4 Alpha

Alpha v0.2.4 of OpenTelemetry Collector.

- Regexp-based filtering of span names.
- Ability to extract attributes from span names and rename span.
- File exporter for debugging.
- Span processor is now enabled by default.


## v0.2.3 Alpha

Alpha v0.2.3 of OpenTelemetry Collector.

Changes:
21a70d6 Add a memory limiter processor (#498)
9778b16 Refactor Jaeger Receiver config (#490)
ec4ad0c Remove workers from OpenCensus receiver implementation (#497)
4e01fa3 Update k8s config to use opentelemetry docker image and configuration (#459)


## v0.2.2 Alpha

Alpha v0.2.2 of OpenTelemetry Collector.

Main changes visible to users since previous release:

- Improved Testbed and added more E2E tests.
- Made component interfaces more uniform (this is a breaking change).

Note: v0.2.1 never existed and is skipped since it was tainted in some dependencies.


## v0.2.0 Alpha

Alpha v0.2 of OpenTelemetry Collector.

Docker image: omnition/opentelemetry-collector:v0.2.0 (we are working on getting this under an OpenTelemetry org)

Main changes visible to users since previous release:

* Rename from `service` to `collector`, the binary is now named `otelcol`

* Configuration reorganized and using strict mode

* Concurrency issues for pipelines transforming data addressed

Commits:

```terminal
0e505d5 Refactor config: pipelines now under service (#376)
402b80c Add Capabilities to Processor and use for Fanout cloning decision (#374)
b27d824 Use strict mode to read config (#375)
d769eb5 Fix concurrency handling when data is fanned out (#367)
dc6b290 Rename all github paths from opentelemtry-service to opentelemetry-collector (#371)
d038801 Rename otelsvc to otelcol (#365)
c264e0e Add Include/Exclude logic for Attributes Processor (#363)
8ce427a Pin a commit for Prometheus dependency in go.mod (#364)
2393774 Bump Jaeger version to 1.14.0 (latest) (#349)
63362d5 Update testbed modules (#360)
c0e2a27 Change dashes to underscores to separate words in config files (#357)
7609eaa Rename OpenTelemetry Service to Collector in docs and comments (#354)
bc5b299 Add common gRPC configuration settings (#340)
b38505c Remove network access popups on macos (#348)
f7727d1 Fixed loop variable pointer bug in jaeger translator (#341)
958beed Ensure that ConsumeMetricsData() is not passed empty metrics in the Prometheus receiver (#345)
0be295f Change log statement in Prometheus receiver from info to debug. (#344)
d205393 Add Owais to codeowners (#339)
8fa6afe Translate OC resource labels to Jaeger process tags (#325)
```


## v0.0.2 Alpha

Alpha release of OpenTelemetry Service.

Docker image: omnition/opentelemetry-service:v0.0.2 (we are working on getting this under an OpenTelemetry org)

Main changes visible to users since previous release:

```terminal
8fa6afe Translate OC resource labels to Jaeger process tags (#325)
047b0f3 Allow environment variables in config (#334)
96c24a3 Add exclude/include spans option to attributes processor (#311)
4db0414 Allow metric processors to be specified in pipelines (#332)
c277569 Add observability instrumentation for Prometheus receiver (#327)
f47aa79 Add common configuration for receiver tls (#288)
a493765 Refactor extensions to new config format (#310)
41a7afa Add Span Processor logic
97a71b3 Use full name for the metrics and spans created for observability (#316)
fed4ed2 Add support to record metrics for metricsexporter (#315)
5edca32 Add include_filter configuration to prometheus receiver (#298)
0068d0a Passthrough CORS allowed origins (#260)
```


## v0.0.1 Alpha

This is the first alpha release of OpenTelemetry Service.

Docker image: omnition/opentelemetry-service:v0.0.1


[v0.3.0]: https://github.com/open-telemetry/opentelemetry-collector/compare/v0.2.10...v0.3.0
[v0.2.10]: https://github.com/open-telemetry/opentelemetry-collector/compare/v0.2.8...v0.2.10
[v0.2.8]: https://github.com/open-telemetry/opentelemetry-collector/compare/v0.2.7...v0.2.8
[v0.2.7]: https://github.com/open-telemetry/opentelemetry-collector/compare/v0.2.6...v0.2.7
[v0.2.6]: https://github.com/open-telemetry/opentelemetry-collector/compare/v0.2.5...v0.2.6
[v0.2.5]: https://github.com/open-telemetry/opentelemetry-collector/compare/v0.2.4...v0.2.5
[v0.2.4]: https://github.com/open-telemetry/opentelemetry-collector/compare/v0.2.3...v0.2.4
[v0.2.3]: https://github.com/open-telemetry/opentelemetry-collector/compare/v0.2.2...v0.2.3
[v0.2.2]: https://github.com/open-telemetry/opentelemetry-collector/compare/v0.2.0...v0.2.2
[v0.2.0]: https://github.com/open-telemetry/opentelemetry-collector/compare/v0.0.2...v0.2.0
[v0.0.2]: https://github.com/open-telemetry/opentelemetry-collector/compare/v0.0.1...v0.0.2
[v0.0.1]: https://github.com/open-telemetry/opentelemetry-collector/tree/v0.0.1<|MERGE_RESOLUTION|>--- conflicted
+++ resolved
@@ -18,7 +18,6 @@
 - Remove `config.Pipeline.Name` (#4326)
 - Remove `config.Pipeline.InputDataType` (#4343)
 - otlpexporter: Do not retry on PermissionDenied and Unauthenticated (#4349)
-<<<<<<< HEAD
 - Enable configuring collector metrics through service config file. (#4069)
   - New `service::telemetry::metrics` structure added to configuration
   - Existing metrics configuration CLI flags are deprecated and to be
@@ -26,12 +25,10 @@
   - `--metrics-prefix` is no longer operative; the prefix is determined by
     the value of `service.buildInfo.Command`.
   - `--add-instance-id` is no longer operative; an instance ID will always be added.
-=======
 - Remove deprecated funcs `consumererror.As[Traces|Metrics|Logs]` (#4364)
 
 ## 💡 Enhancements 💡
 - Supports more compression methods(`snappy` and `zstd`) for configgrpc, in addition to current `gzip` (#4088)
->>>>>>> 5007cef4
 
 ## v0.38.0 Beta
 
