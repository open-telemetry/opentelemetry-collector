# Changelog

## Unreleased

## 🛑 Breaking changes 🛑

- Rename `parserprovider.MapProvider` as `config.MapProvider` (#4178)
- Rename `parserprovider.Watchable` as `config.WatchableMapProvider` (#4178)
- Remove deprecated no-op flags to setup Collector's logging "--log-level", "--log-profile", "--log-format" (#4213)
<<<<<<< HEAD
- Remove `component.BaseProcessorFactory`, use `processorhelper.NewFactory` instead (#4175)
=======
- Move `cmd/pdatagen` as internal package `model/internal/cmd/pdatagen` (#4243) 
>>>>>>> c64e6aeb

## v0.37.0 Beta

## 🛑 Breaking changes 🛑

- Move `configcheck.ValidateConfigFromFactories` as internal function in service package (#3876)
- Rename `configparser.Parser` as `config.Map` (#4075)
- Rename `component.DefaultBuildInfo()` to `component.NewDefaultBuildInfo()` (#4129)
- Rename `consumererror.Permanent` to `consumererror.NewPermanent` (#4118)
- Rename `config.NewID` to `config.NewComponentID` and `config.NewIDFromString` to `config.NewComponentIDFromString` (#4137)
- Rename `config.NewIDWithName` to `config.NewComponentIDWithName` (#4151)
- Move `extension/storage` to `extension/experimental/storage` (#4082)
- Rename `obsreporttest.SetupRecordedMetricsTest()` to `obsreporttest.SetupTelemetry()` and `obsreporttest.TestTelemetrySettings` to `obsreporttest.TestTelemetry` (#4157)

## 💡 Enhancements 💡

- Add Gen dependabot into CI (#4083)
- Update OTLP to v0.10.0 (#4045).
- Add Flags field to NumberDataPoint, HistogramDataPoint, SummaryDataPoint (#4081).
- Add feature gate library (#4108)
- Add version to the internal telemetry metrics (#4140)

## 🧰 Bug fixes 🧰

- Fix panic when not using `service.NewCommand` (#4139)

## v0.36.0 Beta

## 🛑 Breaking changes 🛑

- Remove deprecated pdata.AttributeMapToMap (#3994)
- Move ValidateConfig from configcheck to configtest (#3956)
- Remove `mem-ballast-size-mib`, already deprecated and no-op (#4005)
- Remove `semconv.AttributeMessageType` (#4020)
- Remove `semconv.AttributeHTTPStatusText` (#4015)
- Remove squash on `configtls.TLSClientSetting` and move TLS client configs under `tls` (#4063)
- Rename TLS server config `*configtls.TLSServerSetting` from `tls_settings` to `tls` (#4063)
- Split `service.Collector` from the `cobra.Command` (#4074)
- Rename `memorylimiter` to `memorylimiterprocessor` (#4064)

## 💡 Enhancements 💡

- Create new semconv package for v1.6.1 (#3948)
- Add AttributeValueBytes support to AsString (#4002)
- Add AttributeValueTypeBytes support to AttributeMap.AsRaw (#4003)
- Add MeterProvider to TelemetrySettings (#4031)
- Add configuration to setup collector logs via config file. (#4009)

## v0.35.0 Beta

## 🛑 Breaking changes 🛑

- Remove the legacy gRPC port(`55680`) support in OTLP receiver (#3966)
- Rename configparser.Parser to configparser.ConfigMap (#3964)
- Remove obsreport.ScraperContext, embed into StartMetricsOp (#3969)
- Remove dependency on deprecated go.opentelemetry.io/otel/oteltest (#3979)
- Remove deprecated pdata.AttributeValueToString (#3953)
- Remove deprecated pdata.TimestampFromTime. Closes: #3925 (#3935)

## 💡 Enhancements 💡

- Add TelemetryCreateSettings (#3984)
- Only initialize collector telemetry once (#3918)
- Add trace context info to LogRecord log (#3959)
- Add new view for AWS ECS health check extension. (#3776)

## v0.34.0 Beta

## 🛑 Breaking changes 🛑

- Artifacts are no longer published in this repository, check [here](https://github.com/open-telemetry/opentelemetry-collector-releases) (#3941)
- Remove deprecated `tracetranslator.AttributeValueToString` and `tracetranslator.AttributeMapToMap` (#3873)
- Change semantic conventions for status (code, msg) as per specifications (#3872)
- Add `pdata.NewTimestampFromTime`, deprecate `pdata.TimestampFromTime` (#3868)
- Add `pdata.NewAttributeMapFromMap`, deprecate `pdata.AttributeMap.InitFromMap` (#3936)
- Move `fileexporter` to contrib (#3474)
- Move `jaegerexporter` to contrib (#3474)
- Move `kafkaexporter` to contrib (#3474)
- Move `opencensusexporter` to contrib (#3474)
- Move `prometheusexporter` to contrib (#3474)
- Move `prometheusremotewriteexporter` to contrib (#3474)
- Move `zipkinexporter` to contrib (#3474)
- Move `attributeprocessor` to contrib (#3474)
- Move `filterprocessor` to contrib (#3474)
- Move `probabilisticsamplerprocessor` to contrib (#3474)
- Move `resourceprocessor` to contrib (#3474)
- Move `spanprocessor` to contrib (#3474)
- Move `hostmetricsreceiver` to contrib (#3474)
- Move `jaegerreceiver` to contrib (#3474)
- Move `kafkareceiver` to contrib (#3474)
- Move `opencensusreceiver` to contrib (#3474)
- Move `prometheusreceiver` to contrib (#3474)
- Move `zipkinreceiver` to contrib (#3474)
- Move `bearertokenauthextension` to contrib (#3474)
- Move `healthcheckextension` to contrib (#3474)
- Move `oidcauthextension` to contrib (#3474)
- Move `pprofextension` to contrib (#3474)
- Move `translator/internaldata` to contrib (#3474)
- Move `translator/trace/jaeger` to contrib (#3474)
- Move `translator/trace/zipkin` to contrib (#3474)
- Move `testbed` to contrib (#3474)
- Move `exporter/exporterhelper/resource_to_telemetry` to contrib (#3474)
- Move `processor/processorhelper/attraction` to contrib (#3474)
- Move `translator/conventions` to `model/semconv` (#3901)

## v0.33.0 Beta

## 🛑 Breaking changes 🛑

- Rename `configloader` interface to `configunmarshaler` (#3774)
- Remove `LabelsMap` from all the metrics points (#3706)
- Update generated K8S attribute labels to fix capitalization (#3823) 

## 💡 Enhancements 💡

- Collector has now full support for metrics proto v0.9.0.

## v0.32.0 Beta

This release is marked as "bad" since the metrics pipelines will produce bad data.

- See https://github.com/open-telemetry/opentelemetry-collector/issues/3824

## 🛑 Breaking changes 🛑

- Rename `CustomUnmarshable` interface to `Unmarshallable` (#3774)

## 💡 Enhancements 💡

- Change default OTLP/HTTP port number from 55681 to 4318 (#3743)
- Update OTLP proto to v0.9.0 (#3740)
  - Remove `SetValue`/`Value` func for `NumberDataPoint`/`Exemplar` (#3730)
  - Remove `IntGauge`/`IntSum`from pdata (#3731)
  - Remove `IntDataPoint` from pdata (#3735)
  - Add support for `Bytes` attribute type (#3756)
  - Add `SchemaUrl` field (#3759)
  - Add `Attributes` to `NumberDataPoint`, `HistogramDataPoint`, `SummaryDataPoint` (#3761)
- `conventions` translator: Replace with conventions generated from spec v1.5.0 (#3494)
- `prometheus` receiver: Add `ToMetricPdata` method (#3695)
- Make configsource `Watchable` an optional interface (#3792)
- `obsreport` exporter: Change to accept `ExporterCreateSettings` (#3789)

## 🧰 Bug fixes 🧰

- `configgrpc`: Use chained interceptors in the gRPC server (#3744)
- `prometheus` receiver: Use actual interval startTimeMs for cumulative types (#3694)
- `jaeger` translator: Fix bug that could generate empty proto spans (#3808)

## v0.31.0 Beta

## 🛑 Breaking changes 🛑

- Remove Resize() from pdata slice APIs (#3675)
- Remove the ballast allocation when `mem-ballast-size-mib` is set in command line (#3626)
  - Use [`ballast extension`](./extension/ballastextension/README.md) to set memory ballast instead.
- Rename `DoubleDataPoint` to `NumberDataPoint` (#3633)
- Remove `IntHistogram` (#3676)

## 💡 Enhancements 💡

- Update to OTLP 0.8.0:
  - Translate `IntHistogram` to `Histogram` in `otlp_wrappers` (#3676)
  - Translate `IntGauge` to `Gauge` in `otlp_wrappers` (#3619)
  - Translate `IntSum` to `Sum` in `otlp_wrappers` (#3621)
  - Update `NumberDataPoint` to support `DoubleVal` and `IntVal` (#3689)
  - Update `Exemplar` to use `oneOfPrimitiveValue` (#3699)
  - Remove `IntExemplar` and `IntExemplarSlice` from `pdata` (#3705)
  - Mark `IntGauge`/`IntSum`/`IntDataPoint` as deprecated (#3707)
  - Remove `IntGauge`/`IntSum` from `batchprocessor` (#3718)
  - `prometheusremotewrite` exporter: Convert to new Number metrics (#3714)
  - `prometheus` receiver: Convert to new Number metrics (#3716)
  - `prometheus` exporter: Convert to new Number metrics (#3709)
  - `hostmetrics` receiver: Convert to new Number metrics (#3710)
  - `opencensus`: Convert to new Number metrics (#3708)
  - `scraperhelper` receiver: Convert to new Number metrics (#3717)
  - `testbed`: Convert to new Number metrics (#3719)
  - `expoerterhelper`: Convert `resourcetolabel` to new Number metrics (#3723)
- `configauth`: Prepare auth API to return a context (#3618)
- `pdata`:
  - Implement `Equal()` for map-valued `AttributeValues` (#3612)
  - Add `[Type]Slice.Sort(func)` to sort slices (#3671)
- `memorylimiter`:
  - Add validation on ballast size between `memorylimiter` and `ballastextension` (#3532)
  - Access Ballast extension via `Host.GetExtensions` (#3634)
- `prometheusremotewrite` exporter: Add a WAL implementation without wiring up (#3597)
- `prometheus` receiver: Add `metricGroup.toDistributionPoint` pdata conversion (#3667)
- Use `ComponentID` as identifier instead of config (#3696)
- `zpages`: Move config validation from factory to `Validate` (#3697)
- Enable `tracez` z-pages from otel-go, disable opencensus (#3698)
- Convert temporality and monotonicity for deprecated sums (#3729)

## 🧰 Bug fixes 🧰

- `otlpexporter`: Allow endpoint to be configured with a scheme of `http` or `https` (#3575)
- Handle errors when reloading the collector service (#3615)
- Do not report fatal error when `cmux.ErrServerClosed` (#3703)
- Fix bool attribute equality in `pdata` (#3688)

## v0.30.0 Beta

## 🛑 Breaking changes 🛑

- Rename `pdata.DoubleSum` to `pdata.Sum` (#3583)
- Rename `pdata.DoubleGauge` to `pdata.Gauge` (#3599)
- Migrated `pdata` to a dedicated package (#3483)
- Change Marshaler/Unmarshaler to be consistent with other interfaces (#3502)
- Remove consumer/simple package (#3438)
- Remove unnecessary interfaces from pdata (#3506)
- zipkinv1 implement directly Unmarshaler interface (#3504)
- zipkinv2 implement directly Marshaler/Unmarshaler interface (#3505)
- Change exporterhelper to accept ExporterCreateSettings instead of just logger (#3569)
- Deprecate Resize() from pdata slice APIs (#3573) 
- Use Func pattern in processorhelper, consistent with others (#3570)

## 💡 Enhancements 💡

- Update OTLP to v0.8.0 (#3572)
- Migrate from OpenCensus to OpenTelemetry for internal tracing (#3567) 
- Move internal/pdatagrpc to model/otlpgrpc (#3507) 
- Move internal/otlp to model/otlp (#3508)
- Create http Server via Config, enable cors and decompression (#3513)
- Allow users to set min and max TLS versions (#3591)
- Support setting ballast size in percentage of total Mem in ballast extension (#3456)
- Publish go.opentelemetry.io/collector/model as a separate module (#3530)
- Pass a TracerProvider via construct settings to all the components (#3592) 
- Make graceful shutdown optional (#3577)

## 🧰 Bug fixes 🧰

- `scraperhelper`: Include the scraper name in log messages (#3487)
- `scraperhelper`: fix case when returned pdata is empty (#3520) 
- Record the correct number of points not metrics in Kafka receiver (#3553) 
- Validate the Prometheus configuration (#3589) 

## v0.29.0 Beta

## 🛑 Breaking changes 🛑

- Rename `service.Application` to `service.Collector` (#3268)
- Provide case sensitivity in config yaml mappings by using Koanf instead of Viper (#3337)
- Move zipkin constants to an internal package (#3431)
- Disallow renaming metrics using metric relabel configs (#3410)
- Move cgroup and iruntime utils from memory_limiter to internal folder (#3448)
- Move model pdata interfaces to pdata, expose them publicly (#3455)

## 💡 Enhancements 💡

- Change obsreport helpers for scraper to use the same pattern as Processor/Exporter (#3327)
- Convert `otlptext` to implement Marshaler interfaces (#3366)
- Add encoder/decoder and marshaler/unmarshaler for OTLP protobuf (#3401)
- Use the new marshaler/unmarshaler in `kafka` exporter (#3403)
- Convert `zipkinv2` to to/from translator interfaces (#3409)
- `zipkinv1`: Move to translator and encoders interfaces (#3419)
- Use the new marshaler/unmarshaler in `kafka` receiver #3402
- Change `oltp` receiver to use the new unmarshaler, avoid grpc-gateway dependency (#3406)
- Use the new Marshaler in the `otlphttp` exporter (#3433)
- Add grpc response struct for all signals instead of returning interface in `otlp` receiver/exporter (#3437)
- `zipkinv2`: Add encoders, decoders, marshalers (#3426)
- `scrapererror` receiver: Return concrete error type (#3360)
- `kafka` receiver: Add metrics support (#3452)
- `prometheus` receiver:
  - Add store to track stale metrics (#3414)
  - Add `up` and `scrape_xxxx` internal metrics (#3116)

## 🧰 Bug fixes 🧰

- `prometheus` receiver:
  - Reject datapoints with duplicate label keys (#3408)
  - Scrapers are not stopped when receiver is shutdown (#3450)
- `prometheusremotewrite` exporter: Adjust default retry settings (#3416)
- `hostmetrics` receiver: Fix missing startTimestamp for `processes` scraper (#3461)

## v0.28.0 Beta

## 🛑 Breaking changes 🛑

- Remove unused logstest package (#3222)
- Introduce `AppSettings` instead of `Parameters` (#3163)
- Remove unused testutil.TempSocketName (#3291)
- Move BigEndian helper functions in `tracetranslator` to an internal package.(#3298)
- Rename `configtest.LoadConfigFile` to `configtest.LoadConfigAndValidate` (#3306)
- Replace `ExtensionCreateParams` with `ExtensionCreateSettings` (#3294)
- Replace `ProcessorCreateParams` with `ProcessorCreateSettings`. (#3181)
- Replace `ExporterCreateParams` with `ExporterCreateSettings` (#3164)
- Replace `ReceiverCreateParams` with `ReceiverCreateSettings`. (#3167)
- Change `batchprocessor` logic to limit data points rather than metrics (#3141)
- Rename `PrwExporter` to `PRWExporter` and `NewPrwExporter` to `NewPRWExporter` (#3246)
- Avoid exposing OpenCensus reference in public APIs (#3253)
- Move `config.Parser` to `configparser.Parser` (#3304)
- Remove deprecated funcs inside the obsreceiver (#3314)
- Remove `obsreport.GRPCServerWithObservabilityEnabled`, enable observability in config (#3315)
- Remove `obsreport.ProcessorMetricViews`, use `BuildProcessorCustomMetricName` where needed (#3316)
- Remove "Receive" from `obsreport.Receiver` funcs (#3326)
- Remove "Export" from `obsreport.Exporter` funcs (#3333)
- Hide unnecessary public struct `obsreport.StartReceiveOptions` (#3353)
- Avoid exposing internal implementation public in OC/OTEL receivers (#3355)
- Updated configgrpc `ToDialOptions` and confighttp `ToClient` apis to take extensions configuration map (#3340)
- Remove `GenerateSequentialTraceID` and `GenerateSequentialSpanIDin` functions in testbed (#3390)
- Change "grpc" to "GRPC" in configauth function/type names (#3285)

## 💡 Enhancements 💡

- Add `doc.go` files to the consumer package and its subpackages (#3270)
- Improve documentation of consumer package and subpackages (#3269, #3361)
- Automate triggering of doc-update on release (#3234)
- Enable Dependabot for Github Actions (#3312)
- Remove the proto dependency in `goldendataset` for traces (#3322)
- Add telemetry for dropped data due to exporter sending queue overflow (#3328)
- Add initial implementation of `pdatagrcp` (#3231)
- Change receiver obsreport helpers pattern to match the Processor/Exporter (#3227)
- Add model translation and encoding interfaces (#3200)
- Add otlpjson as a serializer implementation (#3238)
- `prometheus` receiver:
  - Add `createNodeAndResourcePdata` for Prometheus->OTLP pdata (#3139)
  - Direct metricfamily Prometheus->OTLP (#3145)
- Add `componenttest.NewNop*CreateSettings` to simplify tests (#3375)
- Add support for markdown generation (#3100)
- Refactor components for the Client Authentication Extensions (#3287)

## 🧰 Bug fixes 🧰

- Use dedicated `zapcore.Core` for Windows service (#3147)
- Hook up start and shutdown functions in fileexporter (#3260)
- Fix oc to pdata translation for sum non-monotonic cumulative (#3272)
- Fix `timeseriesSignature` in prometheus receiver (#3310)

## v0.27.0 Beta

## 🛑 Breaking changes 🛑

- Change `Marshal` signatures in kafkaexporter's Marshalers to directly convert pdata to `sarama.ProducerMessage` (#3162)
- Remove `tracetranslator.DetermineValueType`, only used internally by Zipkin (#3114)
- Remove OpenCensus conventions, should not be used (#3113)
- Remove Zipkin specific translation constants, move to internal (#3112)
- Remove `tracetranslator.TagHTTPStatusCode`, use `conventions.AttributeHTTPStatusCode` (#3111)
- Remove OpenCensus status constants and transformation (#3110)
- Remove `tracetranslator.AttributeArrayToSlice`, not used in core or contrib (#3109)
- Remove `internaldata.MetricsData`, same APIs as for traces (#3156)
- Rename `config.IDFromString` to `NewIDFromString`, remove `MustIDFromString` (#3177)
- Move consumerfanout package to internal (#3207)
- Canonicalize enum names in pdata. Fix usage of uppercase names (#3208)

## 💡 Enhancements 💡

- Use `config.ComponentID` for obsreport receiver/scraper (#3098)
- Add initial implementation of the consumerhelper (#3146)
- Add Collector version to Prometheus Remote Write Exporter user-agent header (#3094)
- Refactor processorhelper to use consumerhelper, split by signal type (#3180)
- Use consumerhelper for exporterhelper, add WithCapabilities (#3186)
- Set capabilities for all core exporters, remove unnecessary funcs (#3190)
- Add an internal sharedcomponent to be shared by receivers with shared resources (#3198)
- Allow users to configure the Prometheus remote write queue (#3046)
- Mark internaldata traces translation as deprecated for external usage (#3176)

## 🧰 Bug fixes 🧰

- Fix Prometheus receiver metric start time and reset determination logic. (#3047)
  - The receiver will no longer drop the first sample for `counter`, `summary`, and `histogram` metrics.
- The Prometheus remote write exporter will no longer force `counter` metrics to have a `_total` suffix. (#2993)
- Remove locking from jaeger receiver start and stop processes (#3070)
- Fix batch processor metrics reorder, improve performance (#3034)
- Fix batch processor traces reorder, improve performance (#3107)
- Fix batch processor logs reorder, improve performance (#3125)
- Avoid one unnecessary allocation in grpc OTLP exporter (#3122)
- `batch` processor: Validate that batch config max size is greater than send size (#3126)
- Add capabilities to consumer, remove from processor (#2770)
- Remove internal protos usage in Prometheusremotewrite exporter (#3184)
- `prometheus` receiver: Honor Prometheus external labels (#3127)
- Validate that remote write queue settings are not negative (#3213)

## v0.26.0 Beta

## 🛑 Breaking changes 🛑

- Change `With*Unmarshallers` signatures in Kafka exporter/receiver (#2973)
- Rename `marshall` to `marshal` in all the occurrences (#2977)
- Remove `componenterror.ErrAlreadyStarted` and `componenterror.ErrAlreadyStopped`, components should not protect against this, Service will start/stop once.
- Rename `ApplicationStartInfo` to `BuildInfo`
- Rename `ApplicationStartInfo.ExeName` to `BuildInfo.Command`
- Rename `ApplicationStartInfo.LongName` to `BuildInfo.Description`

## 💡 Enhancements 💡

- `kafka` exporter: Add logs support (#2943)
- Add AppendEmpty and deprecate Append for slices (#2970)
- Update mdatagen to create factories of init instead of new (#2978)
- `zipkin` receiver: Reduce the judgment of zipkin v1 version (#2990)
- Custom authenticator logic to accept a `component.Host` which will extract the authenticator to use based on a new authenticator name property (#2767)
- `prometheusremotewrite` exporter: Add `resource_to_telemetry_conversion` config option (#3031)
- `logging` exporter: Extract OTLP text logging (#3082)
- Format timestamps as strings instead of int in otlptext output (#3088)
- Add darwin arm64 build (#3090)

## 🧰 Bug fixes 🧰

- Fix Jaeger receiver to honor TLS Settings (#2866)
- `zipkin` translator: Handle missing starttime case for zipkin json v2 format spans (#2506)
- `prometheus` exporter: Fix OTEL resource label drops (#2899)
- `prometheusremotewrite` exporter:
  - Enable the queue internally (#2974)
  - Don't drop instance and job labels (#2979)
- `jaeger` receiver: Wait for server goroutines exit on shutdown (#2985)
- `logging` exporter: Ignore invalid handle on close (#2994)
- Fix service zpages (#2996)
- `batch` processor: Fix to avoid reordering and send max size (#3029)


## v0.25.0 Beta

## 🛑 Breaking changes 🛑

- Rename ForEach (in pdata) with Range to be consistent with sync.Map (#2931)
- Rename `componenthelper.Start` to `componenthelper.StartFunc` (#2880)
- Rename `componenthelper.Stop` to `componenthelper.StopFunc` (#2880)
- Remove `exporterheleper.WithCustomUnmarshaler`, `processorheleper.WithCustomUnmarshaler`, `receiverheleper.WithCustomUnmarshaler`, `extensionheleper.WithCustomUnmarshaler`, implement `config.CustomUnmarshaler` interface instead (#2867)
- Remove `component.CustomUnmarshaler` implement `config.CustomUnmarshaler` interface instead (#2867)
- Remove `testutil.HostPortFromAddr`, users can write their own parsing helper (#2919)
- Remove `configparser.DecodeTypeAndName`, use `config.IDFromString` (#2869)
- Remove `config.NewViper`, users should use `config.NewParser` (#2917)
- Remove `testutil.WaitFor`, use `testify.Eventually` helper if needed (#2920)
- Remove testutil.WaitForPort, users can use testify.Eventually (#2926)
- Rename `processorhelper.NewTraceProcessor` to `processorhelper.NewTracesProcessor` (#2935)
- Rename `exporterhelper.NewTraceExporter` to `exporterhelper.NewTracesExporter` (#2937)
- Remove InitEmptyWithCapacity, add EnsureCapacity and Clear (#2845)
- Rename traces methods/objects to include Traces in Kafka receiver (#2966)

## 💡 Enhancements 💡

- Add `validatable` interface with `Validate()` to all `config.<component>` (#2898)
  - add the empty `Validate()` implementation for all component configs
- **Experimental**: Add a config source manager that wraps the interaction with config sources (#2857, #2903, #2948)
- `kafka` exporter: Key jaeger messages on traceid (#2855)
- `scraperhelper`: Don't try to count metrics if scraper returns an error (#2902)
- Extract ConfigFactory in a ParserProvider interface (#2868)
- `prometheus` exporter: Allows Summary metrics to be exported to Prometheus (#2900)
- `prometheus` receiver: Optimize `dpgSignature` function (#2945)
- `kafka` receiver: Add logs support (#2944)

## 🧰 Bug fixes 🧰

- `prometheus` receiver:
  - Treat Summary and Histogram metrics without "_sum" counter as valid metric (#2812)
  - Add `job` and `instance` as well-known labels (#2897)
- `prometheusremotewrite` exporter:
  - Sort Sample by Timestamp to avoid out of order errors (#2941)
  - Remove incompatible queued retry (#2951)
- `kafka` receiver: Fix data race with batchprocessor (#2957)
- `jaeger` receiver: Jaeger agent should not report ErrServerClosed (#2965)

## v0.24.0 Beta

## 🛑 Breaking changes 🛑

- Remove legacy internal metrics for memorylimiter processor, `spans_dropped` and `trace_batches_dropped` (#2841)
  - For `spans_dropped` use `processor/refused_spans` with `processor=memorylimiter`
- Rename pdata.*.[Start|End]Time to pdata.*.[Start|End]Timestamp (#2847)
- Rename pdata.DoubleExemplar to pdata.Exemplar (#2804)
- Rename pdata.DoubleHistogram to pdata.Histogram (#2797)
- Rename pdata.DoubleSummary to pdata.Summary (#2774)
- Refactor `consumererror` package (#2768)
  - Remove `PartialError` type in favor of signal-specific types
  - Rename `CombineErrors()` to `Combine()`
- Refactor `componenthelper` package (#2778)
  - Remove `ComponentSettings` and `DefaultComponentSettings()`
  - Rename `NewComponent()` to `New()`
- obsReport.NewExporter accepts a settings struct (#2668)
- Remove ErrorWaitingHost from `componenttest` (#2582)
- Move `config.Load` to `configparser.Load` (#2796)
- Remove `configtest.NewViperFromYamlFile()`, use `config.Parser.NewParserFromFile()` (#2806)
- Remove `config.ViperSubExact()`, use `config.Parser.Sub()` (#2806)
- Update LoadReceiver signature to remove unused params (#2823)
- Move `configerror.ErrDataTypeIsNotSupported` to `componenterror.ErrDataTypeIsNotSupported` (#2886)
- Rename`CreateTraceExporter` type to `CreateTracesExporter` in `exporterhelper` (#2779)
- Move `fluentbit` extension to contrib (#2795)
- Move `configmodels` to `config` (#2808)
- Move `fluentforward` receiver to contrib (#2723)

## 💡 Enhancements 💡

- `batch` processor: - Support max batch size for logs (#2736)
- Use `Endpoint` for health check extension (#2782)
- Use `confignet.TCPAddr` for `pprof` and `zpages` extensions (#2829)
- Deprecate `consumetest.New[${SIGNAL}]Nop` in favor of `consumetest.NewNop` (#2878)
- Deprecate `consumetest.New[${SIGNAL}]Err` in favor of `consumetest.NewErr` (#2878)
- Add watcher to values retrieved via config sources (#2803)
- Updates for cloud semantic conventions (#2809)
  - `cloud.infrastructure_service` -> `cloud.platform`
  - `cloud.zone` -> `cloud.availability_zone`
- Add systemd environment file for deb/rpm packages (#2822)
- Add validate interface in `configmodels` to force each component do configuration validation (#2802, #2856)
- Add `aws.ecs.task.revision` to semantic conventions list (#2816)
- Set unprivileged user to container image (#2838)
- Add New funcs for extension, exporter, processor config settings (#2872)
- Report metric about current size of the exporter retry queue (#2858)
- Allow adding new signals in `ProcessorFactory` by forcing everyone to embed `BaseProcessorFactory` (#2885)

## 🧰 Bug fixes 🧰

- `pdata.TracesFromOtlpProtoBytes`: Fixes to handle backwards compatibility changes in proto (#2798)
- `jaeger` receiver: Escape user input used in output (#2815)
- `prometheus` exporter: Ensure same time is used for updated time (#2745)
- `prometheusremotewrite` exporter: Close HTTP response body (#2875)

## v0.23.0 Beta

## 🛑 Breaking changes 🛑

- Move fanout consumers to fanoutconsumer package (#2615)
- Rename ExporterObsReport to Exporter (#2658)
- Rename ProcessorObsReport to Processor (#2657)
- Remove ValidateConfig and add Validate on the Config struct (#2665)
- Rename pdata Size to OtlpProtoSize (#2726)
- Rename [Traces|Metrics|Logs]Consumer to [Traces|Metrics|Logs] (#2761)
- Remove public access for `componenttest.Example*` components:
  - Users of these structs for testing configs should use the newly added `componenttest.Nop*` (update all components name in the config `example*` -> `nop` and use `componenttest.NopComponents()`).
  - Users of these structs for sink like behavior should use `consumertest.*Sink`.

## 💡 Enhancements 💡

- `hostmetrics` receiver: List labels along with respective metrics in metadata (#2662)
- `exporter` helper: Remove obsreport.ExporterContext, always add exporter name as a tag to the metrics (#2682)
- `jaeger` exporter: Change to not use internal data (#2698)
- `kafka` receiver: Change to not use internal data (#2697)
- `zipkin` receiver: Change to not use internal data (#2699)
- `kafka` exporter: Change to not use internal data (#2696)
- Ensure that extensions can be created and started multiple times (#2679)
- Use otlp request in logs wrapper, hide members in the wrapper (#2692)
- Add MetricsWrapper to dissallow access to internal representation (#2693)
- Add TracesWrapper to dissallow access to internal representation (#2721)
- Allow multiple OTLP receivers to be created (#2743)

## 🧰 Bug fixes 🧰

- `prometheus` exporter: Fix to work with standard labels that follow the naming convention of using periods instead of underscores (#2707)
- Propagate name and transport for `prometheus` receiver and exporter (#2680)
- `zipkin` receiver: Ensure shutdown correctness (#2765)

## v0.22.0 Beta

## 🛑 Breaking changes 🛑

- Rename ServiceExtension to just Extension (#2581)
- Remove `consumerdata.TraceData` (#2551)
- Move `consumerdata.MetricsData` to `internaldata.MetricsData` (#2512)
- Remove custom OpenCensus sematic conventions that have equivalent in otel (#2552)
- Move ScrapeErrors and PartialScrapeError to `scrapererror` (#2580)
- Remove support for deprecated unmarshaler `CustomUnmarshaler`, only `Unmarshal` is supported (#2591)
- Remove deprecated componenterror.CombineErrors (#2598)
- Rename `pdata.TimestampUnixNanos` to `pdata.Timestamp` (#2549)

## 💡 Enhancements 💡

- `prometheus` exporter: Re-implement on top of `github.com/prometheus/client_golang/prometheus` and add `metric_expiration` option
- `logging` exporter: Add support for AttributeMap (#2609)
- Add semantic conventions for instrumentation library (#2602)

## 🧰 Bug fixes 🧰

- `otlp` receiver: Fix `Shutdown()` bug (#2564)
- `batch` processor: Fix Shutdown behavior (#2537)
- `logging` exporter: Fix handling the loop for empty attributes (#2610)
- `prometheusremotewrite` exporter: Fix counter name check (#2613)

## v0.21.0 Beta

## 🛑 Breaking changes 🛑

- Remove deprecated function `IsValid` from trace/span ID (#2522)
- Remove accessors for deprecated status code (#2521)

## 💡 Enhancements 💡

- `otlphttp` exporter: Add `compression` option for gzip encoding of outgoing http requests (#2502)
- Add `ScrapeErrors` struct to `consumererror` to simplify errors usage (#2414)
- Add `cors_allowed_headers` option to `confighttp` (#2454)
- Add SASL/SCRAM authentication mechanism on `kafka` receiver and exporter (#2503)

## 🧰 Bug fixes 🧰

- `otlp` receiver: Sets the correct deprecated status code before sending data to the pipeline (#2521)
- Fix `IsPermanent` to account for wrapped errors (#2455)
- `otlp` exporter: Preserve original error messages (#2459)

## v0.20.0 Beta

## 🛑 Breaking changes 🛑

- Rename `samplingprocessor/probabilisticsamplerprocessor` to `probabilisticsamplerprocessor` (#2392)

## 💡 Enhancements 💡

- `hostmetrics` receiver: Refactor to use metrics metadata utilities (#2405, #2406, #2421)
- Add k8s.node semantic conventions (#2425)

## v0.19.0 Beta

## 🛑 Breaking changes 🛑
- Remove deprecated `queued_retry` processor
- Remove deprecated configs from `resource` processor: `type` (set "opencensus.type" key in "attributes.upsert" map instead) and `labels` (use "attributes.upsert" instead).

## 💡 Enhancements 💡

- `hostmetrics` receiver: Refactor load metrics to use generated metrics (#2375)
- Add uptime to the servicez debug page (#2385)
- Add new semantic conventions for AWS (#2365)

## 🧰 Bug fixes 🧰

- `jaeger` exporter: Improve connection state logging (#2239)
- `pdatagen`: Fix slice of values generated code (#2403)
- `filterset` processor: Avoid returning always nil error in strict filterset (#2399)

## v0.18.0 Beta

## 🛑 Breaking changes 🛑
- Rename host metrics according to metrics spec and rename `swap` scraper to `paging` (#2311)

## 💡 Enhancements 💡

- Add check for `NO_WINDOWS_SERVICE` environment variable to force interactive mode on Windows (#2272)
- `hostmetrics` receiver: Add `disk/weighted_io_time` metric (Linux only) (#2312)
- `opencensus` exporter: Add queue-retry (#2307)
- `filter` processor: Filter metrics using resource attributes (#2251)

## 🧰 Bug fixes 🧰

- `fluentforward` receiver: Fix string conversions (#2314)
- Fix zipkinv2 translation error tag handling (#2253)

## v0.17.0 Beta

## 💡 Enhancements 💡

- Default config environment variable expansion (#2231)
- `prometheusremotewrite` exporter: Add batched exports (#2249)
- `memorylimiter` processor: Introduce soft and hard limits (#2250)

## 🧰 Bug fixes 🧰

- Fix nits in pdata usage (#2235)
- Convert status to not be a pointer in the Span (#2242)
- Report the error from `pprof.StartCPUProfile` (#2263)
- Rename `service.Application.SignalTestComplete` to `Shutdown` (#2277)

## v0.16.0 Beta

## 🛑 Breaking changes 🛑

- Rename Push functions to be consistent across signals in `exporterhelper` (#2203)

## 💡 Enhancements 💡

- Change default OTLP/gRPC port number to 4317, also continue receiving on legacy port
  55680 during transition period (#2104).
- `kafka` exporter: Add support for exporting metrics as otlp Protobuf. (#1966)
- Move scraper helpers to its own `scraperhelper` package (#2185)
- Add `componenthelper` package to help build components (#2186)
- Remove usage of custom init/stop in `scraper` and use start/shutdown from `component` (#2193)
- Add more trace annotations, so zpages are more useful to determine failures (#2206)
- Add support to skip TLS verification (#2202)
- Expose non-nullable metric types (#2208)
- Expose non-nullable elements from slices of pointers (#2200)

## 🧰 Bug fixes 🧰

- Change InstrumentationLibrary to be non-nullable (#2196)
- Add support for slices to non-pointers, use non-nullable AnyValue (#2192)
- Fix `--set` flag to work with `{}` in configs (#2162)

## v0.15.0 Beta

## 🛑 Breaking changes 🛑

- Remove legacy metrics, they were marked as legacy for ~12 months #2105

## 💡 Enhancements 💡

- Implement conversion between OpenCensus and OpenTelemetry Summary Metric (#2048)
- Add ability to generate non nullable messages (#2005)
- Implement Summary Metric in Prometheus RemoteWrite Exporter (#2083)
- Add `resource_to_telemetry_conversion` to exporter helper expose exporter settings (#2060)
- Add `CustomRoundTripper` function to httpclientconfig (#2085)
- Allow for more logging options to be passed to `service` (#2132)
- Add config parameters for `jaeger` receiver (#2068)
- Map unset status code for `jaegar` translator as per spec (#2134)
- Add more trace annotations to the queue-retry logic (#2136)
- Add config settings for component telemetry (#2148)
- Use net.SplitHostPort for IPv6 support in `prometheus` receiver (#2154)
- Add --log-format command line option (default to "console") #2177.

## 🧰 Bug fixes 🧰

- `logging` exporter: Add Logging for Summary Datapoint (#2084)
- `hostmetrics` receiver: use correct TCP state labels on Unix systems (#2087)
- Fix otlp_log receiver wrong use of trace measurement (#2117)
- Fix "process/memory/rss" metric units (#2112)
- Fix "process/cpu_seconds" metrics (#2113)
- Add check for nil logger in exporterhelper functions (#2141)
- `prometheus` receiver:
  - Upgrade Prometheus version to fix race condition (#2121)
  - Fix the scraper/discover manager coordination (#2089)
  - Fix panic when adjusting buckets (#2168)

## v0.14.0 Beta

## 🚀 New components 🚀

- `otlphttp` exporter which implements OTLP over HTTP protocol.

## 🛑 Breaking changes 🛑

- Rename consumer.TraceConsumer to consumer.TracesConsumer #1974
- Rename component.TraceReceiver to component.TracesReceiver #1975
- Rename component.TraceProcessor to component.TracesProcessor #1976
- Rename component.TraceExporter to component.TracesExporter #1975
- Deprecate NopExporter, add NopConsumer (#1972)
- Deprecate SinkExporter, add SinkConsumer (#1973)
- Move `tailsampling` processor to contrib (#2012)
- Remove NewAttributeValueSlice (#2028) and mark NewAttributeValue as deprecated (#2022)
- Remove pdata.StringValue (#2021)
- Remove pdata.InitFromAttributeMap, use CopyTo if needed (#2042)
- Remove SetMapVal and SetArrayVal for pdata.AttributeValue (#2039)

## 💡 Enhancements 💡

- `zipkin` exporter: Add queue retry to zipkin (#1971)
- `prometheus` exporter: Add `send_timestamps` option (#1951)
- `filter` processor: Add `expr` pdata.Metric filtering support (#1940, #1996)
- `attribute` processor: Add log support (#1934)
- `logging` exporter: Add index for histogram buckets count (#2009)
- `otlphttp` exporter: Add correct handling of server error responses (#2016)
- `prometheusremotewrite` exporter:
  - Add user agent header to outgoing http request (#2000)
  - Convert histograms to cumulative (#2049)
  - Return permanent errors (#2053)
  - Add external labels (#2044)
- `hostmetrics` receiver: Use scraper controller (#1949)
- Change Span/Trace ID to be byte array (#2001)
- Add `simple` metrics helper to facilitate building pdata.Metrics in receivers (#1540)
- Improve diagnostic logging for exporters (#2020)
- Add obsreport to receiverhelper scrapers (#1961)
- Update OTLP to 0.6.0 and use the new Span Status code (#2031)
- Add support of partial requests for logs and metrics to the exporterhelper (#2059)

## 🧰 Bug fixes 🧰

- `logging` exporter: Added array serialization (#1994)
- `zipkin` receiver: Allow receiver to parse string tags (#1893)
- `batch` processor: Fix shutdown race (#1967)
- Guard for nil data points (#2055)

## v0.13.0 Beta

## 🛑 Breaking changes 🛑

- Host metric `system.disk.time` renamed to `system.disk.operation_time` (#1887)
- Use consumer for sender interface, remove unnecessary receiver address from Runner (#1941)
- Enable sending queue by default in all exporters configured to use it (#1924)
- Removed `groupbytraceprocessor` (#1891)
- Remove ability to configure collection interval per scraper (#1947)

## 💡 Enhancements 💡

- Host Metrics receiver now reports both `system.disk.io_time` and `system.disk.operation_time` (#1887)
- Match spans against the instrumentation library and resource attributes (#928)
- Add `receiverhelper` for creating flexible "scraper" metrics receiver (#1886, #1890, #1945, #1946)
- Migrate `tailsampling` processor to new OTLP-based internal data model and add Composite Sampler (#1894)
- Metadata Generator: Change Metrics fields to implement an interface with new methods (#1912)
- Add unmarshalling for `pdata.Traces` (#1948)
- Add debug-level message on error for `jaeger` exporter (#1964)

## 🧰 Bug fixes 🧰

- Fix bug where the service does not correctly start/stop the log exporters (#1943)
- Fix Queued Retry Unusable without Batch Processor (#1813) - (#1930)
- `prometheus` receiver: Log error message when `process_start_time_seconds` gauge is missing (#1921)
- Fix trace jaeger conversion to internal traces zero time bug (#1957)
- Fix panic in otlp traces to zipkin (#1963)
- Fix OTLP/HTTP receiver's path to be /v1/traces (#1979)

## v0.12.0 Beta

## 🚀 New components 🚀

- `configauth` package with the auth settings that can be used by receivers (#1807, #1808, #1809, #1810)
- `perfcounters` package that uses perflib for host metrics receiver (#1835, #1836, #1868, #1869, #1870)

## 💡 Enhancements 💡

- Remove `queued_retry` and enable `otlp` metrics receiver in default config (#1823, #1838)
- Add `limit_percentage` and `spike_limit_percentage` options to `memorylimiter` processor (#1622)
- `hostmetrics` receiver:
  - Collect additional labels from partitions in the filesystems scraper (#1858)
  - Add filters for mount point and filesystem type (#1866)
- Add cloud.provider semantic conventions (#1865)
- `attribute` processor: Add log support (#1783)
- Deprecate OpenCensus-based internal data structures (#1843)
- Introduce SpanID data type, not yet used in Protobuf messages ($1854, #1855)
- Enable `otlp` trace by default in the released docker image (#1883)
- `tailsampling` processor: Combine batches of spans into a single batch (#1864)
- `filter` processor: Update to use pdata (#1885)
- Allow MSI upgrades (#1914)

## 🧰 Bug fixes 🧰

- `prometheus` receiver: Print a more informative message about 'up' metric value (#1826)
- Use custom data type and custom JSON serialization for traceid (#1840)
- Skip creation of redundant nil resource in translation from OC if there are no combined metrics (#1803)
- `tailsampling` processor: Only send to next consumer once (#1735)
- Report Windows pagefile usage in bytes (#1837)
- Fix issue where Prometheus SD config cannot be parsed (#1877)

## v0.11.0 Beta

## 🛑 Breaking changes 🛑

- Rename service.Start() to Run() since it's a blocking call
- Fix slice Append to accept by value the element in pdata
- Change CreateTraceProcessor and CreateMetricsProcessor to use the same parameter order as receivers/logs processor and exporters.
- Prevent accidental use of LogsToOtlp and LogsFromOtlp and the OTLP data structs (#1703)
- Remove SetType from configmodels, ensure all registered factories set the type in config (#1798)
- Move process telemetry to service/internal (#1794)

## 💡 Enhancements 💡

- Add map and array attribute value type support (#1656)
- Add authentication support to kafka (#1632)
- Implement InstrumentationLibrary translation to jaeger (#1645)
- Add public functions to export pdata to ExportXServicesRequest Protobuf bytes (#1741)
- Expose telemetry level in the configtelemetry (#1796)
- Add configauth package (#1807)
- Add config to docker image (#1792)

## 🧰 Bug fixes 🧰

- Use zap int argument for int values instead of conversion (#1779)
- Add support for gzip encoded payload in OTLP/HTTP receiver (#1581)
- Return proto status for OTLP receiver when failed (#1788)

## v0.10.0 Beta

## 🛑 Breaking changes 🛑

- **Update OTLP to v0.5.0, incompatible metrics protocol.**
- Remove support for propagating summary metrics in OtelCollector.
  - This is a temporary change, and will affect mostly OpenCensus users who use metrics.

## 💡 Enhancements 💡
- Support zipkin proto in `kafka` receiver (#1646)
- Prometheus Remote Write Exporter supporting Cortex (#1577, #1643)
- Add deployment environment semantic convention (#1722)
- Add logs support to `batch` and `resource` processors (#1723, #1729)

## 🧰 Bug fixes 🧰
- Identify config error when expected map is other value type (#1641)
- Fix Kafka receiver closing ready channel multiple times (#1696)
- Fix a panic issue while processing Zipkin spans with an empty service name (#1742)
- Zipkin Receiver: Always set the endtime (#1750)

## v0.9.0 Beta

## 🛑 Breaking changes 🛑

- **Remove old base factories**:
  - `ReceiverFactoryBase` (#1583)
  - `ProcessorFactoryBase` (#1596)
  - `ExporterFactoryBase` (#1630)
- Remove logs factories and merge with normal factories (#1569)
- Remove `reconnection_delay` from OpenCensus exporter (#1516)
- Remove `ConsumerOld` interfaces (#1631)

## 🚀 New components 🚀
- `prometheusremotewrite` exporter: Send metrics data in Prometheus TimeSeries format to Cortex or any Prometheus (#1544)
- `kafka` receiver: Receive traces from Kafka (#1410)

## 💡 Enhancements 💡
- `kafka` exporter: Enable queueing, retry, timeout (#1455)
- Add `Headers` field in HTTPClientSettings (#1552)
- Change OpenCensus receiver (#1556) and exporter (#1571) to the new interfaces
- Add semantic attribute for `telemetry.auto.version` (#1578)
- Add uptime and RSS memory self-observability metrics (#1549)
- Support conversion for OpenCensus `SameProcessAsParentSpan` (#1629)
- Access application version in components (#1559)
- Make Kafka payload encoding configurable (#1584)

## 🧰 Bug fixes 🧰
- Stop further processing if `filterprocessor` filters all data (#1500)
- `processscraper`: Use same scrape time for all data points coming from same process (#1539)
- Ensure that time conversion for 0 returns nil timestamps or Time where IsZero returns true (#1550)
- Fix multiple exporters panic (#1563)
- Allow `attribute` processor for external use (#1574)
- Do not duplicate filesystem metrics for devices with many mount points (#1617)

## v0.8.0 Beta

## 🚀 New components 🚀

- `groupbytrace` processor that waits for a trace to be completed (#1362)

## 💡 Enhancements 💡

- Migrate `zipkin` receiver/exporter to the new interfaces (#1484)
- Migrate `prometheus` receiver/exporter to the new interfaces (#1477, #1515)
- Add new FactoryUnmarshaler support to all components, deprecate old way (#1468)
- Update `fileexporter` to write data in OTLP (#1488)
- Add extension factory helper (#1485)
- Host scrapers: Use same scrape time for all data points coming from same source (#1473)
- Make logs SeverityNumber publicly available (#1496)
- Add recently included conventions for k8s and container resources (#1519)
- Add new config StartTimeMetricRegex to `prometheus` receiver (#1511)
- Convert Zipkin receiver and exporter to use OTLP (#1446)

## 🧰 Bug fixes 🧰

- Infer OpenCensus resource type based on OpenTelemetry's semantic conventions (#1462)
- Fix log adapter in `prometheus` receiver (#1493)
- Avoid frequent errors for process telemetry on Windows (#1487)

## v0.7.0 Beta

## 🚀 New components 🚀

- Receivers
  - `fluentfoward` runs a TCP server that accepts events via the [Fluent Forward protocol](https://github.com/fluent/fluentd/wiki/Forward-Protocol-Specification-v1) (#1173)
- Exporters
  - `kafka` exports traces to Kafka (#1439)
- Extensions
  - **Experimental** `fluentbit` facilitates running a FluentBit subprocess of the collector (#1381)

## 💡 Enhancements 💡

- Updated `golang/protobuf` from v1.3.5 to v1.4.2 (#1308)
- Updated `opencensus-proto` from v0.2.1 to v0.3.0 (#1308)
- Added round_robin `balancer_name` as an option to gRPC client settings (#1353)
- `hostmetrics` receiver
  - Switch to using perf counters to get disk io metrics on Windows (#1340)
  - Add device filter for file system (#1379) and disk (#1378) scrapers
  - Record process physical & virtual memory stats separately (#1403)
  - Scrape system.disk.time on Windows (#1408)
  - Add disk.pending_operations metric (#1428)
  - Add network interface label to network metrics (#1377)
- Add `exporterhelper` (#1351) and `processorhelper` (#1359) factories
- Update OTLP to latest version (#1384)
- Disable timeout, retry on failure and sending queue for `logging` exporter (#1400)
- Add support for retry and sending queue for `jaeger` exporter (#1401)
- Add batch size bytes metric to `batch` processor (#1270)
- `otlp` receiver: Add Log Support (#1444)
- Allow to configure read/write buffer sizes for http Client (#1447)
- Update DB conventions to latest and add exception conventions (#1452)

## 🧰 Bug fixes 🧰

- Fix `resource` processor for old metrics (#1412)
- `jaeger` receiver: Do not try to stop if failed to start. Collector service will do that (#1434)

## v0.6.0 Beta

## 🛑 Breaking changes 🛑

- Renamed the metrics generated by `hostmetrics` receiver to match the (currently still pending) OpenTelemetry system metric conventions (#1261) (#1269)
- Removed `vmmetrics` receiver (#1282)
- Removed `cpu` scraper `report_per_cpu` config option (#1326)

## 💡 Enhancements 💡

- Added disk merged (#1267) and process count (#1268) metrics to `hostmetrics`
- Log metric data points in `logging` exporter (#1258)
- Changed the `batch` processor to not ignore the errors returned by the exporters (#1259)
- Build and publish MSI (#1153) and DEB/RPM packages (#1278, #1335)
- Added batch size metric to `batch` processor (#1241)
- Added log support for `memorylimiter` processor (#1291) and `logging` exporter (#1298)
- Always add tags for `observability`, other metrics may use them (#1312)
- Added metrics support (#1313) and allow partial retries in `queued_retry` processor (#1297)
- Update `resource` processor: introduce `attributes` config parameter to specify actions on attributes similar to `attributes` processor, old config interface is deprecated (#1315)
- Update memory state labels for non-Linux OSs (#1325)
- Ensure tcp connection value is provided for all states, even when count is 0 (#1329)
- Set `batch` processor channel size to num cpus (#1330)
- Add `send_batch_max_size` config parameter to `batch` processor enforcing hard limit on batch size (#1310)
- Add support for including a per-RPC authentication to gRPC settings (#1250)

## 🧰 Bug fixes 🧰

- Fixed OTLP waitForReady, not set from config (#1254)
- Fixed all translation diffs between OTLP and Jaeger (#1222)
- Disabled `process` scraper for any non Linux/Windows OS (#1328)

## v0.5.0 Beta

## 🛑 Breaking changes 🛑

- **Update OTLP to v0.4.0 (#1142)**: Collector will be incompatible with any other sender or receiver of OTLP protocol
of different versions
- Make "--new-metrics" command line flag the default (#1148)
- Change `endpoint` to `url` in Zipkin exporter config (#1186)
- Change `tls_credentials` to `tls_settings` in Jaegar receiver config (#1233)
- OTLP receiver config change for `protocols` to support mTLS (#1223)
- Remove `export_resource_labels` flag from Zipkin exporter (#1163)

## 🚀 New components 🚀

- Receivers
  - Added process scraper to the `hostmetrics` receiver (#1047)

## 💡 Enhancements 💡

- otlpexporter: send configured headers in request (#1130)
- Enable Collector to be run as a Windows service (#1120)
- Add config for HttpServer (#1196)
- Allow cors in HTTPServerSettings (#1211)
- Add a generic grpc server settings config, cleanup client config (#1183)
- Rely on gRPC to batch and loadbalance between connections instead of custom logic (#1212)
- Allow to tune the read/write buffers for gRPC clients (#1213)
- Allow to tune the read/write buffers for gRPC server (#1218)

## 🧰 Bug fixes 🧰

- Handle overlapping metrics from different jobs in prometheus exporter (#1096)
- Fix handling of SpanKind INTERNAL in OTLP OC translation (#1143)
- Unify zipkin v1 and v2 annotation/tag parsing logic (#1002)
- mTLS: Add support to configure client CA and enforce ClientAuth (#1185)
- Fixed untyped Prometheus receiver bug (#1194)
- Do not embed ProtocolServerSettings in gRPC (#1210)
- Add Context to the missing CreateMetricsReceiver method (#1216)

## v0.4.0 Beta

Released 2020-06-16

## 🛑 Breaking changes 🛑

- `isEnabled` configuration option removed (#909) 
- `thrift_tchannel` protocol moved from `jaeger` receiver to `jaeger_legacy` in contrib (#636) 

## ⚠️ Major changes ⚠️

- Switch from `localhost` to `0.0.0.0` by default for all receivers (#1006)
- Internal API Changes (only impacts contributors)
  - Add context to `Start` and `Stop` methods in the component (#790)
  - Rename `AttributeValue` and `AttributeMap` method names (#781)
(other breaking changes in the internal trace data types)
  - Change entire repo to use the new vanityurl go.opentelemetry.io/collector (#977)

## 🚀 New components 🚀

- Receivers
  - `hostmetrics` receiver with CPU (#862), disk (#921), load (#974), filesystem (#926), memory (#911), network (#930), and virtual memory (#989) support
- Processors
  - `batch` for batching received metrics (#1060) 
  - `filter` for filtering (dropping) received metrics (#1001) 

## 💡 Enhancements 💡

- `otlp` receiver implement HTTP X-Protobuf (#1021)
- Exporters: Support mTLS in gRPC exporters (#927) 
- Extensions: Add `zpages` for service (servicez, pipelinez, extensions) (#894) 

## 🧰 Bug fixes 🧰

- Add missing logging for metrics at `debug` level (#1108) 
- Fix setting internal status code in `jaeger` receivers (#1105) 
- `zipkin` export fails on span without timestamp when used with `queued_retry` (#1068) 
- Fix `zipkin` receiver status code conversion (#996) 
- Remove extra send/receive annotations with using `zipkin` v1 (#960)
- Fix resource attribute mutation bug when exporting in `jaeger` proto (#907) 
- Fix metric/spans count, add tests for nil entries in the slices (#787) 


## 🧩 Components 🧩

### Traces

| Receivers | Processors | Exporters |
|:----------:|:-----------:|:----------:|
| Jaeger | Attributes | File |
| OpenCensus | Batch | Jaeger |
| OTLP | Memory Limiter | Logging |
| Zipkin | Queued Retry | OpenCensus |
| | Resource | OTLP |
| | Sampling | Zipkin |
| | Span ||

### Metrics

| Receivers | Processors | Exporters |
|:----------:|:-----------:|:----------:|
| HostMetrics | Batch | File |
| OpenCensus | Filter | Logging |
| OTLP | Memory Limiter | OpenCensus |
| Prometheus || OTLP |
| VM Metrics || Prometheus |

### Extensions

- Health Check
- Performance Profiler
- zPages


## v0.3.0 Beta

Released 2020-03-30

### Breaking changes

-  Make prometheus receiver config loading strict. #697 
Prometheus receiver will now fail fast if the config contains unused keys in it.

### Changes and fixes

- Enable best effort serve by default of Prometheus Exporter (https://github.com/orijtech/prometheus-go-metrics-exporter/pull/6)
- Fix null pointer exception in the logging exporter #743 
- Remove unnecessary condition to have at least one processor #744 

### Components

| Receivers / Exporters | Processors | Extensions |
|:---------------------:|:-----------:|:-----------:|
| Jaeger | Attributes | Health Check |
| OpenCensus | Batch | Performance Profiler |
| OpenTelemetry | Memory Limiter | zPages |
| Zipkin | Queued Retry | |
| | Resource | |
| | Sampling | |
| | Span | |


## v0.2.8 Alpha

Alpha v0.2.8 of OpenTelemetry Collector

- Implemented OTLP receiver and exporter.
- Added ability to pass config to the service programmatically (useful for custom builds).
- Improved own metrics / observability.
- Refactored component and factory interface definitions (breaking change #683) 


## v0.2.7 Alpha

Alpha v0.2.7 of OpenTelemetry Collector

- Improved error handling on shutdown
- Partial implementation of new metrics (new obsreport package)
- Include resource labels for Zipkin exporter
- New `HASH` action to attribute processor



## v0.2.6 Alpha

Alpha v0.2.6 of OpenTelemetry Collector.
- Update metrics prefix to `otelcol` and expose command line argument to modify the prefix value.
- Extend Span processor to have include/exclude span logic.
- Batch dropped span now emits zero when no spans are dropped.


## v0.2.5 Alpha

Alpha v0.2.5 of OpenTelemetry Collector.

- Regexp-based filtering of spans based on service names.
- Ability to choose strict or regexp matching for include/exclude filters.


## v0.2.4 Alpha

Alpha v0.2.4 of OpenTelemetry Collector.

- Regexp-based filtering of span names.
- Ability to extract attributes from span names and rename span.
- File exporter for debugging.
- Span processor is now enabled by default.


## v0.2.3 Alpha

Alpha v0.2.3 of OpenTelemetry Collector.

Changes:
21a70d6 Add a memory limiter processor (#498)
9778b16 Refactor Jaeger Receiver config (#490)
ec4ad0c Remove workers from OpenCensus receiver implementation (#497)
4e01fa3 Update k8s config to use opentelemetry docker image and configuration (#459)


## v0.2.2 Alpha

Alpha v0.2.2 of OpenTelemetry Collector.

Main changes visible to users since previous release:

- Improved Testbed and added more E2E tests.
- Made component interfaces more uniform (this is a breaking change).

Note: v0.2.1 never existed and is skipped since it was tainted in some dependencies.


## v0.2.0 Alpha

Alpha v0.2 of OpenTelemetry Collector.

Docker image: omnition/opentelemetry-collector:v0.2.0 (we are working on getting this under an OpenTelemetry org)

Main changes visible to users since previous release:

* Rename from `service` to `collector`, the binary is now named `otelcol`

* Configuration reorganized and using strict mode

* Concurrency issues for pipelines transforming data addressed

Commits:

```terminal
0e505d5 Refactor config: pipelines now under service (#376)
402b80c Add Capabilities to Processor and use for Fanout cloning decision (#374)
b27d824 Use strict mode to read config (#375)
d769eb5 Fix concurrency handling when data is fanned out (#367)
dc6b290 Rename all github paths from opentelemtry-service to opentelemetry-collector (#371)
d038801 Rename otelsvc to otelcol (#365)
c264e0e Add Include/Exclude logic for Attributes Processor (#363)
8ce427a Pin a commit for Prometheus dependency in go.mod (#364)
2393774 Bump Jaeger version to 1.14.0 (latest) (#349)
63362d5 Update testbed modules (#360)
c0e2a27 Change dashes to underscores to separate words in config files (#357)
7609eaa Rename OpenTelemetry Service to Collector in docs and comments (#354)
bc5b299 Add common gRPC configuration settings (#340)
b38505c Remove network access popups on macos (#348)
f7727d1 Fixed loop variable pointer bug in jaeger translator (#341)
958beed Ensure that ConsumeMetricsData() is not passed empty metrics in the Prometheus receiver (#345)
0be295f Change log statement in Prometheus receiver from info to debug. (#344)
d205393 Add Owais to codeowners (#339)
8fa6afe Translate OC resource labels to Jaeger process tags (#325)
```


## v0.0.2 Alpha

Alpha release of OpenTelemetry Service.

Docker image: omnition/opentelemetry-service:v0.0.2 (we are working on getting this under an OpenTelemetry org)

Main changes visible to users since previous release:

```terminal
8fa6afe Translate OC resource labels to Jaeger process tags (#325)
047b0f3 Allow environment variables in config (#334)
96c24a3 Add exclude/include spans option to attributes processor (#311)
4db0414 Allow metric processors to be specified in pipelines (#332)
c277569 Add observability instrumentation for Prometheus receiver (#327)
f47aa79 Add common configuration for receiver tls (#288)
a493765 Refactor extensions to new config format (#310)
41a7afa Add Span Processor logic
97a71b3 Use full name for the metrics and spans created for observability (#316)
fed4ed2 Add support to record metrics for metricsexporter (#315)
5edca32 Add include_filter configuration to prometheus receiver (#298)
0068d0a Passthrough CORS allowed origins (#260)
```


## v0.0.1 Alpha

This is the first alpha release of OpenTelemetry Service.

Docker image: omnition/opentelemetry-service:v0.0.1


[v0.3.0]: https://github.com/open-telemetry/opentelemetry-collector/compare/v0.2.10...v0.3.0
[v0.2.10]: https://github.com/open-telemetry/opentelemetry-collector/compare/v0.2.8...v0.2.10
[v0.2.8]: https://github.com/open-telemetry/opentelemetry-collector/compare/v0.2.7...v0.2.8
[v0.2.7]: https://github.com/open-telemetry/opentelemetry-collector/compare/v0.2.6...v0.2.7
[v0.2.6]: https://github.com/open-telemetry/opentelemetry-collector/compare/v0.2.5...v0.2.6
[v0.2.5]: https://github.com/open-telemetry/opentelemetry-collector/compare/v0.2.4...v0.2.5
[v0.2.4]: https://github.com/open-telemetry/opentelemetry-collector/compare/v0.2.3...v0.2.4
[v0.2.3]: https://github.com/open-telemetry/opentelemetry-collector/compare/v0.2.2...v0.2.3
[v0.2.2]: https://github.com/open-telemetry/opentelemetry-collector/compare/v0.2.0...v0.2.2
[v0.2.0]: https://github.com/open-telemetry/opentelemetry-collector/compare/v0.0.2...v0.2.0
[v0.0.2]: https://github.com/open-telemetry/opentelemetry-collector/compare/v0.0.1...v0.0.2
[v0.0.1]: https://github.com/open-telemetry/opentelemetry-collector/tree/v0.0.1<|MERGE_RESOLUTION|>--- conflicted
+++ resolved
@@ -7,11 +7,8 @@
 - Rename `parserprovider.MapProvider` as `config.MapProvider` (#4178)
 - Rename `parserprovider.Watchable` as `config.WatchableMapProvider` (#4178)
 - Remove deprecated no-op flags to setup Collector's logging "--log-level", "--log-profile", "--log-format" (#4213)
-<<<<<<< HEAD
 - Remove `component.BaseProcessorFactory`, use `processorhelper.NewFactory` instead (#4175)
-=======
 - Move `cmd/pdatagen` as internal package `model/internal/cmd/pdatagen` (#4243) 
->>>>>>> c64e6aeb
 
 ## v0.37.0 Beta
 
