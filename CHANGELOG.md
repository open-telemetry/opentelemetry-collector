--- conflicted
+++ resolved
@@ -2,15 +2,10 @@
 
 ## Unreleased
 
-<<<<<<< HEAD
-## 💡 Enhancements 💡
-
+## 🛑 Breaking changes 🛑
+
+- Remove `config.NewConfigMapFrom[File|Buffer]`, add testonly version (#4502)
 - `configtls`: TLS 1.2 is the new default mininum version (#4503)
-=======
-## 🛑 Breaking changes 🛑
-
-- Remove `config.NewConfigMapFrom[File|Buffer]`, add testonly version (#4502)
->>>>>>> 7402e940
 
 ## 🧰 Bug fixes 🧰
 
