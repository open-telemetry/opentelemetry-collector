# Changelog

## Unreleased

## 🛑 Breaking changes 🛑

- Change configmapprovider.Provider to accept a location for retrieve (#4657)
- Change Properties Provider to be a Converter (#4666)
- Define a type `WatcherFunc` for onChange func instead of func pointer (#4656)
- Remove deprecated `configtest.LoadConfig` and `configtest.LoadConfigAndValidate` (#4659)
- Move service.ConfigMapConverterFunc to config.MapConverterFunc (#4673)
  - Add context to config.MapConverterFunc (#4678)
- Builder: the skip compilation should only be supplied as a CLI flag. Previously, it was possible to specify that in the YAML file, contrary to the original intention (#4645)
- Builder: Remove deprecated config option module::core (#4693)
- Remove deprecate flags --metrics-level and --metrics-addr (#4695)
  - Usages of `--metrics-level={VALUE}` can be replaced by `--set=service.telemetry.metrics.level={VALUE}`;
  - Usages of `--metrics-addr={VALUE}` can be replaced by `--set=service.telemetry.metrics.address={VALUE}`;
- Updated confighttp `ToClient` to support passing telemetry settings for instrumenting otlphttp exporter(#4449)
- Deprecate `configtelemetry.Level.Set()` (#4700)
- Remove support to some arches and platforms from `ocb` (opentelemetry-collector-builder) (#4710)
- Remove deprecated legacy path ("v1/trace") support for otlp http receiver (#4720)
- Change the `service.NewDefaultConfigProvider` to accept a slice of location strings (#4727).

## 🧰 Bug fixes 🧰

- Ensure Windows path (e.g: C:) is recognized as a file path (#4726)

## 💡 Enhancements 💡

<<<<<<< HEAD
- Expose experimental API `configmapprovider.NewExpandConverter()` (#4672)
=======
- `service.NewConfigProvider`: copy slice argument, disallow changes from caller to the input slice (#4729)
>>>>>>> 88e9c86f
- `confighttp` and `configgrpc`: New config option `include_metadata` to persist request metadata/headers in `client.Info.Metadata` (experimental) (#4547)
- Remove expand cases that cannot happen with config.Map (#4649)
- Add `max_request_body_size` to confighttp.HTTPServerSettings (#4677)
- Move `compression.go` into `confighttp.go` to internalize functions in `compression.go` file. (#4651)
  - create `configcompression` package to manage compression methods in `confighttp` and `configgrpc`
- Add support for cgroupv2 memory limit (#4654)
- Enable end users to provide multiple files for config location (#4727)

## 🧰 Bug fixes 🧰

- Fix structured logging issue for windows service (#4686)

## v0.42.0 Beta

## 🛑 Breaking changes 🛑

- Remove `configmapprovider.NewInMemory()` (#4507)
- Disallow direct implementation of `configmapprovider.Retrieved` (#4577)
- `configauth`: remove interceptor functions from the ServerAuthenticator interface (#4583)
- Replace ConfigMapProvider and ConfigUnmarshaler in collector settings by one simpler ConfigProvider (#4590)
- Remove deprecated consumererror.Combine (#4597)
- Remove `configmapprovider.NewDefault`, `configmapprovider.NewExpand`, `configmapprovider.NewMerge` (#4600)
  - The merge functionality is now embedded into `service.NewConfigProvider` (#4637).
- Move `configtest.LoadConfig` and `configtest.LoadConfigAndValidate` to `servicetest` (#4606)
- Builder: Remove deprecated `include-core` flag (#4616)
- Collector telemetry level must now be accessed through an atomic function. (#4549)

## 💡 Enhancements 💡

- `confighttp`: add client-side compression support. (#4441)
  - Each exporter should remove `compression` field if they have and should use `confighttp.HTTPClientSettings`
- Allow more zap logger configs: `disable_caller`, `disable_stacktrace`, `output_paths`, `error_output_paths`, `initial_fields` (#1048)
- Allow the custom zap logger encoding (#4532)
- Collector self-metrics may now be configured through the configuration file. (#4069)
  - CLI flags for configuring self-metrics are deprecated and will be removed
    in a future release.
  - `service.telemetry.metrics.level` and `service.telemetry.metrics.address`
    should be used to configure collector self-metrics.
- `configauth`: add helpers to create new server authenticators. (#4558)
- Refactor `configgrpc` for compression methods (#4624)
- Add an option to allow `config.Map` conversion in the `service.ConfigProvider` (#4634)
- Added support to expose gRPC framework's logs as part of collector logs (#4501)
- Builder: Enable unmarshal exact to help finding hard to find typos #4644

## 🧰 Bug fixes 🧰

- Fix merge config map provider to close the watchers (#4570)
- Fix expand map provider to call close on the base provider (#4571)
- Fix correct the value of `otelcol_exporter_send_failed_requests` (#4629)
- `otlp` receiver: Fix legacy port cfg value override and HTTP server starting bug (#4631)

## v0.41.0 Beta

## 🛑 Breaking changes 🛑

- Remove reference to `defaultcomponents` in core and deprecate `include_core` flag (#4087)
- Remove `config.NewConfigMapFrom[File|Buffer]`, add testonly version (#4502)
- `configtls`: TLS 1.2 is the new default mininum version (#4503)
- `confighttp`: `ToServer` now accepts a `component.Host`, in line with gRPC's counterpart (#4514)
- CORS configuration for OTLP/HTTP receivers has been moved into a `cors:` block, instead of individual `cors_allowed_origins` and `cors_allowed_headers` settings (#4492)

## 💡 Enhancements 💡

- OTLP/HTTP receivers now support setting the `Access-Control-Max-Age` header for CORS caching. (#4492)
- `client.Info` pre-populated for all receivers using common helpers like `confighttp` and `configgrpc` (#4423)

## 🧰 Bug fixes 🧰

- Fix handling of corrupted records by persistent buffer (experimental) (#4475)

## 💡 Enhancements 💡

- Extending the contribution guide to help clarify what is acceptable defaults and recommendations.
## v0.40.0 Beta

## 🛑 Breaking changes 🛑

- Package `client` refactored (#4416) and auth data included in it (#4422). Final PR to be merged in the next release (#4423)
- Remove `pdata.AttributeMap.InitFromMap` (#4429)
- Updated configgrpc `ToDialOptions` to support passing providers to instrumentation library (#4451)
- Make state information propagation non-blocking on the collector (#4460)

## 💡 Enhancements 💡

- Add semconv 1.7.0 and 1.8.0 (#4452)
- Added `feature-gates` CLI flag for controlling feature gate state. (#4368)
- Add a default user-agent header to the OTLP/gRPC and OTLP/HTTP exporters containing collector build information (#3970)

## v0.39.0 Beta

## 🛑 Breaking changes 🛑

- Remove deprecated config (already no-op) `ballast_size_mib` in memorylimiterprocessor (#4365)
- Remove `config.Receivers`, `config.Exporters`, `config.Processors`, and `config.Extensions`. Use map directly (#4344)
- Remove `component.BaseProcessorFactory`, use `processorhelper.NewFactory` instead (#4175)
- Force usage of `exporterhelper.NewFactory` to implement `component.ExporterFactory` (#4338)
- Force usage of `receiverhelper.NewFactory` to implement `component.ReceiverFactory` (#4338)
- Force usage of `extensionhelper.NewFactory` to implement `component.ExtensionFactory` (#4338)
- Move `service/parserprovider` package to `config/configmapprovider` (#4206)
   - Rename `MapProvider` interface to `Provider`
   - Remove `MapProvider` from helper names
- Renamed slice-valued `pdata` types and functions for consistency. (#4325)
  - Rename `pdata.AnyValueArray` to `pdata.AttributeValueSlice`
  - Rename `ArrayVal()` to `SliceVal()`
  - Rename `SetArrayVal()` to `SetSliceVal()`
- Remove `config.Pipeline.Name` (#4326)
- Rename `config.Mapprovider` as `configmapprovider.Provider` (#4337)
- Move `config.WatchableRetrieved` and `config.Retrieved` interfaces to `config/configmapprovider` package (#4337)
- Remove `config.Pipeline.InputDataType` (#4343)
- otlpexporter: Do not retry on PermissionDenied and Unauthenticated (#4349)
- Enable configuring collector metrics through service config file. (#4069)
  - New `service::telemetry::metrics` structure added to configuration
  - Existing metrics configuration CLI flags are deprecated and to be
    removed in the future.
  - `--metrics-prefix` is no longer operative; the prefix is determined by
    the value of `service.buildInfo.Command`.
  - `--add-instance-id` is no longer operative; an instance ID will always be added.
- Remove deprecated funcs `consumererror.As[Traces|Metrics|Logs]` (#4364)
- Remove support to expand env variables in default configs (#4366)

## 💡 Enhancements 💡
- Supports more compression methods(`snappy` and `zstd`) for configgrpc, in addition to current `gzip` (#4088)
- Moved the OpenTelemetry Collector Builder to core (#4307)

## 🧰 Bug fixes 🧰

- Fix AggregationTemporality and IsMonotonic when metric descriptors are split in the batch processor (#4389)

## v0.38.0 Beta

## 🛑 Breaking changes 🛑

- Removed `configauth.HTTPClientAuthenticator` and `configauth.GRPCClientAuthenticator` in favor of `configauth.ClientAuthenticator`. (#4255)
- Rename `parserprovider.MapProvider` as `config.MapProvider`. (#4178)
- Rename `parserprovider.Watchable` as `config.WatchableMapProvider`. (#4178)
- Remove deprecated no-op flags to setup Collector's logging "--log-level", "--log-profile", "--log-format". (#4213)
- Move `cmd/pdatagen` as internal package `model/internal/cmd/pdatagen`. (#4243)
- Use directly the ComponentID in configauth. (#4238)
- Refactor configauth, getters use the map instead of iteration. (#4234)
- Change scraperhelper to follow the recommended append model for pdata. (#4202)

## 💡 Enhancements 💡

- Update proto to 0.11.0. (#4209)
- Change pdata to use the newly added [Traces|Metrics|Logs]Data. (#4214)
- Add ExponentialHistogram field to pdata. (#4219)
- Make sure otlphttp exporter tests include TraceID and SpanID. (#4268)
- Use multimod tool in release process. (#4229)
- Change queue metrics to use opencensus metrics instead of stats, close to otel-go. (#4220)
- Make receiver data delivery guarantees explicit (#4262)
- Simplify unmarshal logic by adding more supported hooks. (#4237)
- Add unmarshaler for otlpgrpc.[*]Request and otlpgrp.[*]Response (#4215)

## v0.37.0 Beta

## 🛑 Breaking changes 🛑

- Move `configcheck.ValidateConfigFromFactories` as internal function in service package (#3876)
- Rename `configparser.Parser` as `config.Map` (#4075)
- Rename `component.DefaultBuildInfo()` to `component.NewDefaultBuildInfo()` (#4129)
- Rename `consumererror.Permanent` to `consumererror.NewPermanent` (#4118)
- Rename `config.NewID` to `config.NewComponentID` and `config.NewIDFromString` to `config.NewComponentIDFromString` (#4137)
- Rename `config.NewIDWithName` to `config.NewComponentIDWithName` (#4151)
- Move `extension/storage` to `extension/experimental/storage` (#4082)
- Rename `obsreporttest.SetupRecordedMetricsTest()` to `obsreporttest.SetupTelemetry()` and `obsreporttest.TestTelemetrySettings` to `obsreporttest.TestTelemetry` (#4157)

## 💡 Enhancements 💡

- Add Gen dependabot into CI (#4083)
- Update OTLP to v0.10.0 (#4045).
- Add Flags field to NumberDataPoint, HistogramDataPoint, SummaryDataPoint (#4081).
- Add feature gate library (#4108)
- Add version to the internal telemetry metrics (#4140)

## 🧰 Bug fixes 🧰

- Fix panic when not using `service.NewCommand` (#4139)

## v0.36.0 Beta

## 🛑 Breaking changes 🛑

- Remove deprecated pdata.AttributeMapToMap (#3994)
- Move ValidateConfig from configcheck to configtest (#3956)
- Remove `mem-ballast-size-mib`, already deprecated and no-op (#4005)
- Remove `semconv.AttributeMessageType` (#4020)
- Remove `semconv.AttributeHTTPStatusText` (#4015)
- Remove squash on `configtls.TLSClientSetting` and move TLS client configs under `tls` (#4063)
- Rename TLS server config `*configtls.TLSServerSetting` from `tls_settings` to `tls` (#4063)
- Split `service.Collector` from the `cobra.Command` (#4074)
- Rename `memorylimiter` to `memorylimiterprocessor` (#4064)

## 💡 Enhancements 💡

- Create new semconv package for v1.6.1 (#3948)
- Add AttributeValueBytes support to AsString (#4002)
- Add AttributeValueTypeBytes support to AttributeMap.AsRaw (#4003)
- Add MeterProvider to TelemetrySettings (#4031)
- Add configuration to setup collector logs via config file. (#4009)

## v0.35.0 Beta

## 🛑 Breaking changes 🛑

- Remove the legacy gRPC port(`55680`) support in OTLP receiver (#3966)
- Rename configparser.Parser to configparser.ConfigMap (#3964)
- Remove obsreport.ScraperContext, embed into StartMetricsOp (#3969)
- Remove dependency on deprecated go.opentelemetry.io/otel/oteltest (#3979)
- Remove deprecated pdata.AttributeValueToString (#3953)
- Remove deprecated pdata.TimestampFromTime. Closes: #3925 (#3935)

## 💡 Enhancements 💡

- Add TelemetryCreateSettings (#3984)
- Only initialize collector telemetry once (#3918)
- Add trace context info to LogRecord log (#3959)
- Add new view for AWS ECS health check extension. (#3776)

## v0.34.0 Beta

## 🛑 Breaking changes 🛑

- Artifacts are no longer published in this repository, check [here](https://github.com/open-telemetry/opentelemetry-collector-releases) (#3941)
- Remove deprecated `tracetranslator.AttributeValueToString` and `tracetranslator.AttributeMapToMap` (#3873)
- Change semantic conventions for status (code, msg) as per specifications (#3872)
- Add `pdata.NewTimestampFromTime`, deprecate `pdata.TimestampFromTime` (#3868)
- Add `pdata.NewAttributeMapFromMap`, deprecate `pdata.AttributeMap.InitFromMap` (#3936)
- Move `fileexporter` to contrib (#3474)
- Move `jaegerexporter` to contrib (#3474)
- Move `kafkaexporter` to contrib (#3474)
- Move `opencensusexporter` to contrib (#3474)
- Move `prometheusexporter` to contrib (#3474)
- Move `prometheusremotewriteexporter` to contrib (#3474)
- Move `zipkinexporter` to contrib (#3474)
- Move `attributeprocessor` to contrib (#3474)
- Move `filterprocessor` to contrib (#3474)
- Move `probabilisticsamplerprocessor` to contrib (#3474)
- Move `resourceprocessor` to contrib (#3474)
- Move `spanprocessor` to contrib (#3474)
- Move `hostmetricsreceiver` to contrib (#3474)
- Move `jaegerreceiver` to contrib (#3474)
- Move `kafkareceiver` to contrib (#3474)
- Move `opencensusreceiver` to contrib (#3474)
- Move `prometheusreceiver` to contrib (#3474)
- Move `zipkinreceiver` to contrib (#3474)
- Move `bearertokenauthextension` to contrib (#3474)
- Move `healthcheckextension` to contrib (#3474)
- Move `oidcauthextension` to contrib (#3474)
- Move `pprofextension` to contrib (#3474)
- Move `translator/internaldata` to contrib (#3474)
- Move `translator/trace/jaeger` to contrib (#3474)
- Move `translator/trace/zipkin` to contrib (#3474)
- Move `testbed` to contrib (#3474)
- Move `exporter/exporterhelper/resource_to_telemetry` to contrib (#3474)
- Move `processor/processorhelper/attraction` to contrib (#3474)
- Move `translator/conventions` to `model/semconv` (#3901)

## v0.33.0 Beta

## 🛑 Breaking changes 🛑

- Rename `configloader` interface to `configunmarshaler` (#3774)
- Remove `LabelsMap` from all the metrics points (#3706)
- Update generated K8S attribute labels to fix capitalization (#3823)

## 💡 Enhancements 💡

- Collector has now full support for metrics proto v0.9.0.

## v0.32.0 Beta

This release is marked as "bad" since the metrics pipelines will produce bad data.

- See https://github.com/open-telemetry/opentelemetry-collector/issues/3824

## 🛑 Breaking changes 🛑

- Rename `CustomUnmarshable` interface to `Unmarshallable` (#3774)

## 💡 Enhancements 💡

- Change default OTLP/HTTP port number from 55681 to 4318 (#3743)
- Update OTLP proto to v0.9.0 (#3740)
  - Remove `SetValue`/`Value` func for `NumberDataPoint`/`Exemplar` (#3730)
  - Remove `IntGauge`/`IntSum`from pdata (#3731)
  - Remove `IntDataPoint` from pdata (#3735)
  - Add support for `Bytes` attribute type (#3756)
  - Add `SchemaUrl` field (#3759)
  - Add `Attributes` to `NumberDataPoint`, `HistogramDataPoint`, `SummaryDataPoint` (#3761)
- `conventions` translator: Replace with conventions generated from spec v1.5.0 (#3494)
- `prometheus` receiver: Add `ToMetricPdata` method (#3695)
- Make configsource `Watchable` an optional interface (#3792)
- `obsreport` exporter: Change to accept `ExporterCreateSettings` (#3789)

## 🧰 Bug fixes 🧰

- `configgrpc`: Use chained interceptors in the gRPC server (#3744)
- `prometheus` receiver: Use actual interval startTimeMs for cumulative types (#3694)
- `jaeger` translator: Fix bug that could generate empty proto spans (#3808)

## v0.31.0 Beta

## 🛑 Breaking changes 🛑

- Remove Resize() from pdata slice APIs (#3675)
- Remove the ballast allocation when `mem-ballast-size-mib` is set in command line (#3626)
  - Use [`ballast extension`](./extension/ballastextension/README.md) to set memory ballast instead.
- Rename `DoubleDataPoint` to `NumberDataPoint` (#3633)
- Remove `IntHistogram` (#3676)

## 💡 Enhancements 💡

- Update to OTLP 0.8.0:
  - Translate `IntHistogram` to `Histogram` in `otlp_wrappers` (#3676)
  - Translate `IntGauge` to `Gauge` in `otlp_wrappers` (#3619)
  - Translate `IntSum` to `Sum` in `otlp_wrappers` (#3621)
  - Update `NumberDataPoint` to support `DoubleVal` and `IntVal` (#3689)
  - Update `Exemplar` to use `oneOfPrimitiveValue` (#3699)
  - Remove `IntExemplar` and `IntExemplarSlice` from `pdata` (#3705)
  - Mark `IntGauge`/`IntSum`/`IntDataPoint` as deprecated (#3707)
  - Remove `IntGauge`/`IntSum` from `batchprocessor` (#3718)
  - `prometheusremotewrite` exporter: Convert to new Number metrics (#3714)
  - `prometheus` receiver: Convert to new Number metrics (#3716)
  - `prometheus` exporter: Convert to new Number metrics (#3709)
  - `hostmetrics` receiver: Convert to new Number metrics (#3710)
  - `opencensus`: Convert to new Number metrics (#3708)
  - `scraperhelper` receiver: Convert to new Number metrics (#3717)
  - `testbed`: Convert to new Number metrics (#3719)
  - `expoerterhelper`: Convert `resourcetolabel` to new Number metrics (#3723)
- `configauth`: Prepare auth API to return a context (#3618)
- `pdata`:
  - Implement `Equal()` for map-valued `AttributeValues` (#3612)
  - Add `[Type]Slice.Sort(func)` to sort slices (#3671)
- `memorylimiter`:
  - Add validation on ballast size between `memorylimiter` and `ballastextension` (#3532)
  - Access Ballast extension via `Host.GetExtensions` (#3634)
- `prometheusremotewrite` exporter: Add a WAL implementation without wiring up (#3597)
- `prometheus` receiver: Add `metricGroup.toDistributionPoint` pdata conversion (#3667)
- Use `ComponentID` as identifier instead of config (#3696)
- `zpages`: Move config validation from factory to `Validate` (#3697)
- Enable `tracez` z-pages from otel-go, disable opencensus (#3698)
- Convert temporality and monotonicity for deprecated sums (#3729)

## 🧰 Bug fixes 🧰

- `otlpexporter`: Allow endpoint to be configured with a scheme of `http` or `https` (#3575)
- Handle errors when reloading the collector service (#3615)
- Do not report fatal error when `cmux.ErrServerClosed` (#3703)
- Fix bool attribute equality in `pdata` (#3688)

## v0.30.0 Beta

## 🛑 Breaking changes 🛑

- Rename `pdata.DoubleSum` to `pdata.Sum` (#3583)
- Rename `pdata.DoubleGauge` to `pdata.Gauge` (#3599)
- Migrated `pdata` to a dedicated package (#3483)
- Change Marshaler/Unmarshaler to be consistent with other interfaces (#3502)
- Remove consumer/simple package (#3438)
- Remove unnecessary interfaces from pdata (#3506)
- zipkinv1 implement directly Unmarshaler interface (#3504)
- zipkinv2 implement directly Marshaler/Unmarshaler interface (#3505)
- Change exporterhelper to accept ExporterCreateSettings instead of just logger (#3569)
- Deprecate Resize() from pdata slice APIs (#3573)
- Use Func pattern in processorhelper, consistent with others (#3570)

## 💡 Enhancements 💡

- Update OTLP to v0.8.0 (#3572)
- Migrate from OpenCensus to OpenTelemetry for internal tracing (#3567)
- Move internal/pdatagrpc to model/otlpgrpc (#3507)
- Move internal/otlp to model/otlp (#3508)
- Create http Server via Config, enable cors and decompression (#3513)
- Allow users to set min and max TLS versions (#3591)
- Support setting ballast size in percentage of total Mem in ballast extension (#3456)
- Publish go.opentelemetry.io/collector/model as a separate module (#3530)
- Pass a TracerProvider via construct settings to all the components (#3592)
- Make graceful shutdown optional (#3577)

## 🧰 Bug fixes 🧰

- `scraperhelper`: Include the scraper name in log messages (#3487)
- `scraperhelper`: fix case when returned pdata is empty (#3520)
- Record the correct number of points not metrics in Kafka receiver (#3553)
- Validate the Prometheus configuration (#3589)

## v0.29.0 Beta

## 🛑 Breaking changes 🛑

- Rename `service.Application` to `service.Collector` (#3268)
- Provide case sensitivity in config yaml mappings by using Koanf instead of Viper (#3337)
- Move zipkin constants to an internal package (#3431)
- Disallow renaming metrics using metric relabel configs (#3410)
- Move cgroup and iruntime utils from memory_limiter to internal folder (#3448)
- Move model pdata interfaces to pdata, expose them publicly (#3455)

## 💡 Enhancements 💡

- Change obsreport helpers for scraper to use the same pattern as Processor/Exporter (#3327)
- Convert `otlptext` to implement Marshaler interfaces (#3366)
- Add encoder/decoder and marshaler/unmarshaler for OTLP protobuf (#3401)
- Use the new marshaler/unmarshaler in `kafka` exporter (#3403)
- Convert `zipkinv2` to to/from translator interfaces (#3409)
- `zipkinv1`: Move to translator and encoders interfaces (#3419)
- Use the new marshaler/unmarshaler in `kafka` receiver #3402
- Change `oltp` receiver to use the new unmarshaler, avoid grpc-gateway dependency (#3406)
- Use the new Marshaler in the `otlphttp` exporter (#3433)
- Add grpc response struct for all signals instead of returning interface in `otlp` receiver/exporter (#3437)
- `zipkinv2`: Add encoders, decoders, marshalers (#3426)
- `scrapererror` receiver: Return concrete error type (#3360)
- `kafka` receiver: Add metrics support (#3452)
- `prometheus` receiver:
  - Add store to track stale metrics (#3414)
  - Add `up` and `scrape_xxxx` internal metrics (#3116)

## 🧰 Bug fixes 🧰

- `prometheus` receiver:
  - Reject datapoints with duplicate label keys (#3408)
  - Scrapers are not stopped when receiver is shutdown (#3450)
- `prometheusremotewrite` exporter: Adjust default retry settings (#3416)
- `hostmetrics` receiver: Fix missing startTimestamp for `processes` scraper (#3461)

## v0.28.0 Beta

## 🛑 Breaking changes 🛑

- Remove unused logstest package (#3222)
- Introduce `AppSettings` instead of `Parameters` (#3163)
- Remove unused testutil.TempSocketName (#3291)
- Move BigEndian helper functions in `tracetranslator` to an internal package.(#3298)
- Rename `configtest.LoadConfigFile` to `configtest.LoadConfigAndValidate` (#3306)
- Replace `ExtensionCreateParams` with `ExtensionCreateSettings` (#3294)
- Replace `ProcessorCreateParams` with `ProcessorCreateSettings`. (#3181)
- Replace `ExporterCreateParams` with `ExporterCreateSettings` (#3164)
- Replace `ReceiverCreateParams` with `ReceiverCreateSettings`. (#3167)
- Change `batchprocessor` logic to limit data points rather than metrics (#3141)
- Rename `PrwExporter` to `PRWExporter` and `NewPrwExporter` to `NewPRWExporter` (#3246)
- Avoid exposing OpenCensus reference in public APIs (#3253)
- Move `config.Parser` to `configparser.Parser` (#3304)
- Remove deprecated funcs inside the obsreceiver (#3314)
- Remove `obsreport.GRPCServerWithObservabilityEnabled`, enable observability in config (#3315)
- Remove `obsreport.ProcessorMetricViews`, use `BuildProcessorCustomMetricName` where needed (#3316)
- Remove "Receive" from `obsreport.Receiver` funcs (#3326)
- Remove "Export" from `obsreport.Exporter` funcs (#3333)
- Hide unnecessary public struct `obsreport.StartReceiveOptions` (#3353)
- Avoid exposing internal implementation public in OC/OTEL receivers (#3355)
- Updated configgrpc `ToDialOptions` and confighttp `ToClient` apis to take extensions configuration map (#3340)
- Remove `GenerateSequentialTraceID` and `GenerateSequentialSpanIDin` functions in testbed (#3390)
- Change "grpc" to "GRPC" in configauth function/type names (#3285)

## 💡 Enhancements 💡

- Add `doc.go` files to the consumer package and its subpackages (#3270)
- Improve documentation of consumer package and subpackages (#3269, #3361)
- Automate triggering of doc-update on release (#3234)
- Enable Dependabot for Github Actions (#3312)
- Remove the proto dependency in `goldendataset` for traces (#3322)
- Add telemetry for dropped data due to exporter sending queue overflow (#3328)
- Add initial implementation of `pdatagrcp` (#3231)
- Change receiver obsreport helpers pattern to match the Processor/Exporter (#3227)
- Add model translation and encoding interfaces (#3200)
- Add otlpjson as a serializer implementation (#3238)
- `prometheus` receiver:
  - Add `createNodeAndResourcePdata` for Prometheus->OTLP pdata (#3139)
  - Direct metricfamily Prometheus->OTLP (#3145)
- Add `componenttest.NewNop*CreateSettings` to simplify tests (#3375)
- Add support for markdown generation (#3100)
- Refactor components for the Client Authentication Extensions (#3287)

## 🧰 Bug fixes 🧰

- Use dedicated `zapcore.Core` for Windows service (#3147)
- Hook up start and shutdown functions in fileexporter (#3260)
- Fix oc to pdata translation for sum non-monotonic cumulative (#3272)
- Fix `timeseriesSignature` in prometheus receiver (#3310)

## v0.27.0 Beta

## 🛑 Breaking changes 🛑

- Change `Marshal` signatures in kafkaexporter's Marshalers to directly convert pdata to `sarama.ProducerMessage` (#3162)
- Remove `tracetranslator.DetermineValueType`, only used internally by Zipkin (#3114)
- Remove OpenCensus conventions, should not be used (#3113)
- Remove Zipkin specific translation constants, move to internal (#3112)
- Remove `tracetranslator.TagHTTPStatusCode`, use `conventions.AttributeHTTPStatusCode` (#3111)
- Remove OpenCensus status constants and transformation (#3110)
- Remove `tracetranslator.AttributeArrayToSlice`, not used in core or contrib (#3109)
- Remove `internaldata.MetricsData`, same APIs as for traces (#3156)
- Rename `config.IDFromString` to `NewIDFromString`, remove `MustIDFromString` (#3177)
- Move consumerfanout package to internal (#3207)
- Canonicalize enum names in pdata. Fix usage of uppercase names (#3208)

## 💡 Enhancements 💡

- Use `config.ComponentID` for obsreport receiver/scraper (#3098)
- Add initial implementation of the consumerhelper (#3146)
- Add Collector version to Prometheus Remote Write Exporter user-agent header (#3094)
- Refactor processorhelper to use consumerhelper, split by signal type (#3180)
- Use consumerhelper for exporterhelper, add WithCapabilities (#3186)
- Set capabilities for all core exporters, remove unnecessary funcs (#3190)
- Add an internal sharedcomponent to be shared by receivers with shared resources (#3198)
- Allow users to configure the Prometheus remote write queue (#3046)
- Mark internaldata traces translation as deprecated for external usage (#3176)

## 🧰 Bug fixes 🧰

- Fix Prometheus receiver metric start time and reset determination logic. (#3047)
  - The receiver will no longer drop the first sample for `counter`, `summary`, and `histogram` metrics.
- The Prometheus remote write exporter will no longer force `counter` metrics to have a `_total` suffix. (#2993)
- Remove locking from jaeger receiver start and stop processes (#3070)
- Fix batch processor metrics reorder, improve performance (#3034)
- Fix batch processor traces reorder, improve performance (#3107)
- Fix batch processor logs reorder, improve performance (#3125)
- Avoid one unnecessary allocation in grpc OTLP exporter (#3122)
- `batch` processor: Validate that batch config max size is greater than send size (#3126)
- Add capabilities to consumer, remove from processor (#2770)
- Remove internal protos usage in Prometheusremotewrite exporter (#3184)
- `prometheus` receiver: Honor Prometheus external labels (#3127)
- Validate that remote write queue settings are not negative (#3213)

## v0.26.0 Beta

## 🛑 Breaking changes 🛑

- Change `With*Unmarshallers` signatures in Kafka exporter/receiver (#2973)
- Rename `marshall` to `marshal` in all the occurrences (#2977)
- Remove `componenterror.ErrAlreadyStarted` and `componenterror.ErrAlreadyStopped`, components should not protect against this, Service will start/stop once.
- Rename `ApplicationStartInfo` to `BuildInfo`
- Rename `ApplicationStartInfo.ExeName` to `BuildInfo.Command`
- Rename `ApplicationStartInfo.LongName` to `BuildInfo.Description`

## 💡 Enhancements 💡

- `kafka` exporter: Add logs support (#2943)
- Add AppendEmpty and deprecate Append for slices (#2970)
- Update mdatagen to create factories of init instead of new (#2978)
- `zipkin` receiver: Reduce the judgment of zipkin v1 version (#2990)
- Custom authenticator logic to accept a `component.Host` which will extract the authenticator to use based on a new authenticator name property (#2767)
- `prometheusremotewrite` exporter: Add `resource_to_telemetry_conversion` config option (#3031)
- `logging` exporter: Extract OTLP text logging (#3082)
- Format timestamps as strings instead of int in otlptext output (#3088)
- Add darwin arm64 build (#3090)

## 🧰 Bug fixes 🧰

- Fix Jaeger receiver to honor TLS Settings (#2866)
- `zipkin` translator: Handle missing starttime case for zipkin json v2 format spans (#2506)
- `prometheus` exporter: Fix OTEL resource label drops (#2899)
- `prometheusremotewrite` exporter:
  - Enable the queue internally (#2974)
  - Don't drop instance and job labels (#2979)
- `jaeger` receiver: Wait for server goroutines exit on shutdown (#2985)
- `logging` exporter: Ignore invalid handle on close (#2994)
- Fix service zpages (#2996)
- `batch` processor: Fix to avoid reordering and send max size (#3029)


## v0.25.0 Beta

## 🛑 Breaking changes 🛑

- Rename ForEach (in pdata) with Range to be consistent with sync.Map (#2931)
- Rename `componenthelper.Start` to `componenthelper.StartFunc` (#2880)
- Rename `componenthelper.Stop` to `componenthelper.StopFunc` (#2880)
- Remove `exporterheleper.WithCustomUnmarshaler`, `processorheleper.WithCustomUnmarshaler`, `receiverheleper.WithCustomUnmarshaler`, `extensionheleper.WithCustomUnmarshaler`, implement `config.CustomUnmarshaler` interface instead (#2867)
- Remove `component.CustomUnmarshaler` implement `config.CustomUnmarshaler` interface instead (#2867)
- Remove `testutil.HostPortFromAddr`, users can write their own parsing helper (#2919)
- Remove `configparser.DecodeTypeAndName`, use `config.IDFromString` (#2869)
- Remove `config.NewViper`, users should use `config.NewParser` (#2917)
- Remove `testutil.WaitFor`, use `testify.Eventually` helper if needed (#2920)
- Remove testutil.WaitForPort, users can use testify.Eventually (#2926)
- Rename `processorhelper.NewTraceProcessor` to `processorhelper.NewTracesProcessor` (#2935)
- Rename `exporterhelper.NewTraceExporter` to `exporterhelper.NewTracesExporter` (#2937)
- Remove InitEmptyWithCapacity, add EnsureCapacity and Clear (#2845)
- Rename traces methods/objects to include Traces in Kafka receiver (#2966)

## 💡 Enhancements 💡

- Add `validatable` interface with `Validate()` to all `config.<component>` (#2898)
  - add the empty `Validate()` implementation for all component configs
- **Experimental**: Add a config source manager that wraps the interaction with config sources (#2857, #2903, #2948)
- `kafka` exporter: Key jaeger messages on traceid (#2855)
- `scraperhelper`: Don't try to count metrics if scraper returns an error (#2902)
- Extract ConfigFactory in a ParserProvider interface (#2868)
- `prometheus` exporter: Allows Summary metrics to be exported to Prometheus (#2900)
- `prometheus` receiver: Optimize `dpgSignature` function (#2945)
- `kafka` receiver: Add logs support (#2944)

## 🧰 Bug fixes 🧰

- `prometheus` receiver:
  - Treat Summary and Histogram metrics without "_sum" counter as valid metric (#2812)
  - Add `job` and `instance` as well-known labels (#2897)
- `prometheusremotewrite` exporter:
  - Sort Sample by Timestamp to avoid out of order errors (#2941)
  - Remove incompatible queued retry (#2951)
- `kafka` receiver: Fix data race with batchprocessor (#2957)
- `jaeger` receiver: Jaeger agent should not report ErrServerClosed (#2965)

## v0.24.0 Beta

## 🛑 Breaking changes 🛑

- Remove legacy internal metrics for memorylimiter processor, `spans_dropped` and `trace_batches_dropped` (#2841)
  - For `spans_dropped` use `processor/refused_spans` with `processor=memorylimiter`
- Rename pdata.*.[Start|End]Time to pdata.*.[Start|End]Timestamp (#2847)
- Rename pdata.DoubleExemplar to pdata.Exemplar (#2804)
- Rename pdata.DoubleHistogram to pdata.Histogram (#2797)
- Rename pdata.DoubleSummary to pdata.Summary (#2774)
- Refactor `consumererror` package (#2768)
  - Remove `PartialError` type in favor of signal-specific types
  - Rename `CombineErrors()` to `Combine()`
- Refactor `componenthelper` package (#2778)
  - Remove `ComponentSettings` and `DefaultComponentSettings()`
  - Rename `NewComponent()` to `New()`
- obsReport.NewExporter accepts a settings struct (#2668)
- Remove ErrorWaitingHost from `componenttest` (#2582)
- Move `config.Load` to `configparser.Load` (#2796)
- Remove `configtest.NewViperFromYamlFile()`, use `config.Parser.NewParserFromFile()` (#2806)
- Remove `config.ViperSubExact()`, use `config.Parser.Sub()` (#2806)
- Update LoadReceiver signature to remove unused params (#2823)
- Move `configerror.ErrDataTypeIsNotSupported` to `componenterror.ErrDataTypeIsNotSupported` (#2886)
- Rename`CreateTraceExporter` type to `CreateTracesExporter` in `exporterhelper` (#2779)
- Move `fluentbit` extension to contrib (#2795)
- Move `configmodels` to `config` (#2808)
- Move `fluentforward` receiver to contrib (#2723)

## 💡 Enhancements 💡

- `batch` processor: - Support max batch size for logs (#2736)
- Use `Endpoint` for health check extension (#2782)
- Use `confignet.TCPAddr` for `pprof` and `zpages` extensions (#2829)
- Deprecate `consumetest.New[${SIGNAL}]Nop` in favor of `consumetest.NewNop` (#2878)
- Deprecate `consumetest.New[${SIGNAL}]Err` in favor of `consumetest.NewErr` (#2878)
- Add watcher to values retrieved via config sources (#2803)
- Updates for cloud semantic conventions (#2809)
  - `cloud.infrastructure_service` -> `cloud.platform`
  - `cloud.zone` -> `cloud.availability_zone`
- Add systemd environment file for deb/rpm packages (#2822)
- Add validate interface in `configmodels` to force each component do configuration validation (#2802, #2856)
- Add `aws.ecs.task.revision` to semantic conventions list (#2816)
- Set unprivileged user to container image (#2838)
- Add New funcs for extension, exporter, processor config settings (#2872)
- Report metric about current size of the exporter retry queue (#2858)
- Allow adding new signals in `ProcessorFactory` by forcing everyone to embed `BaseProcessorFactory` (#2885)

## 🧰 Bug fixes 🧰

- `pdata.TracesFromOtlpProtoBytes`: Fixes to handle backwards compatibility changes in proto (#2798)
- `jaeger` receiver: Escape user input used in output (#2815)
- `prometheus` exporter: Ensure same time is used for updated time (#2745)
- `prometheusremotewrite` exporter: Close HTTP response body (#2875)

## v0.23.0 Beta

## 🛑 Breaking changes 🛑

- Move fanout consumers to fanoutconsumer package (#2615)
- Rename ExporterObsReport to Exporter (#2658)
- Rename ProcessorObsReport to Processor (#2657)
- Remove ValidateConfig and add Validate on the Config struct (#2665)
- Rename pdata Size to OtlpProtoSize (#2726)
- Rename [Traces|Metrics|Logs]Consumer to [Traces|Metrics|Logs] (#2761)
- Remove public access for `componenttest.Example*` components:
  - Users of these structs for testing configs should use the newly added `componenttest.Nop*` (update all components name in the config `example*` -> `nop` and use `componenttest.NopComponents()`).
  - Users of these structs for sink like behavior should use `consumertest.*Sink`.

## 💡 Enhancements 💡

- `hostmetrics` receiver: List labels along with respective metrics in metadata (#2662)
- `exporter` helper: Remove obsreport.ExporterContext, always add exporter name as a tag to the metrics (#2682)
- `jaeger` exporter: Change to not use internal data (#2698)
- `kafka` receiver: Change to not use internal data (#2697)
- `zipkin` receiver: Change to not use internal data (#2699)
- `kafka` exporter: Change to not use internal data (#2696)
- Ensure that extensions can be created and started multiple times (#2679)
- Use otlp request in logs wrapper, hide members in the wrapper (#2692)
- Add MetricsWrapper to dissallow access to internal representation (#2693)
- Add TracesWrapper to dissallow access to internal representation (#2721)
- Allow multiple OTLP receivers to be created (#2743)

## 🧰 Bug fixes 🧰

- `prometheus` exporter: Fix to work with standard labels that follow the naming convention of using periods instead of underscores (#2707)
- Propagate name and transport for `prometheus` receiver and exporter (#2680)
- `zipkin` receiver: Ensure shutdown correctness (#2765)

## v0.22.0 Beta

## 🛑 Breaking changes 🛑

- Rename ServiceExtension to just Extension (#2581)
- Remove `consumerdata.TraceData` (#2551)
- Move `consumerdata.MetricsData` to `internaldata.MetricsData` (#2512)
- Remove custom OpenCensus sematic conventions that have equivalent in otel (#2552)
- Move ScrapeErrors and PartialScrapeError to `scrapererror` (#2580)
- Remove support for deprecated unmarshaler `CustomUnmarshaler`, only `Unmarshal` is supported (#2591)
- Remove deprecated componenterror.CombineErrors (#2598)
- Rename `pdata.TimestampUnixNanos` to `pdata.Timestamp` (#2549)

## 💡 Enhancements 💡

- `prometheus` exporter: Re-implement on top of `github.com/prometheus/client_golang/prometheus` and add `metric_expiration` option
- `logging` exporter: Add support for AttributeMap (#2609)
- Add semantic conventions for instrumentation library (#2602)

## 🧰 Bug fixes 🧰

- `otlp` receiver: Fix `Shutdown()` bug (#2564)
- `batch` processor: Fix Shutdown behavior (#2537)
- `logging` exporter: Fix handling the loop for empty attributes (#2610)
- `prometheusremotewrite` exporter: Fix counter name check (#2613)

## v0.21.0 Beta

## 🛑 Breaking changes 🛑

- Remove deprecated function `IsValid` from trace/span ID (#2522)
- Remove accessors for deprecated status code (#2521)

## 💡 Enhancements 💡

- `otlphttp` exporter: Add `compression` option for gzip encoding of outgoing http requests (#2502)
- Add `ScrapeErrors` struct to `consumererror` to simplify errors usage (#2414)
- Add `cors_allowed_headers` option to `confighttp` (#2454)
- Add SASL/SCRAM authentication mechanism on `kafka` receiver and exporter (#2503)

## 🧰 Bug fixes 🧰

- `otlp` receiver: Sets the correct deprecated status code before sending data to the pipeline (#2521)
- Fix `IsPermanent` to account for wrapped errors (#2455)
- `otlp` exporter: Preserve original error messages (#2459)

## v0.20.0 Beta

## 🛑 Breaking changes 🛑

- Rename `samplingprocessor/probabilisticsamplerprocessor` to `probabilisticsamplerprocessor` (#2392)

## 💡 Enhancements 💡

- `hostmetrics` receiver: Refactor to use metrics metadata utilities (#2405, #2406, #2421)
- Add k8s.node semantic conventions (#2425)

## v0.19.0 Beta

## 🛑 Breaking changes 🛑
- Remove deprecated `queued_retry` processor
- Remove deprecated configs from `resource` processor: `type` (set "opencensus.type" key in "attributes.upsert" map instead) and `labels` (use "attributes.upsert" instead).

## 💡 Enhancements 💡

- `hostmetrics` receiver: Refactor load metrics to use generated metrics (#2375)
- Add uptime to the servicez debug page (#2385)
- Add new semantic conventions for AWS (#2365)

## 🧰 Bug fixes 🧰

- `jaeger` exporter: Improve connection state logging (#2239)
- `pdatagen`: Fix slice of values generated code (#2403)
- `filterset` processor: Avoid returning always nil error in strict filterset (#2399)

## v0.18.0 Beta

## 🛑 Breaking changes 🛑
- Rename host metrics according to metrics spec and rename `swap` scraper to `paging` (#2311)

## 💡 Enhancements 💡

- Add check for `NO_WINDOWS_SERVICE` environment variable to force interactive mode on Windows (#2272)
- `hostmetrics` receiver: Add `disk/weighted_io_time` metric (Linux only) (#2312)
- `opencensus` exporter: Add queue-retry (#2307)
- `filter` processor: Filter metrics using resource attributes (#2251)

## 🧰 Bug fixes 🧰

- `fluentforward` receiver: Fix string conversions (#2314)
- Fix zipkinv2 translation error tag handling (#2253)

## v0.17.0 Beta

## 💡 Enhancements 💡

- Default config environment variable expansion (#2231)
- `prometheusremotewrite` exporter: Add batched exports (#2249)
- `memorylimiter` processor: Introduce soft and hard limits (#2250)

## 🧰 Bug fixes 🧰

- Fix nits in pdata usage (#2235)
- Convert status to not be a pointer in the Span (#2242)
- Report the error from `pprof.StartCPUProfile` (#2263)
- Rename `service.Application.SignalTestComplete` to `Shutdown` (#2277)

## v0.16.0 Beta

## 🛑 Breaking changes 🛑

- Rename Push functions to be consistent across signals in `exporterhelper` (#2203)

## 💡 Enhancements 💡

- Change default OTLP/gRPC port number to 4317, also continue receiving on legacy port
  55680 during transition period (#2104).
- `kafka` exporter: Add support for exporting metrics as otlp Protobuf. (#1966)
- Move scraper helpers to its own `scraperhelper` package (#2185)
- Add `componenthelper` package to help build components (#2186)
- Remove usage of custom init/stop in `scraper` and use start/shutdown from `component` (#2193)
- Add more trace annotations, so zpages are more useful to determine failures (#2206)
- Add support to skip TLS verification (#2202)
- Expose non-nullable metric types (#2208)
- Expose non-nullable elements from slices of pointers (#2200)

## 🧰 Bug fixes 🧰

- Change InstrumentationLibrary to be non-nullable (#2196)
- Add support for slices to non-pointers, use non-nullable AnyValue (#2192)
- Fix `--set` flag to work with `{}` in configs (#2162)

## v0.15.0 Beta

## 🛑 Breaking changes 🛑

- Remove legacy metrics, they were marked as legacy for ~12 months #2105

## 💡 Enhancements 💡

- Implement conversion between OpenCensus and OpenTelemetry Summary Metric (#2048)
- Add ability to generate non nullable messages (#2005)
- Implement Summary Metric in Prometheus RemoteWrite Exporter (#2083)
- Add `resource_to_telemetry_conversion` to exporter helper expose exporter settings (#2060)
- Add `CustomRoundTripper` function to httpclientconfig (#2085)
- Allow for more logging options to be passed to `service` (#2132)
- Add config parameters for `jaeger` receiver (#2068)
- Map unset status code for `jaegar` translator as per spec (#2134)
- Add more trace annotations to the queue-retry logic (#2136)
- Add config settings for component telemetry (#2148)
- Use net.SplitHostPort for IPv6 support in `prometheus` receiver (#2154)
- Add --log-format command line option (default to "console") #2177.

## 🧰 Bug fixes 🧰

- `logging` exporter: Add Logging for Summary Datapoint (#2084)
- `hostmetrics` receiver: use correct TCP state labels on Unix systems (#2087)
- Fix otlp_log receiver wrong use of trace measurement (#2117)
- Fix "process/memory/rss" metric units (#2112)
- Fix "process/cpu_seconds" metrics (#2113)
- Add check for nil logger in exporterhelper functions (#2141)
- `prometheus` receiver:
  - Upgrade Prometheus version to fix race condition (#2121)
  - Fix the scraper/discover manager coordination (#2089)
  - Fix panic when adjusting buckets (#2168)

## v0.14.0 Beta

## 🚀 New components 🚀

- `otlphttp` exporter which implements OTLP over HTTP protocol.

## 🛑 Breaking changes 🛑

- Rename consumer.TraceConsumer to consumer.TracesConsumer #1974
- Rename component.TraceReceiver to component.TracesReceiver #1975
- Rename component.TraceProcessor to component.TracesProcessor #1976
- Rename component.TraceExporter to component.TracesExporter #1975
- Deprecate NopExporter, add NopConsumer (#1972)
- Deprecate SinkExporter, add SinkConsumer (#1973)
- Move `tailsampling` processor to contrib (#2012)
- Remove NewAttributeValueSlice (#2028) and mark NewAttributeValue as deprecated (#2022)
- Remove pdata.StringValue (#2021)
- Remove pdata.InitFromAttributeMap, use CopyTo if needed (#2042)
- Remove SetMapVal and SetArrayVal for pdata.AttributeValue (#2039)

## 💡 Enhancements 💡

- `zipkin` exporter: Add queue retry to zipkin (#1971)
- `prometheus` exporter: Add `send_timestamps` option (#1951)
- `filter` processor: Add `expr` pdata.Metric filtering support (#1940, #1996)
- `attribute` processor: Add log support (#1934)
- `logging` exporter: Add index for histogram buckets count (#2009)
- `otlphttp` exporter: Add correct handling of server error responses (#2016)
- `prometheusremotewrite` exporter:
  - Add user agent header to outgoing http request (#2000)
  - Convert histograms to cumulative (#2049)
  - Return permanent errors (#2053)
  - Add external labels (#2044)
- `hostmetrics` receiver: Use scraper controller (#1949)
- Change Span/Trace ID to be byte array (#2001)
- Add `simple` metrics helper to facilitate building pdata.Metrics in receivers (#1540)
- Improve diagnostic logging for exporters (#2020)
- Add obsreport to receiverhelper scrapers (#1961)
- Update OTLP to 0.6.0 and use the new Span Status code (#2031)
- Add support of partial requests for logs and metrics to the exporterhelper (#2059)

## 🧰 Bug fixes 🧰

- `logging` exporter: Added array serialization (#1994)
- `zipkin` receiver: Allow receiver to parse string tags (#1893)
- `batch` processor: Fix shutdown race (#1967)
- Guard for nil data points (#2055)

## v0.13.0 Beta

## 🛑 Breaking changes 🛑

- Host metric `system.disk.time` renamed to `system.disk.operation_time` (#1887)
- Use consumer for sender interface, remove unnecessary receiver address from Runner (#1941)
- Enable sending queue by default in all exporters configured to use it (#1924)
- Removed `groupbytraceprocessor` (#1891)
- Remove ability to configure collection interval per scraper (#1947)

## 💡 Enhancements 💡

- Host Metrics receiver now reports both `system.disk.io_time` and `system.disk.operation_time` (#1887)
- Match spans against the instrumentation library and resource attributes (#928)
- Add `receiverhelper` for creating flexible "scraper" metrics receiver (#1886, #1890, #1945, #1946)
- Migrate `tailsampling` processor to new OTLP-based internal data model and add Composite Sampler (#1894)
- Metadata Generator: Change Metrics fields to implement an interface with new methods (#1912)
- Add unmarshalling for `pdata.Traces` (#1948)
- Add debug-level message on error for `jaeger` exporter (#1964)

## 🧰 Bug fixes 🧰

- Fix bug where the service does not correctly start/stop the log exporters (#1943)
- Fix Queued Retry Unusable without Batch Processor (#1813) - (#1930)
- `prometheus` receiver: Log error message when `process_start_time_seconds` gauge is missing (#1921)
- Fix trace jaeger conversion to internal traces zero time bug (#1957)
- Fix panic in otlp traces to zipkin (#1963)
- Fix OTLP/HTTP receiver's path to be /v1/traces (#1979)

## v0.12.0 Beta

## 🚀 New components 🚀

- `configauth` package with the auth settings that can be used by receivers (#1807, #1808, #1809, #1810)
- `perfcounters` package that uses perflib for host metrics receiver (#1835, #1836, #1868, #1869, #1870)

## 💡 Enhancements 💡

- Remove `queued_retry` and enable `otlp` metrics receiver in default config (#1823, #1838)
- Add `limit_percentage` and `spike_limit_percentage` options to `memorylimiter` processor (#1622)
- `hostmetrics` receiver:
  - Collect additional labels from partitions in the filesystems scraper (#1858)
  - Add filters for mount point and filesystem type (#1866)
- Add cloud.provider semantic conventions (#1865)
- `attribute` processor: Add log support (#1783)
- Deprecate OpenCensus-based internal data structures (#1843)
- Introduce SpanID data type, not yet used in Protobuf messages ($1854, #1855)
- Enable `otlp` trace by default in the released docker image (#1883)
- `tailsampling` processor: Combine batches of spans into a single batch (#1864)
- `filter` processor: Update to use pdata (#1885)
- Allow MSI upgrades (#1914)

## 🧰 Bug fixes 🧰

- `prometheus` receiver: Print a more informative message about 'up' metric value (#1826)
- Use custom data type and custom JSON serialization for traceid (#1840)
- Skip creation of redundant nil resource in translation from OC if there are no combined metrics (#1803)
- `tailsampling` processor: Only send to next consumer once (#1735)
- Report Windows pagefile usage in bytes (#1837)
- Fix issue where Prometheus SD config cannot be parsed (#1877)

## v0.11.0 Beta

## 🛑 Breaking changes 🛑

- Rename service.Start() to Run() since it's a blocking call
- Fix slice Append to accept by value the element in pdata
- Change CreateTraceProcessor and CreateMetricsProcessor to use the same parameter order as receivers/logs processor and exporters.
- Prevent accidental use of LogsToOtlp and LogsFromOtlp and the OTLP data structs (#1703)
- Remove SetType from configmodels, ensure all registered factories set the type in config (#1798)
- Move process telemetry to service/internal (#1794)

## 💡 Enhancements 💡

- Add map and array attribute value type support (#1656)
- Add authentication support to kafka (#1632)
- Implement InstrumentationLibrary translation to jaeger (#1645)
- Add public functions to export pdata to ExportXServicesRequest Protobuf bytes (#1741)
- Expose telemetry level in the configtelemetry (#1796)
- Add configauth package (#1807)
- Add config to docker image (#1792)

## 🧰 Bug fixes 🧰

- Use zap int argument for int values instead of conversion (#1779)
- Add support for gzip encoded payload in OTLP/HTTP receiver (#1581)
- Return proto status for OTLP receiver when failed (#1788)

## v0.10.0 Beta

## 🛑 Breaking changes 🛑

- **Update OTLP to v0.5.0, incompatible metrics protocol.**
- Remove support for propagating summary metrics in OtelCollector.
  - This is a temporary change, and will affect mostly OpenCensus users who use metrics.

## 💡 Enhancements 💡
- Support zipkin proto in `kafka` receiver (#1646)
- Prometheus Remote Write Exporter supporting Cortex (#1577, #1643)
- Add deployment environment semantic convention (#1722)
- Add logs support to `batch` and `resource` processors (#1723, #1729)

## 🧰 Bug fixes 🧰
- Identify config error when expected map is other value type (#1641)
- Fix Kafka receiver closing ready channel multiple times (#1696)
- Fix a panic issue while processing Zipkin spans with an empty service name (#1742)
- Zipkin Receiver: Always set the endtime (#1750)

## v0.9.0 Beta

## 🛑 Breaking changes 🛑

- **Remove old base factories**:
  - `ReceiverFactoryBase` (#1583)
  - `ProcessorFactoryBase` (#1596)
  - `ExporterFactoryBase` (#1630)
- Remove logs factories and merge with normal factories (#1569)
- Remove `reconnection_delay` from OpenCensus exporter (#1516)
- Remove `ConsumerOld` interfaces (#1631)

## 🚀 New components 🚀
- `prometheusremotewrite` exporter: Send metrics data in Prometheus TimeSeries format to Cortex or any Prometheus (#1544)
- `kafka` receiver: Receive traces from Kafka (#1410)

## 💡 Enhancements 💡
- `kafka` exporter: Enable queueing, retry, timeout (#1455)
- Add `Headers` field in HTTPClientSettings (#1552)
- Change OpenCensus receiver (#1556) and exporter (#1571) to the new interfaces
- Add semantic attribute for `telemetry.auto.version` (#1578)
- Add uptime and RSS memory self-observability metrics (#1549)
- Support conversion for OpenCensus `SameProcessAsParentSpan` (#1629)
- Access application version in components (#1559)
- Make Kafka payload encoding configurable (#1584)

## 🧰 Bug fixes 🧰
- Stop further processing if `filterprocessor` filters all data (#1500)
- `processscraper`: Use same scrape time for all data points coming from same process (#1539)
- Ensure that time conversion for 0 returns nil timestamps or Time where IsZero returns true (#1550)
- Fix multiple exporters panic (#1563)
- Allow `attribute` processor for external use (#1574)
- Do not duplicate filesystem metrics for devices with many mount points (#1617)

## v0.8.0 Beta

## 🚀 New components 🚀

- `groupbytrace` processor that waits for a trace to be completed (#1362)

## 💡 Enhancements 💡

- Migrate `zipkin` receiver/exporter to the new interfaces (#1484)
- Migrate `prometheus` receiver/exporter to the new interfaces (#1477, #1515)
- Add new FactoryUnmarshaler support to all components, deprecate old way (#1468)
- Update `fileexporter` to write data in OTLP (#1488)
- Add extension factory helper (#1485)
- Host scrapers: Use same scrape time for all data points coming from same source (#1473)
- Make logs SeverityNumber publicly available (#1496)
- Add recently included conventions for k8s and container resources (#1519)
- Add new config StartTimeMetricRegex to `prometheus` receiver (#1511)
- Convert Zipkin receiver and exporter to use OTLP (#1446)

## 🧰 Bug fixes 🧰

- Infer OpenCensus resource type based on OpenTelemetry's semantic conventions (#1462)
- Fix log adapter in `prometheus` receiver (#1493)
- Avoid frequent errors for process telemetry on Windows (#1487)

## v0.7.0 Beta

## 🚀 New components 🚀

- Receivers
  - `fluentfoward` runs a TCP server that accepts events via the [Fluent Forward protocol](https://github.com/fluent/fluentd/wiki/Forward-Protocol-Specification-v1) (#1173)
- Exporters
  - `kafka` exports traces to Kafka (#1439)
- Extensions
  - **Experimental** `fluentbit` facilitates running a FluentBit subprocess of the collector (#1381)

## 💡 Enhancements 💡

- Updated `golang/protobuf` from v1.3.5 to v1.4.2 (#1308)
- Updated `opencensus-proto` from v0.2.1 to v0.3.0 (#1308)
- Added round_robin `balancer_name` as an option to gRPC client settings (#1353)
- `hostmetrics` receiver
  - Switch to using perf counters to get disk io metrics on Windows (#1340)
  - Add device filter for file system (#1379) and disk (#1378) scrapers
  - Record process physical & virtual memory stats separately (#1403)
  - Scrape system.disk.time on Windows (#1408)
  - Add disk.pending_operations metric (#1428)
  - Add network interface label to network metrics (#1377)
- Add `exporterhelper` (#1351) and `processorhelper` (#1359) factories
- Update OTLP to latest version (#1384)
- Disable timeout, retry on failure and sending queue for `logging` exporter (#1400)
- Add support for retry and sending queue for `jaeger` exporter (#1401)
- Add batch size bytes metric to `batch` processor (#1270)
- `otlp` receiver: Add Log Support (#1444)
- Allow to configure read/write buffer sizes for http Client (#1447)
- Update DB conventions to latest and add exception conventions (#1452)

## 🧰 Bug fixes 🧰

- Fix `resource` processor for old metrics (#1412)
- `jaeger` receiver: Do not try to stop if failed to start. Collector service will do that (#1434)

## v0.6.0 Beta

## 🛑 Breaking changes 🛑

- Renamed the metrics generated by `hostmetrics` receiver to match the (currently still pending) OpenTelemetry system metric conventions (#1261) (#1269)
- Removed `vmmetrics` receiver (#1282)
- Removed `cpu` scraper `report_per_cpu` config option (#1326)

## 💡 Enhancements 💡

- Added disk merged (#1267) and process count (#1268) metrics to `hostmetrics`
- Log metric data points in `logging` exporter (#1258)
- Changed the `batch` processor to not ignore the errors returned by the exporters (#1259)
- Build and publish MSI (#1153) and DEB/RPM packages (#1278, #1335)
- Added batch size metric to `batch` processor (#1241)
- Added log support for `memorylimiter` processor (#1291) and `logging` exporter (#1298)
- Always add tags for `observability`, other metrics may use them (#1312)
- Added metrics support (#1313) and allow partial retries in `queued_retry` processor (#1297)
- Update `resource` processor: introduce `attributes` config parameter to specify actions on attributes similar to `attributes` processor, old config interface is deprecated (#1315)
- Update memory state labels for non-Linux OSs (#1325)
- Ensure tcp connection value is provided for all states, even when count is 0 (#1329)
- Set `batch` processor channel size to num cpus (#1330)
- Add `send_batch_max_size` config parameter to `batch` processor enforcing hard limit on batch size (#1310)
- Add support for including a per-RPC authentication to gRPC settings (#1250)

## 🧰 Bug fixes 🧰

- Fixed OTLP waitForReady, not set from config (#1254)
- Fixed all translation diffs between OTLP and Jaeger (#1222)
- Disabled `process` scraper for any non Linux/Windows OS (#1328)

## v0.5.0 Beta

## 🛑 Breaking changes 🛑

- **Update OTLP to v0.4.0 (#1142)**: Collector will be incompatible with any other sender or receiver of OTLP protocol
of different versions
- Make "--new-metrics" command line flag the default (#1148)
- Change `endpoint` to `url` in Zipkin exporter config (#1186)
- Change `tls_credentials` to `tls_settings` in Jaegar receiver config (#1233)
- OTLP receiver config change for `protocols` to support mTLS (#1223)
- Remove `export_resource_labels` flag from Zipkin exporter (#1163)

## 🚀 New components 🚀

- Receivers
  - Added process scraper to the `hostmetrics` receiver (#1047)

## 💡 Enhancements 💡

- otlpexporter: send configured headers in request (#1130)
- Enable Collector to be run as a Windows service (#1120)
- Add config for HttpServer (#1196)
- Allow cors in HTTPServerSettings (#1211)
- Add a generic grpc server settings config, cleanup client config (#1183)
- Rely on gRPC to batch and loadbalance between connections instead of custom logic (#1212)
- Allow to tune the read/write buffers for gRPC clients (#1213)
- Allow to tune the read/write buffers for gRPC server (#1218)

## 🧰 Bug fixes 🧰

- Handle overlapping metrics from different jobs in prometheus exporter (#1096)
- Fix handling of SpanKind INTERNAL in OTLP OC translation (#1143)
- Unify zipkin v1 and v2 annotation/tag parsing logic (#1002)
- mTLS: Add support to configure client CA and enforce ClientAuth (#1185)
- Fixed untyped Prometheus receiver bug (#1194)
- Do not embed ProtocolServerSettings in gRPC (#1210)
- Add Context to the missing CreateMetricsReceiver method (#1216)

## v0.4.0 Beta

Released 2020-06-16

## 🛑 Breaking changes 🛑

- `isEnabled` configuration option removed (#909)
- `thrift_tchannel` protocol moved from `jaeger` receiver to `jaeger_legacy` in contrib (#636)

## ⚠️ Major changes ⚠️

- Switch from `localhost` to `0.0.0.0` by default for all receivers (#1006)
- Internal API Changes (only impacts contributors)
  - Add context to `Start` and `Stop` methods in the component (#790)
  - Rename `AttributeValue` and `AttributeMap` method names (#781)
(other breaking changes in the internal trace data types)
  - Change entire repo to use the new vanityurl go.opentelemetry.io/collector (#977)

## 🚀 New components 🚀

- Receivers
  - `hostmetrics` receiver with CPU (#862), disk (#921), load (#974), filesystem (#926), memory (#911), network (#930), and virtual memory (#989) support
- Processors
  - `batch` for batching received metrics (#1060)
  - `filter` for filtering (dropping) received metrics (#1001)

## 💡 Enhancements 💡

- `otlp` receiver implement HTTP X-Protobuf (#1021)
- Exporters: Support mTLS in gRPC exporters (#927)
- Extensions: Add `zpages` for service (servicez, pipelinez, extensions) (#894)

## 🧰 Bug fixes 🧰

- Add missing logging for metrics at `debug` level (#1108)
- Fix setting internal status code in `jaeger` receivers (#1105)
- `zipkin` export fails on span without timestamp when used with `queued_retry` (#1068)
- Fix `zipkin` receiver status code conversion (#996)
- Remove extra send/receive annotations with using `zipkin` v1 (#960)
- Fix resource attribute mutation bug when exporting in `jaeger` proto (#907)
- Fix metric/spans count, add tests for nil entries in the slices (#787)


## 🧩 Components 🧩

### Traces

| Receivers | Processors | Exporters |
|:----------:|:-----------:|:----------:|
| Jaeger | Attributes | File |
| OpenCensus | Batch | Jaeger |
| OTLP | Memory Limiter | Logging |
| Zipkin | Queued Retry | OpenCensus |
| | Resource | OTLP |
| | Sampling | Zipkin |
| | Span ||

### Metrics

| Receivers | Processors | Exporters |
|:----------:|:-----------:|:----------:|
| HostMetrics | Batch | File |
| OpenCensus | Filter | Logging |
| OTLP | Memory Limiter | OpenCensus |
| Prometheus || OTLP |
| VM Metrics || Prometheus |

### Extensions

- Health Check
- Performance Profiler
- zPages


## v0.3.0 Beta

Released 2020-03-30

### Breaking changes

-  Make prometheus receiver config loading strict. #697
Prometheus receiver will now fail fast if the config contains unused keys in it.

### Changes and fixes

- Enable best effort serve by default of Prometheus Exporter (https://github.com/orijtech/prometheus-go-metrics-exporter/pull/6)
- Fix null pointer exception in the logging exporter #743
- Remove unnecessary condition to have at least one processor #744

### Components

| Receivers / Exporters | Processors | Extensions |
|:---------------------:|:-----------:|:-----------:|
| Jaeger | Attributes | Health Check |
| OpenCensus | Batch | Performance Profiler |
| OpenTelemetry | Memory Limiter | zPages |
| Zipkin | Queued Retry | |
| | Resource | |
| | Sampling | |
| | Span | |


## v0.2.8 Alpha

Alpha v0.2.8 of OpenTelemetry Collector

- Implemented OTLP receiver and exporter.
- Added ability to pass config to the service programmatically (useful for custom builds).
- Improved own metrics / observability.
- Refactored component and factory interface definitions (breaking change #683)


## v0.2.7 Alpha

Alpha v0.2.7 of OpenTelemetry Collector

- Improved error handling on shutdown
- Partial implementation of new metrics (new obsreport package)
- Include resource labels for Zipkin exporter
- New `HASH` action to attribute processor



## v0.2.6 Alpha

Alpha v0.2.6 of OpenTelemetry Collector.
- Update metrics prefix to `otelcol` and expose command line argument to modify the prefix value.
- Extend Span processor to have include/exclude span logic.
- Batch dropped span now emits zero when no spans are dropped.


## v0.2.5 Alpha

Alpha v0.2.5 of OpenTelemetry Collector.

- Regexp-based filtering of spans based on service names.
- Ability to choose strict or regexp matching for include/exclude filters.


## v0.2.4 Alpha

Alpha v0.2.4 of OpenTelemetry Collector.

- Regexp-based filtering of span names.
- Ability to extract attributes from span names and rename span.
- File exporter for debugging.
- Span processor is now enabled by default.


## v0.2.3 Alpha

Alpha v0.2.3 of OpenTelemetry Collector.

Changes:
21a70d6 Add a memory limiter processor (#498)
9778b16 Refactor Jaeger Receiver config (#490)
ec4ad0c Remove workers from OpenCensus receiver implementation (#497)
4e01fa3 Update k8s config to use opentelemetry docker image and configuration (#459)


## v0.2.2 Alpha

Alpha v0.2.2 of OpenTelemetry Collector.

Main changes visible to users since previous release:

- Improved Testbed and added more E2E tests.
- Made component interfaces more uniform (this is a breaking change).

Note: v0.2.1 never existed and is skipped since it was tainted in some dependencies.


## v0.2.0 Alpha

Alpha v0.2 of OpenTelemetry Collector.

Docker image: omnition/opentelemetry-collector:v0.2.0 (we are working on getting this under an OpenTelemetry org)

Main changes visible to users since previous release:

* Rename from `service` to `collector`, the binary is now named `otelcol`

* Configuration reorganized and using strict mode

* Concurrency issues for pipelines transforming data addressed

Commits:

```terminal
0e505d5 Refactor config: pipelines now under service (#376)
402b80c Add Capabilities to Processor and use for Fanout cloning decision (#374)
b27d824 Use strict mode to read config (#375)
d769eb5 Fix concurrency handling when data is fanned out (#367)
dc6b290 Rename all github paths from opentelemtry-service to opentelemetry-collector (#371)
d038801 Rename otelsvc to otelcol (#365)
c264e0e Add Include/Exclude logic for Attributes Processor (#363)
8ce427a Pin a commit for Prometheus dependency in go.mod (#364)
2393774 Bump Jaeger version to 1.14.0 (latest) (#349)
63362d5 Update testbed modules (#360)
c0e2a27 Change dashes to underscores to separate words in config files (#357)
7609eaa Rename OpenTelemetry Service to Collector in docs and comments (#354)
bc5b299 Add common gRPC configuration settings (#340)
b38505c Remove network access popups on macos (#348)
f7727d1 Fixed loop variable pointer bug in jaeger translator (#341)
958beed Ensure that ConsumeMetricsData() is not passed empty metrics in the Prometheus receiver (#345)
0be295f Change log statement in Prometheus receiver from info to debug. (#344)
d205393 Add Owais to codeowners (#339)
8fa6afe Translate OC resource labels to Jaeger process tags (#325)
```


## v0.0.2 Alpha

Alpha release of OpenTelemetry Service.

Docker image: omnition/opentelemetry-service:v0.0.2 (we are working on getting this under an OpenTelemetry org)

Main changes visible to users since previous release:

```terminal
8fa6afe Translate OC resource labels to Jaeger process tags (#325)
047b0f3 Allow environment variables in config (#334)
96c24a3 Add exclude/include spans option to attributes processor (#311)
4db0414 Allow metric processors to be specified in pipelines (#332)
c277569 Add observability instrumentation for Prometheus receiver (#327)
f47aa79 Add common configuration for receiver tls (#288)
a493765 Refactor extensions to new config format (#310)
41a7afa Add Span Processor logic
97a71b3 Use full name for the metrics and spans created for observability (#316)
fed4ed2 Add support to record metrics for metricsexporter (#315)
5edca32 Add include_filter configuration to prometheus receiver (#298)
0068d0a Passthrough CORS allowed origins (#260)
```


## v0.0.1 Alpha

This is the first alpha release of OpenTelemetry Service.

Docker image: omnition/opentelemetry-service:v0.0.1


[v0.3.0]: https://github.com/open-telemetry/opentelemetry-collector/compare/v0.2.10...v0.3.0
[v0.2.10]: https://github.com/open-telemetry/opentelemetry-collector/compare/v0.2.8...v0.2.10
[v0.2.8]: https://github.com/open-telemetry/opentelemetry-collector/compare/v0.2.7...v0.2.8
[v0.2.7]: https://github.com/open-telemetry/opentelemetry-collector/compare/v0.2.6...v0.2.7
[v0.2.6]: https://github.com/open-telemetry/opentelemetry-collector/compare/v0.2.5...v0.2.6
[v0.2.5]: https://github.com/open-telemetry/opentelemetry-collector/compare/v0.2.4...v0.2.5
[v0.2.4]: https://github.com/open-telemetry/opentelemetry-collector/compare/v0.2.3...v0.2.4
[v0.2.3]: https://github.com/open-telemetry/opentelemetry-collector/compare/v0.2.2...v0.2.3
[v0.2.2]: https://github.com/open-telemetry/opentelemetry-collector/compare/v0.2.0...v0.2.2
[v0.2.0]: https://github.com/open-telemetry/opentelemetry-collector/compare/v0.0.2...v0.2.0
[v0.0.2]: https://github.com/open-telemetry/opentelemetry-collector/compare/v0.0.1...v0.0.2
[v0.0.1]: https://github.com/open-telemetry/opentelemetry-collector/tree/v0.0.1<|MERGE_RESOLUTION|>--- conflicted
+++ resolved
@@ -27,11 +27,8 @@
 
 ## 💡 Enhancements 💡
 
-<<<<<<< HEAD
 - Expose experimental API `configmapprovider.NewExpandConverter()` (#4672)
-=======
 - `service.NewConfigProvider`: copy slice argument, disallow changes from caller to the input slice (#4729)
->>>>>>> 88e9c86f
 - `confighttp` and `configgrpc`: New config option `include_metadata` to persist request metadata/headers in `client.Info.Metadata` (experimental) (#4547)
 - Remove expand cases that cannot happen with config.Map (#4649)
 - Add `max_request_body_size` to confighttp.HTTPServerSettings (#4677)
