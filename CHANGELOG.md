# Changelog

## Unreleased

### 🛑 Breaking changes 🛑

### 🚩 Deprecations 🚩

### 💡 Enhancements 💡

### 🧰 Bug fixes 🧰

## v0.48.0 Beta

### 🛑 Breaking changes 🛑

- Remove deprecated `consumerhelper` package (#5028)
- Remove pdata `InternalRep` deprecated funcs (#5018)
- Remove service/defaultcomponents deprecated package (#5019)
- Remove deprecated UseOpenTelemetryForInternalMetrics (#5026)
- Change outcome of `pdata.Value.MapVal()` and `pdata.Value.SliceVal()` functions misuse. In case of
  type mismatch, they now return an invalid zero-initialized instance instead of a detached
  collection (#5034)
- OTLP JSON field changes following upgrade to OTLP v0.15.0:
  - "instrumentationLibraryLogs" is now "scopeLogs"
  - "instrumentationLibraryMetrics" is now "scopeMetrics"
  - "instrumentationLibrarySpans" is now "scopeSpans"
  - "instrumentationLibrary" is now "scope"
- AsString for pdata.Value now returns the JSON-encoded string of floats. (#4934)

### 🚩 Deprecations 🚩

- Move MapProvider to config, split providers in their own package (#5030)
- API related to `pdata.AttributeValue` is deprecated in favor of `pdata.Value` (#4978)
  - `pdata.AttributeValue` struct is deprecated in favor of `pdata.Value`
  - `pdata.AttributeValueType` type is deprecated in favor of `pdata.ValueType`
  - `pdata.AttributeValueType...` constants are deprecated in favor of `pdata.ValueType...`
  - `pdata.NewAttributeValue...` funcs are deprecated in favor of `pdata.NewValue...`
- Deprecate featureflags.FlagValue.SetSlice, unnecessary public (#5053)
- Remove "Attribute" part from common pdata collections names (#5001)
  - Deprecate `pdata.AttributeMap` struct in favor of `pdata.Map`
  - Deprecate `pdata.NewAttributeMap` func in favor of `pdata.NewMap`
  - Deprecate `pdata.NewAttributeMapFromMap` func in favor of `pdata.NewMapFromRaw`
  - Deprecate `pdata.AttributeValueSlice` struct in favor of `pdata.Slice`
  - Deprecate `pdata.NewAttributeValueSlice` func in favor of `pdata.NewSlice`
- Deprecate LogRecord.Name(), it was deprecated in the data model (#5054)
- Rename `Array` type of `pdata.Value` to `Slice` (#5066)
  - Deprecate `pdata.AttributeValueTypeArray` type in favor of `pdata.ValueTypeSlice`
  - Deprecate `pdata.NewAttributeValueArray` func in favor of `pdata.NewValueSlice`
- Deprecate global flag in `featuregates` (#5060)
- Deprecate last funcs/structs in componenthelper (#5069)
- Change structs in otlpgrpc to follow standard go encoding interfaces (#5062)
  - Deprecate UnmarshalJSON[Traces|Metrics|Logs][Reques|Response] in favor of `UnmarshalJSON`.
  - Deprecate [Traces|Metrics|Logs][Reques|Response].Marshal in favor of `MarshalProto`.
  - Deprecate UnmarshalJSON[Traces|Metrics|Logs][Reques|Response] in favor of `UnmarshalProto`.
- Deprecating following pdata methods/types following OTLP v0.15.0 upgrade (#5076):
      - InstrumentationLibrary is now InstrumentationScope
      - NewInstrumentationLibrary is now NewInstrumentationScope
      - InstrumentationLibraryLogsSlice is now ScopeLogsSlice
      - NewInstrumentationLibraryLogsSlice is now NewScopeLogsSlice
      - InstrumentationLibraryLogs is now ScopeLogs
      - NewInstrumentationLibraryLogs is now NewScopeLogs
      - InstrumentationLibraryMetricsSlice is now ScopeMetricsSlice
      - NewInstrumentationLibraryMetricsSlice is now NewScopeMetricsSlice
      - InstrumentationLibraryMetrics is now ScopeMetrics
      - NewInstrumentationLibraryMetrics is now NewScopeMetrics
      - InstrumentationLibrarySpansSlice is now ScopeSpansSlice
      - NewInstrumentationLibrarySpansSlice is now NewScopeSpansSlice
      - InstrumentationLibrarySpans is now ScopeSpans
      - NewInstrumentationLibrarySpans is now NewScopeSpans
      
### 💡 Enhancements 💡

- Add semconv definitions for v1.9.0 (#5090)
- Change outcome of `pdata.Metric.<Gauge|Sum|Histogram|ExponentialHistogram>()` functions misuse.
  In case of type mismatch, they don't panic right away but return an invalid zero-initialized
  instance for consistency with other OneOf field accessors (#5035)
- Update OTLP to v0.15.0 (#5064)
<<<<<<< HEAD
- Ability to configure the propagate policy for server authentication by specifying the source of auth data. This now includes query string in addition to the existing header. (#5080)
=======
- Adding support for transition from older versions of OTLP to OTLP v0.15.0 (#5085)
>>>>>>> 699a81b2

### 🧰 Bug fixes 🧰

- Add missing files for semconv definitions v1.7.0 and v1.8.0 (#5091)
- The `featuregates` were not configured from the "--feature-gates" flag on windows service (#5060)
- Fix Semantic Convention Schema URL definition for 1.5.0 and 1.6.1 versions (#5103)

## v0.47.0 Beta

### 🛑 Breaking changes 🛑

- Remove `Type` funcs in pdata (#4933)
- Remove all deprecated funcs/structs from v0.46.0 (#4995)

### 🚩 Deprecations 🚩

- pdata: deprecate funcs working with InternalRep (#4957)
- Deprecate `pdata.AttributeMap.Delete` in favor of `pdata.AttributeMap.Remove` (#4914)
- Deprecate consumerhelper, move helpers to consumer (#5006)

### 💡 Enhancements 💡

- Add `pdata.AttributeMap.RemoveIf`, which is a more performant way to remove multiple keys (#4914)
- Add `pipeline` key with pipeline identifier to processor loggers (#4968)
- Add a new yaml provider, allows providing yaml bytes (#4998)

### 🧰 Bug fixes 🧰

- Collector `Run` will now exit when a context cancels (#4954)
- Add missing droppedAttributesCount to pdata generated resource (#4979)
- Collector `Run` will now set state to `Closed` if startup fails (#4974)

## v0.46.0 Beta

### 🛑 Breaking changes 🛑

- Change otel collector to enable open telemetry metrics through feature gate instead of a constant (#4912)
- Remove support for legacy otlp/http port. (#4916)
- Remove deprecated funcs in pdata (#4809)
- Remove deprecated Retrieve funcs/calls (#4922)
- Remove deprecated NewConfigProvider funcs (#4937)

### 🚩 Deprecations 🚩

- Deprecated funcs `config.DefaultConfig`, `confighttp.DefaultHTTPSettings`, `exporterhelper.DefaultTimeoutSettings`, 
  `exporthelper.DefaultQueueSettings`, `exporterhelper.DefaultRetrySettings`, `testcomponents.DefaultFactories`, and
  `scraperhelper.DefaultScraperControllerSettings` in favour for their `NewDefault` method to adhere to contribution guidelines (#4865)
- Deprecated funcs `componenthelper.StartFunc`, `componenthelper.ShutdownFunc` in favour of `component.StartFunc` and `component.ShutdownFunc` (#4803)
- Move helpers from extensionhelper to component (#4805)
  - Deprecated `extensionhelper.CreateDefaultConfig` in favour of `component.ExtensionDefaultConfigFunc`
  - Deprecated `extensionhelper.CreateServiceExtension` in favour of `component.CreateExtensionFunc`
  - Deprecated `extensionhelper.NewFactory` in favour of `component.NewExtensionFactory`
- Move helpers from processorhelper to component (#4889)
  - Deprecated `processorhelper.CreateDefaultConfig` in favour of `component.ProcessorDefaultConfigFunc`
  - Deprecated `processorhelper.WithTraces` in favour of `component.WithTracesProcessor`
  - Deprecated `processorhelper.WithMetrics` in favour of `component.WithMetricsProcessor`
  - Deprecated `processorhelper.WithLogs` in favour of `component.WithLogsProcessor`
  - Deprecated `processorhelper.NewFactory` in favour of `component.NewProcessorFactory`
- Move helpers from exporterhelper to component (#4899)
  - Deprecated `exporterhelper.CreateDefaultConfig` in favour of `component.ExporterDefaultConfigFunc`
  - Deprecated `exporterhelper.WithTraces` in favour of `component.WithTracesExporter`
  - Deprecated `exporterhelper.WithMetrics` in favour of `component.WithMetricsExporter`
  - Deprecated `exporterhelper.WithLogs` in favour of `component.WithLogsExporter`
  - Deprecated `exporterhelper.NewFactory` in favour of `component.NewExporterFactory`
- Move helpers from receiverhelper to component (#4891)
  - Deprecated `receiverhelper.CreateDefaultConfig` in favour of `component.ReceiverDefaultConfigFunc`
  - Deprecated `receiverhelper.WithTraces` in favour of `component.WithTracesReceiver`
  - Deprecated `receiverhelper.WithMetrics` in favour of `component.WithMetricsReceiver`
  - Deprecated `receiverhelper.WithLogs` in favour of `component.WithLogsReceiver`
  - Deprecated `receiverhelper.NewFactory` in favour of `component.NewReceiverFactory`

### 💡 Enhancements 💡

- Add validation to check at least one endpoint is specified in otlphttpexporter's configuration (#4860)
- Implement default client authenticators (#4837)

## 🧰 Bug fixes 🧰

- Initialized logger with collector to avoid potential race condition panic on `Shutdown` (#4827)
- In addition to traces, now logs and metrics processors will start the memory limiter.
  Added thread-safe logic so only the first processor can launch the `checkMemLimits` go-routine and the last processor
  that calls shutdown to terminate it; this is done per memory limiter instance.
  Added memory limiter factory to cache initiated object and be reused by similar config. This guarantees a single
  running `checkMemLimits` per config (#4886)
- Resolved race condition in collector when calling `Shutdown` (#4878)

## v0.45.0 Beta

### 🛑 Breaking changes 🛑

- Remove deprecated funcs in configtelemetry (#4808)
- `otlphttp` and `otlp` exporters enable gzip compression by default (#4632)

### 🚩 Deprecations 🚩

- Deprecate `service/defaultcomponents` go package (#4622)
- Deprecate `pdata.NumberDataPoint.Type()` and `pdata.Exemplar.Type()` in favor of `NumberDataPoint.ValueType()` and
  `Exemplar.ValueType()` (#4850)

### 💡 Enhancements 💡

- Reject invalid queue size exporterhelper (#4799)
- Transform configmapprovider.Retrieved interface to a struct (#4789)
- Added feature gate summary to zpages extension (#4834)
- Add support for reloading TLS certificates (#4737)

### 🧰 Bug fixes 🧰

- `confighttp`: Allow CORS requests with configured auth (#4869)

## v0.44.0 Beta

### 🛑 Breaking changes 🛑

- Updated to OTLP 0.12.0. Deprecated traces and metrics messages that existed
  in 0.11.0 are no longer converted to the messages and fields that replaced the deprecated ones.
  Received deprecated messages and fields will be now ignored. In OTLP/JSON in the
  instrumentationLibraryLogs object the "logs" field is now named "logRecords" (#4724)
- Deprecate `service.NewWindowsService`, add `service.NewSvcHandler` (#4783).

### 🚩 Deprecations 🚩

- Deprecate `service.NewConfigProvider`, and a new version `service.MustNewConfigProvider` (#4734).

### 💡 Enhancements 💡

- Invalid requests now return an appropriate unsupported (`405`) or method not allowed (`415`) response (#4735)
- `client.Info`: Add Host property for Metadata (#4736)

## v0.43.1 Beta

### 🧰 Bug fixes 🧰

- ExpandStringValues function support to map[string]interface{} (#4748) 

## v0.43.0 Beta

### 🛑 Breaking changes 🛑

- Change configmapprovider.Provider to accept a location for retrieve (#4657)
- Change Properties Provider to be a Converter (#4666)
- Define a type `WatcherFunc` for onChange func instead of func pointer (#4656)
- Remove deprecated `configtest.LoadConfig` and `configtest.LoadConfigAndValidate` (#4659)
- Move service.ConfigMapConverterFunc to config.MapConverterFunc (#4673)
  - Add context to config.MapConverterFunc (#4678)
- Builder: the skip compilation should only be supplied as a CLI flag. Previously, it was possible to specify that in the YAML file, contrary to the original intention (#4645)
- Builder: Remove deprecated config option module::core (#4693)
- Remove deprecate flags --metrics-level and --metrics-addr (#4695)
  - Usages of `--metrics-level={VALUE}` can be replaced by `--set=service.telemetry.metrics.level={VALUE}`;
  - Usages of `--metrics-addr={VALUE}` can be replaced by `--set=service.telemetry.metrics.address={VALUE}`;
- Updated confighttp `ToClient` to support passing telemetry settings for instrumenting otlphttp exporter(#4449)
- Remove support to some arches and platforms from `ocb` (opentelemetry-collector-builder) (#4710)
- Remove deprecated legacy path ("v1/trace") support for otlp http receiver (#4720)
- Change the `service.NewDefaultConfigProvider` to accept a slice of location strings (#4727).

### 🚩 Deprecations 🚩

- Deprecate `configtelemetry.Level.Set()` (#4700)

### 🧰 Bug fixes 🧰

- Ensure Windows path (e.g: C:) is recognized as a file path (#4726)
- Fix structured logging issue for windows service (#4686)

### 💡 Enhancements 💡

- Expose experimental API `configmapprovider.NewExpandConverter()` (#4672)
- `service.NewConfigProvider`: copy slice argument, disallow changes from caller to the input slice (#4729)
- `confighttp` and `configgrpc`: New config option `include_metadata` to persist request metadata/headers in `client.Info.Metadata` (experimental) (#4547)
- Remove expand cases that cannot happen with config.Map (#4649)
- Add `max_request_body_size` to confighttp.HTTPServerSettings (#4677)
- Move `compression.go` into `confighttp.go` to internalize functions in `compression.go` file. (#4651)
  - create `configcompression` package to manage compression methods in `confighttp` and `configgrpc`
- Add support for cgroupv2 memory limit (#4654)
- Enable end users to provide multiple files for config location (#4727)

## v0.42.0 Beta

### 🛑 Breaking changes 🛑

- Remove `configmapprovider.NewInMemory()` (#4507)
- Disallow direct implementation of `configmapprovider.Retrieved` (#4577)
- `configauth`: remove interceptor functions from the ServerAuthenticator interface (#4583)
- Replace ConfigMapProvider and ConfigUnmarshaler in collector settings by one simpler ConfigProvider (#4590)
- Remove deprecated consumererror.Combine (#4597)
- Remove `configmapprovider.NewDefault`, `configmapprovider.NewExpand`, `configmapprovider.NewMerge` (#4600)
  - The merge functionality is now embedded into `service.NewConfigProvider` (#4637).
- Move `configtest.LoadConfig` and `configtest.LoadConfigAndValidate` to `servicetest` (#4606)
- Builder: Remove deprecated `include-core` flag (#4616)
- Collector telemetry level must now be accessed through an atomic function. (#4549)

### 💡 Enhancements 💡

- `confighttp`: add client-side compression support. (#4441)
  - Each exporter should remove `compression` field if they have and should use `confighttp.HTTPClientSettings`
- Allow more zap logger configs: `disable_caller`, `disable_stacktrace`, `output_paths`, `error_output_paths`, `initial_fields` (#1048)
- Allow the custom zap logger encoding (#4532)
- Collector self-metrics may now be configured through the configuration file. (#4069)
  - CLI flags for configuring self-metrics are deprecated and will be removed
    in a future release.
  - `service.telemetry.metrics.level` and `service.telemetry.metrics.address`
    should be used to configure collector self-metrics.
- `configauth`: add helpers to create new server authenticators. (#4558)
- Refactor `configgrpc` for compression methods (#4624)
- Add an option to allow `config.Map` conversion in the `service.ConfigProvider` (#4634)
- Added support to expose gRPC framework's logs as part of collector logs (#4501)
- Builder: Enable unmarshal exact to help finding hard to find typos #4644

### 🧰 Bug fixes 🧰

- Fix merge config map provider to close the watchers (#4570)
- Fix expand map provider to call close on the base provider (#4571)
- Fix correct the value of `otelcol_exporter_send_failed_requests` (#4629)
- `otlp` receiver: Fix legacy port cfg value override and HTTP server starting bug (#4631)

## v0.41.0 Beta

### 🛑 Breaking changes 🛑

- Remove reference to `defaultcomponents` in core and deprecate `include_core` flag (#4087)
- Remove `config.NewConfigMapFrom[File|Buffer]`, add testonly version (#4502)
- `configtls`: TLS 1.2 is the new default mininum version (#4503)
- `confighttp`: `ToServer` now accepts a `component.Host`, in line with gRPC's counterpart (#4514)
- CORS configuration for OTLP/HTTP receivers has been moved into a `cors:` block, instead of individual `cors_allowed_origins` and `cors_allowed_headers` settings (#4492)

### 💡 Enhancements 💡

- OTLP/HTTP receivers now support setting the `Access-Control-Max-Age` header for CORS caching. (#4492)
- `client.Info` pre-populated for all receivers using common helpers like `confighttp` and `configgrpc` (#4423)

### 🧰 Bug fixes 🧰

- Fix handling of corrupted records by persistent buffer (experimental) (#4475)

### 💡 Enhancements 💡

- Extending the contribution guide to help clarify what is acceptable defaults and recommendations.

## v0.40.0 Beta

### 🛑 Breaking changes 🛑

- Package `client` refactored (#4416) and auth data included in it (#4422). Final PR to be merged in the next release (#4423)
- Remove `pdata.AttributeMap.InitFromMap` (#4429)
- Updated configgrpc `ToDialOptions` to support passing providers to instrumentation library (#4451)
- Make state information propagation non-blocking on the collector (#4460)

### 💡 Enhancements 💡

- Add semconv 1.7.0 and 1.8.0 (#4452)
- Added `feature-gates` CLI flag for controlling feature gate state. (#4368)
- Add a default user-agent header to the OTLP/gRPC and OTLP/HTTP exporters containing collector build information (#3970)

## v0.39.0 Beta

### 🛑 Breaking changes 🛑

- Remove deprecated config (already no-op) `ballast_size_mib` in memorylimiterprocessor (#4365)
- Remove `config.Receivers`, `config.Exporters`, `config.Processors`, and `config.Extensions`. Use map directly (#4344)
- Remove `component.BaseProcessorFactory`, use `processorhelper.NewFactory` instead (#4175)
- Force usage of `exporterhelper.NewFactory` to implement `component.ExporterFactory` (#4338)
- Force usage of `receiverhelper.NewFactory` to implement `component.ReceiverFactory` (#4338)
- Force usage of `extensionhelper.NewFactory` to implement `component.ExtensionFactory` (#4338)
- Move `service/parserprovider` package to `config/configmapprovider` (#4206)
  - Rename `MapProvider` interface to `Provider`
  - Remove `MapProvider` from helper names
- Renamed slice-valued `pdata` types and functions for consistency. (#4325)
  - Rename `pdata.AnyValueArray` to `pdata.AttributeValueSlice`
  - Rename `ArrayVal()` to `SliceVal()`
  - Rename `SetArrayVal()` to `SetSliceVal()`
- Remove `config.Pipeline.Name` (#4326)
- Rename `config.Mapprovider` as `configmapprovider.Provider` (#4337)
- Move `config.WatchableRetrieved` and `config.Retrieved` interfaces to `config/configmapprovider` package (#4337)
- Remove `config.Pipeline.InputDataType` (#4343)
- otlpexporter: Do not retry on PermissionDenied and Unauthenticated (#4349)
- Enable configuring collector metrics through service config file. (#4069)
  - New `service::telemetry::metrics` structure added to configuration
  - Existing metrics configuration CLI flags are deprecated and to be
    removed in the future.
  - `--metrics-prefix` is no longer operative; the prefix is determined by
    the value of `service.buildInfo.Command`.
  - `--add-instance-id` is no longer operative; an instance ID will always be added.
- Remove deprecated funcs `consumererror.As[Traces|Metrics|Logs]` (#4364)
- Remove support to expand env variables in default configs (#4366)

### 💡 Enhancements 💡

- Supports more compression methods(`snappy` and `zstd`) for configgrpc, in addition to current `gzip` (#4088)
- Moved the OpenTelemetry Collector Builder to core (#4307)

### 🧰 Bug fixes 🧰

- Fix AggregationTemporality and IsMonotonic when metric descriptors are split in the batch processor (#4389)

## v0.38.0 Beta

### 🛑 Breaking changes 🛑

- Removed `configauth.HTTPClientAuthenticator` and `configauth.GRPCClientAuthenticator` in favor of `configauth.ClientAuthenticator`. (#4255)
- Rename `parserprovider.MapProvider` as `config.MapProvider`. (#4178)
- Rename `parserprovider.Watchable` as `config.WatchableMapProvider`. (#4178)
- Remove deprecated no-op flags to setup Collector's logging "--log-level", "--log-profile", "--log-format". (#4213)
- Move `cmd/pdatagen` as internal package `model/internal/cmd/pdatagen`. (#4243)
- Use directly the ComponentID in configauth. (#4238)
- Refactor configauth, getters use the map instead of iteration. (#4234)
- Change scraperhelper to follow the recommended append model for pdata. (#4202)

### 💡 Enhancements 💡

- Update proto to 0.11.0. (#4209)
- Change pdata to use the newly added [Traces|Metrics|Logs]Data. (#4214)
- Add ExponentialHistogram field to pdata. (#4219)
- Make sure otlphttp exporter tests include TraceID and SpanID. (#4268)
- Use multimod tool in release process. (#4229)
- Change queue metrics to use opencensus metrics instead of stats, close to otel-go. (#4220)
- Make receiver data delivery guarantees explicit (#4262)
- Simplify unmarshal logic by adding more supported hooks. (#4237)
- Add unmarshaler for otlpgrpc.[*]Request and otlpgrp.[*]Response (#4215)

## v0.37.0 Beta

### 🛑 Breaking changes 🛑

- Move `configcheck.ValidateConfigFromFactories` as internal function in service package (#3876)
- Rename `configparser.Parser` as `config.Map` (#4075)
- Rename `component.DefaultBuildInfo()` to `component.NewDefaultBuildInfo()` (#4129)
- Rename `consumererror.Permanent` to `consumererror.NewPermanent` (#4118)
- Rename `config.NewID` to `config.NewComponentID` and `config.NewIDFromString` to `config.NewComponentIDFromString` (#4137)
- Rename `config.NewIDWithName` to `config.NewComponentIDWithName` (#4151)
- Move `extension/storage` to `extension/experimental/storage` (#4082)
- Rename `obsreporttest.SetupRecordedMetricsTest()` to `obsreporttest.SetupTelemetry()` and `obsreporttest.TestTelemetrySettings` to `obsreporttest.TestTelemetry` (#4157)

### 💡 Enhancements 💡

- Add Gen dependabot into CI (#4083)
- Update OTLP to v0.10.0 (#4045).
- Add Flags field to NumberDataPoint, HistogramDataPoint, SummaryDataPoint (#4081).
- Add feature gate library (#4108)
- Add version to the internal telemetry metrics (#4140)

### 🧰 Bug fixes 🧰

- Fix panic when not using `service.NewCommand` (#4139)

## v0.36.0 Beta

### 🛑 Breaking changes 🛑

- Remove deprecated pdata.AttributeMapToMap (#3994)
- Move ValidateConfig from configcheck to configtest (#3956)
- Remove `mem-ballast-size-mib`, already deprecated and no-op (#4005)
- Remove `semconv.AttributeMessageType` (#4020)
- Remove `semconv.AttributeHTTPStatusText` (#4015)
- Remove squash on `configtls.TLSClientSetting` and move TLS client configs under `tls` (#4063)
- Rename TLS server config `*configtls.TLSServerSetting` from `tls_settings` to `tls` (#4063)
- Split `service.Collector` from the `cobra.Command` (#4074)
- Rename `memorylimiter` to `memorylimiterprocessor` (#4064)

### 💡 Enhancements 💡

- Create new semconv package for v1.6.1 (#3948)
- Add AttributeValueBytes support to AsString (#4002)
- Add AttributeValueTypeBytes support to AttributeMap.AsRaw (#4003)
- Add MeterProvider to TelemetrySettings (#4031)
- Add configuration to setup collector logs via config file. (#4009)

## v0.35.0 Beta

### 🛑 Breaking changes 🛑

- Remove the legacy gRPC port(`55680`) support in OTLP receiver (#3966)
- Rename configparser.Parser to configparser.ConfigMap (#3964)
- Remove obsreport.ScraperContext, embed into StartMetricsOp (#3969)
- Remove dependency on deprecated go.opentelemetry.io/otel/oteltest (#3979)
- Remove deprecated pdata.AttributeValueToString (#3953)
- Remove deprecated pdata.TimestampFromTime. Closes: #3925 (#3935)

### 💡 Enhancements 💡

- Add TelemetryCreateSettings (#3984)
- Only initialize collector telemetry once (#3918)
- Add trace context info to LogRecord log (#3959)
- Add new view for AWS ECS health check extension. (#3776)

## v0.34.0 Beta

### 🛑 Breaking changes 🛑

- Artifacts are no longer published in this repository, check [here](https://github.com/open-telemetry/opentelemetry-collector-releases) (#3941)
- Remove deprecated `tracetranslator.AttributeValueToString` and `tracetranslator.AttributeMapToMap` (#3873)
- Change semantic conventions for status (code, msg) as per specifications (#3872)
- Move `fileexporter` to contrib (#3474)
- Move `jaegerexporter` to contrib (#3474)
- Move `kafkaexporter` to contrib (#3474)
- Move `opencensusexporter` to contrib (#3474)
- Move `prometheusexporter` to contrib (#3474)
- Move `prometheusremotewriteexporter` to contrib (#3474)
- Move `zipkinexporter` to contrib (#3474)
- Move `attributeprocessor` to contrib (#3474)
- Move `filterprocessor` to contrib (#3474)
- Move `probabilisticsamplerprocessor` to contrib (#3474)
- Move `resourceprocessor` to contrib (#3474)
- Move `spanprocessor` to contrib (#3474)
- Move `hostmetricsreceiver` to contrib (#3474)
- Move `jaegerreceiver` to contrib (#3474)
- Move `kafkareceiver` to contrib (#3474)
- Move `opencensusreceiver` to contrib (#3474)
- Move `prometheusreceiver` to contrib (#3474)
- Move `zipkinreceiver` to contrib (#3474)
- Move `bearertokenauthextension` to contrib (#3474)
- Move `healthcheckextension` to contrib (#3474)
- Move `oidcauthextension` to contrib (#3474)
- Move `pprofextension` to contrib (#3474)
- Move `translator/internaldata` to contrib (#3474)
- Move `translator/trace/jaeger` to contrib (#3474)
- Move `translator/trace/zipkin` to contrib (#3474)
- Move `testbed` to contrib (#3474)
- Move `exporter/exporterhelper/resource_to_telemetry` to contrib (#3474)
- Move `processor/processorhelper/attraction` to contrib (#3474)
- Move `translator/conventions` to `model/semconv` (#3901)

### 🚩 Deprecations 🚩

- Add `pdata.NewTimestampFromTime`, deprecate `pdata.TimestampFromTime` (#3868)
- Add `pdata.NewAttributeMapFromMap`, deprecate `pdata.AttributeMap.InitFromMap` (#3936)

## v0.33.0 Beta

### 🛑 Breaking changes 🛑

- Rename `configloader` interface to `configunmarshaler` (#3774)
- Remove `LabelsMap` from all the metrics points (#3706)
- Update generated K8S attribute labels to fix capitalization (#3823)

### 💡 Enhancements 💡

- Collector has now full support for metrics proto v0.9.0.

## v0.32.0 Beta

This release is marked as "bad" since the metrics pipelines will produce bad data.

- See https://github.com/open-telemetry/opentelemetry-collector/issues/3824

### 🛑 Breaking changes 🛑

- Rename `CustomUnmarshable` interface to `Unmarshallable` (#3774)

### 💡 Enhancements 💡

- Change default OTLP/HTTP port number from 55681 to 4318 (#3743)
- Update OTLP proto to v0.9.0 (#3740)
  - Remove `SetValue`/`Value` func for `NumberDataPoint`/`Exemplar` (#3730)
  - Remove `IntGauge`/`IntSum`from pdata (#3731)
  - Remove `IntDataPoint` from pdata (#3735)
  - Add support for `Bytes` attribute type (#3756)
  - Add `SchemaUrl` field (#3759)
  - Add `Attributes` to `NumberDataPoint`, `HistogramDataPoint`, `SummaryDataPoint` (#3761)
- `conventions` translator: Replace with conventions generated from spec v1.5.0 (#3494)
- `prometheus` receiver: Add `ToMetricPdata` method (#3695)
- Make configsource `Watchable` an optional interface (#3792)
- `obsreport` exporter: Change to accept `ExporterCreateSettings` (#3789)

### 🧰 Bug fixes 🧰

- `configgrpc`: Use chained interceptors in the gRPC server (#3744)
- `prometheus` receiver: Use actual interval startTimeMs for cumulative types (#3694)
- `jaeger` translator: Fix bug that could generate empty proto spans (#3808)

## v0.31.0 Beta

### 🛑 Breaking changes 🛑

- Remove Resize() from pdata slice APIs (#3675)
- Remove the ballast allocation when `mem-ballast-size-mib` is set in command line (#3626)
  - Use [`ballast extension`](./extension/ballastextension/README.md) to set memory ballast instead.
- Rename `DoubleDataPoint` to `NumberDataPoint` (#3633)
- Remove `IntHistogram` (#3676)

### 💡 Enhancements 💡

- Update to OTLP 0.8.0:
  - Translate `IntHistogram` to `Histogram` in `otlp_wrappers` (#3676)
  - Translate `IntGauge` to `Gauge` in `otlp_wrappers` (#3619)
  - Translate `IntSum` to `Sum` in `otlp_wrappers` (#3621)
  - Update `NumberDataPoint` to support `DoubleVal` and `IntVal` (#3689)
  - Update `Exemplar` to use `oneOfPrimitiveValue` (#3699)
  - Remove `IntExemplar` and `IntExemplarSlice` from `pdata` (#3705)
  - Mark `IntGauge`/`IntSum`/`IntDataPoint` as deprecated (#3707)
  - Remove `IntGauge`/`IntSum` from `batchprocessor` (#3718)
  - `prometheusremotewrite` exporter: Convert to new Number metrics (#3714)
  - `prometheus` receiver: Convert to new Number metrics (#3716)
  - `prometheus` exporter: Convert to new Number metrics (#3709)
  - `hostmetrics` receiver: Convert to new Number metrics (#3710)
  - `opencensus`: Convert to new Number metrics (#3708)
  - `scraperhelper` receiver: Convert to new Number metrics (#3717)
  - `testbed`: Convert to new Number metrics (#3719)
  - `expoerterhelper`: Convert `resourcetolabel` to new Number metrics (#3723)
- `configauth`: Prepare auth API to return a context (#3618)
- `pdata`:
  - Implement `Equal()` for map-valued `AttributeValues` (#3612)
  - Add `[Type]Slice.Sort(func)` to sort slices (#3671)
- `memorylimiter`:
  - Add validation on ballast size between `memorylimiter` and `ballastextension` (#3532)
  - Access Ballast extension via `Host.GetExtensions` (#3634)
- `prometheusremotewrite` exporter: Add a WAL implementation without wiring up (#3597)
- `prometheus` receiver: Add `metricGroup.toDistributionPoint` pdata conversion (#3667)
- Use `ComponentID` as identifier instead of config (#3696)
- `zpages`: Move config validation from factory to `Validate` (#3697)
- Enable `tracez` z-pages from otel-go, disable opencensus (#3698)
- Convert temporality and monotonicity for deprecated sums (#3729)

### 🧰 Bug fixes 🧰

- `otlpexporter`: Allow endpoint to be configured with a scheme of `http` or `https` (#3575)
- Handle errors when reloading the collector service (#3615)
- Do not report fatal error when `cmux.ErrServerClosed` (#3703)
- Fix bool attribute equality in `pdata` (#3688)

## v0.30.0 Beta

### 🛑 Breaking changes 🛑

- Rename `pdata.DoubleSum` to `pdata.Sum` (#3583)
- Rename `pdata.DoubleGauge` to `pdata.Gauge` (#3599)
- Migrated `pdata` to a dedicated package (#3483)
- Change Marshaler/Unmarshaler to be consistent with other interfaces (#3502)
- Remove consumer/simple package (#3438)
- Remove unnecessary interfaces from pdata (#3506)
- zipkinv1 implement directly Unmarshaler interface (#3504)
- zipkinv2 implement directly Marshaler/Unmarshaler interface (#3505)
- Change exporterhelper to accept ExporterCreateSettings instead of just logger (#3569)
- Use Func pattern in processorhelper, consistent with others (#3570)

### 🚩 Deprecations 🚩

- Deprecate Resize() from pdata slice APIs (#3573)

### 💡 Enhancements 💡

- Update OTLP to v0.8.0 (#3572)
- Migrate from OpenCensus to OpenTelemetry for internal tracing (#3567)
- Move internal/pdatagrpc to model/otlpgrpc (#3507)
- Move internal/otlp to model/otlp (#3508)
- Create http Server via Config, enable cors and decompression (#3513)
- Allow users to set min and max TLS versions (#3591)
- Support setting ballast size in percentage of total Mem in ballast extension (#3456)
- Publish go.opentelemetry.io/collector/model as a separate module (#3530)
- Pass a TracerProvider via construct settings to all the components (#3592)
- Make graceful shutdown optional (#3577)

### 🧰 Bug fixes 🧰

- `scraperhelper`: Include the scraper name in log messages (#3487)
- `scraperhelper`: fix case when returned pdata is empty (#3520)
- Record the correct number of points not metrics in Kafka receiver (#3553)
- Validate the Prometheus configuration (#3589)

## v0.29.0 Beta

### 🛑 Breaking changes 🛑

- Rename `service.Application` to `service.Collector` (#3268)
- Provide case sensitivity in config yaml mappings by using Koanf instead of Viper (#3337)
- Move zipkin constants to an internal package (#3431)
- Disallow renaming metrics using metric relabel configs (#3410)
- Move cgroup and iruntime utils from memory_limiter to internal folder (#3448)
- Move model pdata interfaces to pdata, expose them publicly (#3455)

### 💡 Enhancements 💡

- Change obsreport helpers for scraper to use the same pattern as Processor/Exporter (#3327)
- Convert `otlptext` to implement Marshaler interfaces (#3366)
- Add encoder/decoder and marshaler/unmarshaler for OTLP protobuf (#3401)
- Use the new marshaler/unmarshaler in `kafka` exporter (#3403)
- Convert `zipkinv2` to to/from translator interfaces (#3409)
- `zipkinv1`: Move to translator and encoders interfaces (#3419)
- Use the new marshaler/unmarshaler in `kafka` receiver #3402
- Change `oltp` receiver to use the new unmarshaler, avoid grpc-gateway dependency (#3406)
- Use the new Marshaler in the `otlphttp` exporter (#3433)
- Add grpc response struct for all signals instead of returning interface in `otlp` receiver/exporter (#3437)
- `zipkinv2`: Add encoders, decoders, marshalers (#3426)
- `scrapererror` receiver: Return concrete error type (#3360)
- `kafka` receiver: Add metrics support (#3452)
- `prometheus` receiver:
  - Add store to track stale metrics (#3414)
  - Add `up` and `scrape_xxxx` internal metrics (#3116)

### 🧰 Bug fixes 🧰

- `prometheus` receiver:
  - Reject datapoints with duplicate label keys (#3408)
  - Scrapers are not stopped when receiver is shutdown (#3450)
- `prometheusremotewrite` exporter: Adjust default retry settings (#3416)
- `hostmetrics` receiver: Fix missing startTimestamp for `processes` scraper (#3461)

## v0.28.0 Beta

### 🛑 Breaking changes 🛑

- Remove unused logstest package (#3222)
- Introduce `AppSettings` instead of `Parameters` (#3163)
- Remove unused testutil.TempSocketName (#3291)
- Move BigEndian helper functions in `tracetranslator` to an internal package.(#3298)
- Rename `configtest.LoadConfigFile` to `configtest.LoadConfigAndValidate` (#3306)
- Replace `ExtensionCreateParams` with `ExtensionCreateSettings` (#3294)
- Replace `ProcessorCreateParams` with `ProcessorCreateSettings`. (#3181)
- Replace `ExporterCreateParams` with `ExporterCreateSettings` (#3164)
- Replace `ReceiverCreateParams` with `ReceiverCreateSettings`. (#3167)
- Change `batchprocessor` logic to limit data points rather than metrics (#3141)
- Rename `PrwExporter` to `PRWExporter` and `NewPrwExporter` to `NewPRWExporter` (#3246)
- Avoid exposing OpenCensus reference in public APIs (#3253)
- Move `config.Parser` to `configparser.Parser` (#3304)
- Remove deprecated funcs inside the obsreceiver (#3314)
- Remove `obsreport.GRPCServerWithObservabilityEnabled`, enable observability in config (#3315)
- Remove `obsreport.ProcessorMetricViews`, use `BuildProcessorCustomMetricName` where needed (#3316)
- Remove "Receive" from `obsreport.Receiver` funcs (#3326)
- Remove "Export" from `obsreport.Exporter` funcs (#3333)
- Hide unnecessary public struct `obsreport.StartReceiveOptions` (#3353)
- Avoid exposing internal implementation public in OC/OTEL receivers (#3355)
- Updated configgrpc `ToDialOptions` and confighttp `ToClient` apis to take extensions configuration map (#3340)
- Remove `GenerateSequentialTraceID` and `GenerateSequentialSpanIDin` functions in testbed (#3390)
- Change "grpc" to "GRPC" in configauth function/type names (#3285)

### 💡 Enhancements 💡

- Add `doc.go` files to the consumer package and its subpackages (#3270)
- Improve documentation of consumer package and subpackages (#3269, #3361)
- Automate triggering of doc-update on release (#3234)
- Enable Dependabot for Github Actions (#3312)
- Remove the proto dependency in `goldendataset` for traces (#3322)
- Add telemetry for dropped data due to exporter sending queue overflow (#3328)
- Add initial implementation of `pdatagrcp` (#3231)
- Change receiver obsreport helpers pattern to match the Processor/Exporter (#3227)
- Add model translation and encoding interfaces (#3200)
- Add otlpjson as a serializer implementation (#3238)
- `prometheus` receiver:
  - Add `createNodeAndResourcePdata` for Prometheus->OTLP pdata (#3139)
  - Direct metricfamily Prometheus->OTLP (#3145)
- Add `componenttest.NewNop*CreateSettings` to simplify tests (#3375)
- Add support for markdown generation (#3100)
- Refactor components for the Client Authentication Extensions (#3287)

### 🧰 Bug fixes 🧰

- Use dedicated `zapcore.Core` for Windows service (#3147)
- Hook up start and shutdown functions in fileexporter (#3260)
- Fix oc to pdata translation for sum non-monotonic cumulative (#3272)
- Fix `timeseriesSignature` in prometheus receiver (#3310)

## v0.27.0 Beta

### 🛑 Breaking changes 🛑

- Change `Marshal` signatures in kafkaexporter's Marshalers to directly convert pdata to `sarama.ProducerMessage` (#3162)
- Remove `tracetranslator.DetermineValueType`, only used internally by Zipkin (#3114)
- Remove OpenCensus conventions, should not be used (#3113)
- Remove Zipkin specific translation constants, move to internal (#3112)
- Remove `tracetranslator.TagHTTPStatusCode`, use `conventions.AttributeHTTPStatusCode` (#3111)
- Remove OpenCensus status constants and transformation (#3110)
- Remove `tracetranslator.AttributeArrayToSlice`, not used in core or contrib (#3109)
- Remove `internaldata.MetricsData`, same APIs as for traces (#3156)
- Rename `config.IDFromString` to `NewIDFromString`, remove `MustIDFromString` (#3177)
- Move consumerfanout package to internal (#3207)
- Canonicalize enum names in pdata. Fix usage of uppercase names (#3208)

### 💡 Enhancements 💡

- Use `config.ComponentID` for obsreport receiver/scraper (#3098)
- Add initial implementation of the consumerhelper (#3146)
- Add Collector version to Prometheus Remote Write Exporter user-agent header (#3094)
- Refactor processorhelper to use consumerhelper, split by signal type (#3180)
- Use consumerhelper for exporterhelper, add WithCapabilities (#3186)
- Set capabilities for all core exporters, remove unnecessary funcs (#3190)
- Add an internal sharedcomponent to be shared by receivers with shared resources (#3198)
- Allow users to configure the Prometheus remote write queue (#3046)
- Mark internaldata traces translation as deprecated for external usage (#3176)

### 🧰 Bug fixes 🧰

- Fix Prometheus receiver metric start time and reset determination logic. (#3047)
  - The receiver will no longer drop the first sample for `counter`, `summary`, and `histogram` metrics.
- The Prometheus remote write exporter will no longer force `counter` metrics to have a `_total` suffix. (#2993)
- Remove locking from jaeger receiver start and stop processes (#3070)
- Fix batch processor metrics reorder, improve performance (#3034)
- Fix batch processor traces reorder, improve performance (#3107)
- Fix batch processor logs reorder, improve performance (#3125)
- Avoid one unnecessary allocation in grpc OTLP exporter (#3122)
- `batch` processor: Validate that batch config max size is greater than send size (#3126)
- Add capabilities to consumer, remove from processor (#2770)
- Remove internal protos usage in Prometheusremotewrite exporter (#3184)
- `prometheus` receiver: Honor Prometheus external labels (#3127)
- Validate that remote write queue settings are not negative (#3213)

## v0.26.0 Beta

### 🛑 Breaking changes 🛑

- Change `With*Unmarshallers` signatures in Kafka exporter/receiver (#2973)
- Rename `marshall` to `marshal` in all the occurrences (#2977)
- Remove `componenterror.ErrAlreadyStarted` and `componenterror.ErrAlreadyStopped`, components should not protect against this, Service will start/stop once.
- Rename `ApplicationStartInfo` to `BuildInfo`
- Rename `ApplicationStartInfo.ExeName` to `BuildInfo.Command`
- Rename `ApplicationStartInfo.LongName` to `BuildInfo.Description`

### 🚩 Deprecations 🚩

- Add AppendEmpty and deprecate Append for slices (#2970)

### 💡 Enhancements 💡

- `kafka` exporter: Add logs support (#2943)
- Update mdatagen to create factories of init instead of new (#2978)
- `zipkin` receiver: Reduce the judgment of zipkin v1 version (#2990)
- Custom authenticator logic to accept a `component.Host` which will extract the authenticator to use based on a new authenticator name property (#2767)
- `prometheusremotewrite` exporter: Add `resource_to_telemetry_conversion` config option (#3031)
- `logging` exporter: Extract OTLP text logging (#3082)
- Format timestamps as strings instead of int in otlptext output (#3088)
- Add darwin arm64 build (#3090)

### 🧰 Bug fixes 🧰

- Fix Jaeger receiver to honor TLS Settings (#2866)
- `zipkin` translator: Handle missing starttime case for zipkin json v2 format spans (#2506)
- `prometheus` exporter: Fix OTEL resource label drops (#2899)
- `prometheusremotewrite` exporter:
  - Enable the queue internally (#2974)
  - Don't drop instance and job labels (#2979)
- `jaeger` receiver: Wait for server goroutines exit on shutdown (#2985)
- `logging` exporter: Ignore invalid handle on close (#2994)
- Fix service zpages (#2996)
- `batch` processor: Fix to avoid reordering and send max size (#3029)

## v0.25.0 Beta

### 🛑 Breaking changes 🛑

- Rename ForEach (in pdata) with Range to be consistent with sync.Map (#2931)
- Rename `componenthelper.Start` to `componenthelper.StartFunc` (#2880)
- Rename `componenthelper.Stop` to `componenthelper.StopFunc` (#2880)
- Remove `exporterheleper.WithCustomUnmarshaler`, `processorheleper.WithCustomUnmarshaler`, `receiverheleper.WithCustomUnmarshaler`, `extensionheleper.WithCustomUnmarshaler`, implement `config.CustomUnmarshaler` interface instead (#2867)
- Remove `component.CustomUnmarshaler` implement `config.CustomUnmarshaler` interface instead (#2867)
- Remove `testutil.HostPortFromAddr`, users can write their own parsing helper (#2919)
- Remove `configparser.DecodeTypeAndName`, use `config.IDFromString` (#2869)
- Remove `config.NewViper`, users should use `config.NewParser` (#2917)
- Remove `testutil.WaitFor`, use `testify.Eventually` helper if needed (#2920)
- Remove testutil.WaitForPort, users can use testify.Eventually (#2926)
- Rename `processorhelper.NewTraceProcessor` to `processorhelper.NewTracesProcessor` (#2935)
- Rename `exporterhelper.NewTraceExporter` to `exporterhelper.NewTracesExporter` (#2937)
- Remove InitEmptyWithCapacity, add EnsureCapacity and Clear (#2845)
- Rename traces methods/objects to include Traces in Kafka receiver (#2966)

### 💡 Enhancements 💡

- Add `validatable` interface with `Validate()` to all `config.<component>` (#2898)
  - add the empty `Validate()` implementation for all component configs
- **Experimental**: Add a config source manager that wraps the interaction with config sources (#2857, #2903, #2948)
- `kafka` exporter: Key jaeger messages on traceid (#2855)
- `scraperhelper`: Don't try to count metrics if scraper returns an error (#2902)
- Extract ConfigFactory in a ParserProvider interface (#2868)
- `prometheus` exporter: Allows Summary metrics to be exported to Prometheus (#2900)
- `prometheus` receiver: Optimize `dpgSignature` function (#2945)
- `kafka` receiver: Add logs support (#2944)

### 🧰 Bug fixes 🧰

- `prometheus` receiver:
  - Treat Summary and Histogram metrics without "\_sum" counter as valid metric (#2812)
  - Add `job` and `instance` as well-known labels (#2897)
- `prometheusremotewrite` exporter:
  - Sort Sample by Timestamp to avoid out of order errors (#2941)
  - Remove incompatible queued retry (#2951)
- `kafka` receiver: Fix data race with batchprocessor (#2957)
- `jaeger` receiver: Jaeger agent should not report ErrServerClosed (#2965)

## v0.24.0 Beta

### 🛑 Breaking changes 🛑

- Remove legacy internal metrics for memorylimiter processor, `spans_dropped` and `trace_batches_dropped` (#2841)
  - For `spans_dropped` use `processor/refused_spans` with `processor=memorylimiter`
- Rename pdata._.[Start|End]Time to pdata._.[Start|End]Timestamp (#2847)
- Rename pdata.DoubleExemplar to pdata.Exemplar (#2804)
- Rename pdata.DoubleHistogram to pdata.Histogram (#2797)
- Rename pdata.DoubleSummary to pdata.Summary (#2774)
- Refactor `consumererror` package (#2768)
  - Remove `PartialError` type in favor of signal-specific types
  - Rename `CombineErrors()` to `Combine()`
- Refactor `componenthelper` package (#2778)
  - Remove `ComponentSettings` and `DefaultComponentSettings()`
  - Rename `NewComponent()` to `New()`
- obsReport.NewExporter accepts a settings struct (#2668)
- Remove ErrorWaitingHost from `componenttest` (#2582)
- Move `config.Load` to `configparser.Load` (#2796)
- Remove `configtest.NewViperFromYamlFile()`, use `config.Parser.NewParserFromFile()` (#2806)
- Remove `config.ViperSubExact()`, use `config.Parser.Sub()` (#2806)
- Update LoadReceiver signature to remove unused params (#2823)
- Move `configerror.ErrDataTypeIsNotSupported` to `componenterror.ErrDataTypeIsNotSupported` (#2886)
- Rename`CreateTraceExporter` type to `CreateTracesExporter` in `exporterhelper` (#2779)
- Move `fluentbit` extension to contrib (#2795)
- Move `configmodels` to `config` (#2808)
- Move `fluentforward` receiver to contrib (#2723)

### 🚩 Deprecations 🚩

- Deprecate `consumetest.New[${SIGNAL}]Nop` in favor of `consumetest.NewNop` (#2878)
- Deprecate `consumetest.New[${SIGNAL}]Err` in favor of `consumetest.NewErr` (#2878)

### 💡 Enhancements 💡

- `batch` processor: - Support max batch size for logs (#2736)
- Use `Endpoint` for health check extension (#2782)
- Use `confignet.TCPAddr` for `pprof` and `zpages` extensions (#2829)
- Add watcher to values retrieved via config sources (#2803)
- Updates for cloud semantic conventions (#2809)
  - `cloud.infrastructure_service` -> `cloud.platform`
  - `cloud.zone` -> `cloud.availability_zone`
- Add systemd environment file for deb/rpm packages (#2822)
- Add validate interface in `configmodels` to force each component do configuration validation (#2802, #2856)
- Add `aws.ecs.task.revision` to semantic conventions list (#2816)
- Set unprivileged user to container image (#2838)
- Add New funcs for extension, exporter, processor config settings (#2872)
- Report metric about current size of the exporter retry queue (#2858)
- Allow adding new signals in `ProcessorFactory` by forcing everyone to embed `BaseProcessorFactory` (#2885)

### 🧰 Bug fixes 🧰

- `pdata.TracesFromOtlpProtoBytes`: Fixes to handle backwards compatibility changes in proto (#2798)
- `jaeger` receiver: Escape user input used in output (#2815)
- `prometheus` exporter: Ensure same time is used for updated time (#2745)
- `prometheusremotewrite` exporter: Close HTTP response body (#2875)

## v0.23.0 Beta

### 🛑 Breaking changes 🛑

- Move fanout consumers to fanoutconsumer package (#2615)
- Rename ExporterObsReport to Exporter (#2658)
- Rename ProcessorObsReport to Processor (#2657)
- Remove ValidateConfig and add Validate on the Config struct (#2665)
- Rename pdata Size to OtlpProtoSize (#2726)
- Rename [Traces|Metrics|Logs]Consumer to [Traces|Metrics|Logs] (#2761)
- Remove public access for `componenttest.Example*` components:
  - Users of these structs for testing configs should use the newly added `componenttest.Nop*` (update all components name in the config `example*` -> `nop` and use `componenttest.NopComponents()`).
  - Users of these structs for sink like behavior should use `consumertest.*Sink`.

### 💡 Enhancements 💡

- `hostmetrics` receiver: List labels along with respective metrics in metadata (#2662)
- `exporter` helper: Remove obsreport.ExporterContext, always add exporter name as a tag to the metrics (#2682)
- `jaeger` exporter: Change to not use internal data (#2698)
- `kafka` receiver: Change to not use internal data (#2697)
- `zipkin` receiver: Change to not use internal data (#2699)
- `kafka` exporter: Change to not use internal data (#2696)
- Ensure that extensions can be created and started multiple times (#2679)
- Use otlp request in logs wrapper, hide members in the wrapper (#2692)
- Add MetricsWrapper to dissallow access to internal representation (#2693)
- Add TracesWrapper to dissallow access to internal representation (#2721)
- Allow multiple OTLP receivers to be created (#2743)

### 🧰 Bug fixes 🧰

- `prometheus` exporter: Fix to work with standard labels that follow the naming convention of using periods instead of underscores (#2707)
- Propagate name and transport for `prometheus` receiver and exporter (#2680)
- `zipkin` receiver: Ensure shutdown correctness (#2765)

## v0.22.0 Beta

### 🛑 Breaking changes 🛑

- Rename ServiceExtension to just Extension (#2581)
- Remove `consumerdata.TraceData` (#2551)
- Move `consumerdata.MetricsData` to `internaldata.MetricsData` (#2512)
- Remove custom OpenCensus sematic conventions that have equivalent in otel (#2552)
- Move ScrapeErrors and PartialScrapeError to `scrapererror` (#2580)
- Remove support for deprecated unmarshaler `CustomUnmarshaler`, only `Unmarshal` is supported (#2591)
- Remove deprecated componenterror.CombineErrors (#2598)
- Rename `pdata.TimestampUnixNanos` to `pdata.Timestamp` (#2549)

### 💡 Enhancements 💡

- `prometheus` exporter: Re-implement on top of `github.com/prometheus/client_golang/prometheus` and add `metric_expiration` option
- `logging` exporter: Add support for AttributeMap (#2609)
- Add semantic conventions for instrumentation library (#2602)

### 🧰 Bug fixes 🧰

- `otlp` receiver: Fix `Shutdown()` bug (#2564)
- `batch` processor: Fix Shutdown behavior (#2537)
- `logging` exporter: Fix handling the loop for empty attributes (#2610)
- `prometheusremotewrite` exporter: Fix counter name check (#2613)

## v0.21.0 Beta

### 🛑 Breaking changes 🛑

- Remove deprecated function `IsValid` from trace/span ID (#2522)
- Remove accessors for deprecated status code (#2521)

### 💡 Enhancements 💡

- `otlphttp` exporter: Add `compression` option for gzip encoding of outgoing http requests (#2502)
- Add `ScrapeErrors` struct to `consumererror` to simplify errors usage (#2414)
- Add `cors_allowed_headers` option to `confighttp` (#2454)
- Add SASL/SCRAM authentication mechanism on `kafka` receiver and exporter (#2503)

### 🧰 Bug fixes 🧰

- `otlp` receiver: Sets the correct deprecated status code before sending data to the pipeline (#2521)
- Fix `IsPermanent` to account for wrapped errors (#2455)
- `otlp` exporter: Preserve original error messages (#2459)

## v0.20.0 Beta

### 🛑 Breaking changes 🛑

- Rename `samplingprocessor/probabilisticsamplerprocessor` to `probabilisticsamplerprocessor` (#2392)

### 💡 Enhancements 💡

- `hostmetrics` receiver: Refactor to use metrics metadata utilities (#2405, #2406, #2421)
- Add k8s.node semantic conventions (#2425)

## v0.19.0 Beta

### 🛑 Breaking changes 🛑

- Remove deprecated `queued_retry` processor
- Remove deprecated configs from `resource` processor: `type` (set "opencensus.type" key in "attributes.upsert" map instead) and `labels` (use "attributes.upsert" instead).

### 💡 Enhancements 💡

- `hostmetrics` receiver: Refactor load metrics to use generated metrics (#2375)
- Add uptime to the servicez debug page (#2385)
- Add new semantic conventions for AWS (#2365)

### 🧰 Bug fixes 🧰

- `jaeger` exporter: Improve connection state logging (#2239)
- `pdatagen`: Fix slice of values generated code (#2403)
- `filterset` processor: Avoid returning always nil error in strict filterset (#2399)

## v0.18.0 Beta

### 🛑 Breaking changes 🛑

- Rename host metrics according to metrics spec and rename `swap` scraper to `paging` (#2311)

### 💡 Enhancements 💡

- Add check for `NO_WINDOWS_SERVICE` environment variable to force interactive mode on Windows (#2272)
- `hostmetrics` receiver: Add `disk/weighted_io_time` metric (Linux only) (#2312)
- `opencensus` exporter: Add queue-retry (#2307)
- `filter` processor: Filter metrics using resource attributes (#2251)

### 🧰 Bug fixes 🧰

- `fluentforward` receiver: Fix string conversions (#2314)
- Fix zipkinv2 translation error tag handling (#2253)

## v0.17.0 Beta

### 💡 Enhancements 💡

- Default config environment variable expansion (#2231)
- `prometheusremotewrite` exporter: Add batched exports (#2249)
- `memorylimiter` processor: Introduce soft and hard limits (#2250)

### 🧰 Bug fixes 🧰

- Fix nits in pdata usage (#2235)
- Convert status to not be a pointer in the Span (#2242)
- Report the error from `pprof.StartCPUProfile` (#2263)
- Rename `service.Application.SignalTestComplete` to `Shutdown` (#2277)

## v0.16.0 Beta

### 🛑 Breaking changes 🛑

- Rename Push functions to be consistent across signals in `exporterhelper` (#2203)

### 💡 Enhancements 💡

- Change default OTLP/gRPC port number to 4317, also continue receiving on legacy port
  55680 during transition period (#2104).
- `kafka` exporter: Add support for exporting metrics as otlp Protobuf. (#1966)
- Move scraper helpers to its own `scraperhelper` package (#2185)
- Add `componenthelper` package to help build components (#2186)
- Remove usage of custom init/stop in `scraper` and use start/shutdown from `component` (#2193)
- Add more trace annotations, so zpages are more useful to determine failures (#2206)
- Add support to skip TLS verification (#2202)
- Expose non-nullable metric types (#2208)
- Expose non-nullable elements from slices of pointers (#2200)

### 🧰 Bug fixes 🧰

- Change InstrumentationLibrary to be non-nullable (#2196)
- Add support for slices to non-pointers, use non-nullable AnyValue (#2192)
- Fix `--set` flag to work with `{}` in configs (#2162)

## v0.15.0 Beta

### 🛑 Breaking changes 🛑

- Remove legacy metrics, they were marked as legacy for ~12 months #2105

### 💡 Enhancements 💡

- Implement conversion between OpenCensus and OpenTelemetry Summary Metric (#2048)
- Add ability to generate non nullable messages (#2005)
- Implement Summary Metric in Prometheus RemoteWrite Exporter (#2083)
- Add `resource_to_telemetry_conversion` to exporter helper expose exporter settings (#2060)
- Add `CustomRoundTripper` function to httpclientconfig (#2085)
- Allow for more logging options to be passed to `service` (#2132)
- Add config parameters for `jaeger` receiver (#2068)
- Map unset status code for `jaegar` translator as per spec (#2134)
- Add more trace annotations to the queue-retry logic (#2136)
- Add config settings for component telemetry (#2148)
- Use net.SplitHostPort for IPv6 support in `prometheus` receiver (#2154)
- Add --log-format command line option (default to "console") #2177.

### 🧰 Bug fixes 🧰

- `logging` exporter: Add Logging for Summary Datapoint (#2084)
- `hostmetrics` receiver: use correct TCP state labels on Unix systems (#2087)
- Fix otlp_log receiver wrong use of trace measurement (#2117)
- Fix "process/memory/rss" metric units (#2112)
- Fix "process/cpu_seconds" metrics (#2113)
- Add check for nil logger in exporterhelper functions (#2141)
- `prometheus` receiver:
  - Upgrade Prometheus version to fix race condition (#2121)
  - Fix the scraper/discover manager coordination (#2089)
  - Fix panic when adjusting buckets (#2168)

## v0.14.0 Beta

### 🚀 New components 🚀

- `otlphttp` exporter which implements OTLP over HTTP protocol.

### 🛑 Breaking changes 🛑

- Rename consumer.TraceConsumer to consumer.TracesConsumer #1974
- Rename component.TraceReceiver to component.TracesReceiver #1975
- Rename component.TraceProcessor to component.TracesProcessor #1976
- Rename component.TraceExporter to component.TracesExporter #1975
- Move `tailsampling` processor to contrib (#2012)
- Remove NewAttributeValueSlice (#2028) and mark NewAttributeValue as deprecated (#2022)
- Remove pdata.StringValue (#2021)
- Remove pdata.InitFromAttributeMap, use CopyTo if needed (#2042)
- Remove SetMapVal and SetArrayVal for pdata.AttributeValue (#2039)

### 🚩 Deprecations 🚩

- Deprecate NopExporter, add NopConsumer (#1972)
- Deprecate SinkExporter, add SinkConsumer (#1973)

### 💡 Enhancements 💡

- `zipkin` exporter: Add queue retry to zipkin (#1971)
- `prometheus` exporter: Add `send_timestamps` option (#1951)
- `filter` processor: Add `expr` pdata.Metric filtering support (#1940, #1996)
- `attribute` processor: Add log support (#1934)
- `logging` exporter: Add index for histogram buckets count (#2009)
- `otlphttp` exporter: Add correct handling of server error responses (#2016)
- `prometheusremotewrite` exporter:
  - Add user agent header to outgoing http request (#2000)
  - Convert histograms to cumulative (#2049)
  - Return permanent errors (#2053)
  - Add external labels (#2044)
- `hostmetrics` receiver: Use scraper controller (#1949)
- Change Span/Trace ID to be byte array (#2001)
- Add `simple` metrics helper to facilitate building pdata.Metrics in receivers (#1540)
- Improve diagnostic logging for exporters (#2020)
- Add obsreport to receiverhelper scrapers (#1961)
- Update OTLP to 0.6.0 and use the new Span Status code (#2031)
- Add support of partial requests for logs and metrics to the exporterhelper (#2059)

### 🧰 Bug fixes 🧰

- `logging` exporter: Added array serialization (#1994)
- `zipkin` receiver: Allow receiver to parse string tags (#1893)
- `batch` processor: Fix shutdown race (#1967)
- Guard for nil data points (#2055)

## v0.13.0 Beta

### 🛑 Breaking changes 🛑

- Host metric `system.disk.time` renamed to `system.disk.operation_time` (#1887)
- Use consumer for sender interface, remove unnecessary receiver address from Runner (#1941)
- Enable sending queue by default in all exporters configured to use it (#1924)
- Removed `groupbytraceprocessor` (#1891)
- Remove ability to configure collection interval per scraper (#1947)

### 💡 Enhancements 💡

- Host Metrics receiver now reports both `system.disk.io_time` and `system.disk.operation_time` (#1887)
- Match spans against the instrumentation library and resource attributes (#928)
- Add `receiverhelper` for creating flexible "scraper" metrics receiver (#1886, #1890, #1945, #1946)
- Migrate `tailsampling` processor to new OTLP-based internal data model and add Composite Sampler (#1894)
- Metadata Generator: Change Metrics fields to implement an interface with new methods (#1912)
- Add unmarshalling for `pdata.Traces` (#1948)
- Add debug-level message on error for `jaeger` exporter (#1964)

### 🧰 Bug fixes 🧰

- Fix bug where the service does not correctly start/stop the log exporters (#1943)
- Fix Queued Retry Unusable without Batch Processor (#1813) - (#1930)
- `prometheus` receiver: Log error message when `process_start_time_seconds` gauge is missing (#1921)
- Fix trace jaeger conversion to internal traces zero time bug (#1957)
- Fix panic in otlp traces to zipkin (#1963)
- Fix OTLP/HTTP receiver's path to be /v1/traces (#1979)

## v0.12.0 Beta

### 🚀 New components 🚀

- `configauth` package with the auth settings that can be used by receivers (#1807, #1808, #1809, #1810)
- `perfcounters` package that uses perflib for host metrics receiver (#1835, #1836, #1868, #1869, #1870)

### 💡 Enhancements 💡

- Remove `queued_retry` and enable `otlp` metrics receiver in default config (#1823, #1838)
- Add `limit_percentage` and `spike_limit_percentage` options to `memorylimiter` processor (#1622)
- `hostmetrics` receiver:
  - Collect additional labels from partitions in the filesystems scraper (#1858)
  - Add filters for mount point and filesystem type (#1866)
- Add cloud.provider semantic conventions (#1865)
- `attribute` processor: Add log support (#1783)
- Introduce SpanID data type, not yet used in Protobuf messages ($1854, #1855)
- Enable `otlp` trace by default in the released docker image (#1883)
- `tailsampling` processor: Combine batches of spans into a single batch (#1864)
- `filter` processor: Update to use pdata (#1885)
- Allow MSI upgrades (#1914)

### 🚩 Deprecations 🚩

- Deprecate OpenCensus-based internal data structures (#1843)

### 🧰 Bug fixes 🧰

- `prometheus` receiver: Print a more informative message about 'up' metric value (#1826)
- Use custom data type and custom JSON serialization for traceid (#1840)
- Skip creation of redundant nil resource in translation from OC if there are no combined metrics (#1803)
- `tailsampling` processor: Only send to next consumer once (#1735)
- Report Windows pagefile usage in bytes (#1837)
- Fix issue where Prometheus SD config cannot be parsed (#1877)

## v0.11.0 Beta

### 🛑 Breaking changes 🛑

- Rename service.Start() to Run() since it's a blocking call
- Fix slice Append to accept by value the element in pdata
- Change CreateTraceProcessor and CreateMetricsProcessor to use the same parameter order as receivers/logs processor and exporters.
- Prevent accidental use of LogsToOtlp and LogsFromOtlp and the OTLP data structs (#1703)
- Remove SetType from configmodels, ensure all registered factories set the type in config (#1798)
- Move process telemetry to service/internal (#1794)

### 💡 Enhancements 💡

- Add map and array attribute value type support (#1656)
- Add authentication support to kafka (#1632)
- Implement InstrumentationLibrary translation to jaeger (#1645)
- Add public functions to export pdata to ExportXServicesRequest Protobuf bytes (#1741)
- Expose telemetry level in the configtelemetry (#1796)
- Add configauth package (#1807)
- Add config to docker image (#1792)

### 🧰 Bug fixes 🧰

- Use zap int argument for int values instead of conversion (#1779)
- Add support for gzip encoded payload in OTLP/HTTP receiver (#1581)
- Return proto status for OTLP receiver when failed (#1788)

## v0.10.0 Beta

### 🛑 Breaking changes 🛑

- **Update OTLP to v0.5.0, incompatible metrics protocol.**
- Remove support for propagating summary metrics in OtelCollector.
  - This is a temporary change, and will affect mostly OpenCensus users who use metrics.

### 💡 Enhancements 💡

- Support zipkin proto in `kafka` receiver (#1646)
- Prometheus Remote Write Exporter supporting Cortex (#1577, #1643)
- Add deployment environment semantic convention (#1722)
- Add logs support to `batch` and `resource` processors (#1723, #1729)

### 🧰 Bug fixes 🧰

- Identify config error when expected map is other value type (#1641)
- Fix Kafka receiver closing ready channel multiple times (#1696)
- Fix a panic issue while processing Zipkin spans with an empty service name (#1742)
- Zipkin Receiver: Always set the endtime (#1750)

## v0.9.0 Beta

### 🛑 Breaking changes 🛑

- **Remove old base factories**:
  - `ReceiverFactoryBase` (#1583)
  - `ProcessorFactoryBase` (#1596)
  - `ExporterFactoryBase` (#1630)
- Remove logs factories and merge with normal factories (#1569)
- Remove `reconnection_delay` from OpenCensus exporter (#1516)
- Remove `ConsumerOld` interfaces (#1631)

### 🚀 New components 🚀

- `prometheusremotewrite` exporter: Send metrics data in Prometheus TimeSeries format to Cortex or any Prometheus (#1544)
- `kafka` receiver: Receive traces from Kafka (#1410)

### 💡 Enhancements 💡

- `kafka` exporter: Enable queueing, retry, timeout (#1455)
- Add `Headers` field in HTTPClientSettings (#1552)
- Change OpenCensus receiver (#1556) and exporter (#1571) to the new interfaces
- Add semantic attribute for `telemetry.auto.version` (#1578)
- Add uptime and RSS memory self-observability metrics (#1549)
- Support conversion for OpenCensus `SameProcessAsParentSpan` (#1629)
- Access application version in components (#1559)
- Make Kafka payload encoding configurable (#1584)

### 🧰 Bug fixes 🧰

- Stop further processing if `filterprocessor` filters all data (#1500)
- `processscraper`: Use same scrape time for all data points coming from same process (#1539)
- Ensure that time conversion for 0 returns nil timestamps or Time where IsZero returns true (#1550)
- Fix multiple exporters panic (#1563)
- Allow `attribute` processor for external use (#1574)
- Do not duplicate filesystem metrics for devices with many mount points (#1617)

## v0.8.0 Beta

### 🚀 New components 🚀

- `groupbytrace` processor that waits for a trace to be completed (#1362)

### 💡 Enhancements 💡

- Migrate `zipkin` receiver/exporter to the new interfaces (#1484)
- Migrate `prometheus` receiver/exporter to the new interfaces (#1477, #1515)
- Add new FactoryUnmarshaler support to all components, deprecate old way (#1468)
- Update `fileexporter` to write data in OTLP (#1488)
- Add extension factory helper (#1485)
- Host scrapers: Use same scrape time for all data points coming from same source (#1473)
- Make logs SeverityNumber publicly available (#1496)
- Add recently included conventions for k8s and container resources (#1519)
- Add new config StartTimeMetricRegex to `prometheus` receiver (#1511)
- Convert Zipkin receiver and exporter to use OTLP (#1446)

### 🧰 Bug fixes 🧰

- Infer OpenCensus resource type based on OpenTelemetry's semantic conventions (#1462)
- Fix log adapter in `prometheus` receiver (#1493)
- Avoid frequent errors for process telemetry on Windows (#1487)

## v0.7.0 Beta

### 🚀 New components 🚀

- Receivers
  - `fluentfoward` runs a TCP server that accepts events via the [Fluent Forward protocol](https://github.com/fluent/fluentd/wiki/Forward-Protocol-Specification-v1) (#1173)
- Exporters
  - `kafka` exports traces to Kafka (#1439)
- Extensions
  - **Experimental** `fluentbit` facilitates running a FluentBit subprocess of the collector (#1381)

### 💡 Enhancements 💡

- Updated `golang/protobuf` from v1.3.5 to v1.4.2 (#1308)
- Updated `opencensus-proto` from v0.2.1 to v0.3.0 (#1308)
- Added round_robin `balancer_name` as an option to gRPC client settings (#1353)
- `hostmetrics` receiver
  - Switch to using perf counters to get disk io metrics on Windows (#1340)
  - Add device filter for file system (#1379) and disk (#1378) scrapers
  - Record process physical & virtual memory stats separately (#1403)
  - Scrape system.disk.time on Windows (#1408)
  - Add disk.pending_operations metric (#1428)
  - Add network interface label to network metrics (#1377)
- Add `exporterhelper` (#1351) and `processorhelper` (#1359) factories
- Update OTLP to latest version (#1384)
- Disable timeout, retry on failure and sending queue for `logging` exporter (#1400)
- Add support for retry and sending queue for `jaeger` exporter (#1401)
- Add batch size bytes metric to `batch` processor (#1270)
- `otlp` receiver: Add Log Support (#1444)
- Allow to configure read/write buffer sizes for http Client (#1447)
- Update DB conventions to latest and add exception conventions (#1452)

### 🧰 Bug fixes 🧰

- Fix `resource` processor for old metrics (#1412)
- `jaeger` receiver: Do not try to stop if failed to start. Collector service will do that (#1434)

## v0.6.0 Beta

### 🛑 Breaking changes 🛑

- Renamed the metrics generated by `hostmetrics` receiver to match the (currently still pending) OpenTelemetry system metric conventions (#1261) (#1269)
- Removed `vmmetrics` receiver (#1282)
- Removed `cpu` scraper `report_per_cpu` config option (#1326)

### 💡 Enhancements 💡

- Added disk merged (#1267) and process count (#1268) metrics to `hostmetrics`
- Log metric data points in `logging` exporter (#1258)
- Changed the `batch` processor to not ignore the errors returned by the exporters (#1259)
- Build and publish MSI (#1153) and DEB/RPM packages (#1278, #1335)
- Added batch size metric to `batch` processor (#1241)
- Added log support for `memorylimiter` processor (#1291) and `logging` exporter (#1298)
- Always add tags for `observability`, other metrics may use them (#1312)
- Added metrics support (#1313) and allow partial retries in `queued_retry` processor (#1297)
- Update `resource` processor: introduce `attributes` config parameter to specify actions on attributes similar to `attributes` processor, old config interface is deprecated (#1315)
- Update memory state labels for non-Linux OSs (#1325)
- Ensure tcp connection value is provided for all states, even when count is 0 (#1329)
- Set `batch` processor channel size to num cpus (#1330)
- Add `send_batch_max_size` config parameter to `batch` processor enforcing hard limit on batch size (#1310)
- Add support for including a per-RPC authentication to gRPC settings (#1250)

### 🧰 Bug fixes 🧰

- Fixed OTLP waitForReady, not set from config (#1254)
- Fixed all translation diffs between OTLP and Jaeger (#1222)
- Disabled `process` scraper for any non Linux/Windows OS (#1328)

## v0.5.0 Beta

### 🛑 Breaking changes 🛑

- **Update OTLP to v0.4.0 (#1142)**: Collector will be incompatible with any other sender or receiver of OTLP protocol
  of different versions
- Make "--new-metrics" command line flag the default (#1148)
- Change `endpoint` to `url` in Zipkin exporter config (#1186)
- Change `tls_credentials` to `tls_settings` in Jaegar receiver config (#1233)
- OTLP receiver config change for `protocols` to support mTLS (#1223)
- Remove `export_resource_labels` flag from Zipkin exporter (#1163)

### 🚀 New components 🚀

- Receivers
  - Added process scraper to the `hostmetrics` receiver (#1047)

### 💡 Enhancements 💡

- otlpexporter: send configured headers in request (#1130)
- Enable Collector to be run as a Windows service (#1120)
- Add config for HttpServer (#1196)
- Allow cors in HTTPServerSettings (#1211)
- Add a generic grpc server settings config, cleanup client config (#1183)
- Rely on gRPC to batch and loadbalance between connections instead of custom logic (#1212)
- Allow to tune the read/write buffers for gRPC clients (#1213)
- Allow to tune the read/write buffers for gRPC server (#1218)

### 🧰 Bug fixes 🧰

- Handle overlapping metrics from different jobs in prometheus exporter (#1096)
- Fix handling of SpanKind INTERNAL in OTLP OC translation (#1143)
- Unify zipkin v1 and v2 annotation/tag parsing logic (#1002)
- mTLS: Add support to configure client CA and enforce ClientAuth (#1185)
- Fixed untyped Prometheus receiver bug (#1194)
- Do not embed ProtocolServerSettings in gRPC (#1210)
- Add Context to the missing CreateMetricsReceiver method (#1216)

## v0.4.0 Beta

Released 2020-06-16

### 🛑 Breaking changes 🛑

- `isEnabled` configuration option removed (#909)
- `thrift_tchannel` protocol moved from `jaeger` receiver to `jaeger_legacy` in contrib (#636)

### ⚠️ Major changes ⚠️

- Switch from `localhost` to `0.0.0.0` by default for all receivers (#1006)
- Internal API Changes (only impacts contributors)
  - Add context to `Start` and `Stop` methods in the component (#790)
  - Rename `AttributeValue` and `AttributeMap` method names (#781)
    (other breaking changes in the internal trace data types)
  - Change entire repo to use the new vanityurl go.opentelemetry.io/collector (#977)

### 🚀 New components 🚀

- Receivers
  - `hostmetrics` receiver with CPU (#862), disk (#921), load (#974), filesystem (#926), memory (#911), network (#930), and virtual memory (#989) support
- Processors
  - `batch` for batching received metrics (#1060)
  - `filter` for filtering (dropping) received metrics (#1001)

### 💡 Enhancements 💡

- `otlp` receiver implement HTTP X-Protobuf (#1021)
- Exporters: Support mTLS in gRPC exporters (#927)
- Extensions: Add `zpages` for service (servicez, pipelinez, extensions) (#894)

### 🧰 Bug fixes 🧰

- Add missing logging for metrics at `debug` level (#1108)
- Fix setting internal status code in `jaeger` receivers (#1105)
- `zipkin` export fails on span without timestamp when used with `queued_retry` (#1068)
- Fix `zipkin` receiver status code conversion (#996)
- Remove extra send/receive annotations with using `zipkin` v1 (#960)
- Fix resource attribute mutation bug when exporting in `jaeger` proto (#907)
- Fix metric/spans count, add tests for nil entries in the slices (#787)

### 🧩 Components 🧩

#### Traces

| Receivers  |   Processors   | Exporters  |
| :--------: | :------------: | :--------: |
|   Jaeger   |   Attributes   |    File    |
| OpenCensus |     Batch      |   Jaeger   |
|    OTLP    | Memory Limiter |  Logging   |
|   Zipkin   |  Queued Retry  | OpenCensus |
|            |    Resource    |    OTLP    |
|            |    Sampling    |   Zipkin   |
|            |      Span      |            |

#### Metrics

|  Receivers  |   Processors   | Exporters  |
| :---------: | :------------: | :--------: |
| HostMetrics |     Batch      |    File    |
| OpenCensus  |     Filter     |  Logging   |
|    OTLP     | Memory Limiter | OpenCensus |
| Prometheus  |                |    OTLP    |
| VM Metrics  |                | Prometheus |

#### Extensions

- Health Check
- Performance Profiler
- zPages

## v0.3.0 Beta

Released 2020-03-30

### Breaking changes

- Make prometheus receiver config loading strict. #697
  Prometheus receiver will now fail fast if the config contains unused keys in it.

### Changes and fixes

- Enable best effort serve by default of Prometheus Exporter (https://github.com/orijtech/prometheus-go-metrics-exporter/pull/6)
- Fix null pointer exception in the logging exporter #743
- Remove unnecessary condition to have at least one processor #744

### Components

| Receivers / Exporters |   Processors   |      Extensions      |
| :-------------------: | :------------: | :------------------: |
|        Jaeger         |   Attributes   |     Health Check     |
|      OpenCensus       |     Batch      | Performance Profiler |
|     OpenTelemetry     | Memory Limiter |        zPages        |
|        Zipkin         |  Queued Retry  |                      |
|                       |    Resource    |                      |
|                       |    Sampling    |                      |
|                       |      Span      |                      |

## v0.2.8 Alpha

Alpha v0.2.8 of OpenTelemetry Collector

- Implemented OTLP receiver and exporter.
- Added ability to pass config to the service programmatically (useful for custom builds).
- Improved own metrics / observability.
- Refactored component and factory interface definitions (breaking change #683)

## v0.2.7 Alpha

Alpha v0.2.7 of OpenTelemetry Collector

- Improved error handling on shutdown
- Partial implementation of new metrics (new obsreport package)
- Include resource labels for Zipkin exporter
- New `HASH` action to attribute processor

## v0.2.6 Alpha

Alpha v0.2.6 of OpenTelemetry Collector.

- Update metrics prefix to `otelcol` and expose command line argument to modify the prefix value.
- Extend Span processor to have include/exclude span logic.
- Batch dropped span now emits zero when no spans are dropped.

## v0.2.5 Alpha

Alpha v0.2.5 of OpenTelemetry Collector.

- Regexp-based filtering of spans based on service names.
- Ability to choose strict or regexp matching for include/exclude filters.

## v0.2.4 Alpha

Alpha v0.2.4 of OpenTelemetry Collector.

- Regexp-based filtering of span names.
- Ability to extract attributes from span names and rename span.
- File exporter for debugging.
- Span processor is now enabled by default.

## v0.2.3 Alpha

Alpha v0.2.3 of OpenTelemetry Collector.

Changes:
21a70d6 Add a memory limiter processor (#498)
9778b16 Refactor Jaeger Receiver config (#490)
ec4ad0c Remove workers from OpenCensus receiver implementation (#497)
4e01fa3 Update k8s config to use opentelemetry docker image and configuration (#459)

## v0.2.2 Alpha

Alpha v0.2.2 of OpenTelemetry Collector.

Main changes visible to users since previous release:

- Improved Testbed and added more E2E tests.
- Made component interfaces more uniform (this is a breaking change).

Note: v0.2.1 never existed and is skipped since it was tainted in some dependencies.

## v0.2.0 Alpha

Alpha v0.2 of OpenTelemetry Collector.

Docker image: omnition/opentelemetry-collector:v0.2.0 (we are working on getting this under an OpenTelemetry org)

Main changes visible to users since previous release:

- Rename from `service` to `collector`, the binary is now named `otelcol`

- Configuration reorganized and using strict mode

- Concurrency issues for pipelines transforming data addressed

Commits:

```terminal
0e505d5 Refactor config: pipelines now under service (#376)
402b80c Add Capabilities to Processor and use for Fanout cloning decision (#374)
b27d824 Use strict mode to read config (#375)
d769eb5 Fix concurrency handling when data is fanned out (#367)
dc6b290 Rename all github paths from opentelemtry-service to opentelemetry-collector (#371)
d038801 Rename otelsvc to otelcol (#365)
c264e0e Add Include/Exclude logic for Attributes Processor (#363)
8ce427a Pin a commit for Prometheus dependency in go.mod (#364)
2393774 Bump Jaeger version to 1.14.0 (latest) (#349)
63362d5 Update testbed modules (#360)
c0e2a27 Change dashes to underscores to separate words in config files (#357)
7609eaa Rename OpenTelemetry Service to Collector in docs and comments (#354)
bc5b299 Add common gRPC configuration settings (#340)
b38505c Remove network access popups on macos (#348)
f7727d1 Fixed loop variable pointer bug in jaeger translator (#341)
958beed Ensure that ConsumeMetricsData() is not passed empty metrics in the Prometheus receiver (#345)
0be295f Change log statement in Prometheus receiver from info to debug. (#344)
d205393 Add Owais to codeowners (#339)
8fa6afe Translate OC resource labels to Jaeger process tags (#325)
```

## v0.0.2 Alpha

Alpha release of OpenTelemetry Service.

Docker image: omnition/opentelemetry-service:v0.0.2 (we are working on getting this under an OpenTelemetry org)

Main changes visible to users since previous release:

```terminal
8fa6afe Translate OC resource labels to Jaeger process tags (#325)
047b0f3 Allow environment variables in config (#334)
96c24a3 Add exclude/include spans option to attributes processor (#311)
4db0414 Allow metric processors to be specified in pipelines (#332)
c277569 Add observability instrumentation for Prometheus receiver (#327)
f47aa79 Add common configuration for receiver tls (#288)
a493765 Refactor extensions to new config format (#310)
41a7afa Add Span Processor logic
97a71b3 Use full name for the metrics and spans created for observability (#316)
fed4ed2 Add support to record metrics for metricsexporter (#315)
5edca32 Add include_filter configuration to prometheus receiver (#298)
0068d0a Passthrough CORS allowed origins (#260)
```

## v0.0.1 Alpha

This is the first alpha release of OpenTelemetry Service.

Docker image: omnition/opentelemetry-service:v0.0.1

[v0.3.0]: https://github.com/open-telemetry/opentelemetry-collector/compare/v0.2.10...v0.3.0
[v0.2.10]: https://github.com/open-telemetry/opentelemetry-collector/compare/v0.2.8...v0.2.10
[v0.2.8]: https://github.com/open-telemetry/opentelemetry-collector/compare/v0.2.7...v0.2.8
[v0.2.7]: https://github.com/open-telemetry/opentelemetry-collector/compare/v0.2.6...v0.2.7
[v0.2.6]: https://github.com/open-telemetry/opentelemetry-collector/compare/v0.2.5...v0.2.6
[v0.2.5]: https://github.com/open-telemetry/opentelemetry-collector/compare/v0.2.4...v0.2.5
[v0.2.4]: https://github.com/open-telemetry/opentelemetry-collector/compare/v0.2.3...v0.2.4
[v0.2.3]: https://github.com/open-telemetry/opentelemetry-collector/compare/v0.2.2...v0.2.3
[v0.2.2]: https://github.com/open-telemetry/opentelemetry-collector/compare/v0.2.0...v0.2.2
[v0.2.0]: https://github.com/open-telemetry/opentelemetry-collector/compare/v0.0.2...v0.2.0
[v0.0.2]: https://github.com/open-telemetry/opentelemetry-collector/compare/v0.0.1...v0.0.2
[v0.0.1]: https://github.com/open-telemetry/opentelemetry-collector/tree/v0.0.1<|MERGE_RESOLUTION|>--- conflicted
+++ resolved
@@ -7,6 +7,7 @@
 ### 🚩 Deprecations 🚩
 
 ### 💡 Enhancements 💡
+- Ability to configure the propagate policy for server authentication by specifying the source of auth data. This now includes query string in addition to the existing header. (#5080)
 
 ### 🧰 Bug fixes 🧰
 
@@ -76,11 +77,7 @@
   In case of type mismatch, they don't panic right away but return an invalid zero-initialized
   instance for consistency with other OneOf field accessors (#5035)
 - Update OTLP to v0.15.0 (#5064)
-<<<<<<< HEAD
-- Ability to configure the propagate policy for server authentication by specifying the source of auth data. This now includes query string in addition to the existing header. (#5080)
-=======
 - Adding support for transition from older versions of OTLP to OTLP v0.15.0 (#5085)
->>>>>>> 699a81b2
 
 ### 🧰 Bug fixes 🧰
 
