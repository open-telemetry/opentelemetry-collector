# Changelog

## Unreleased

## 🛑 Breaking changes 🛑

- Change configmapprovider.Provider to accept a location for retrieve (#4657)
- Change Properties Provider to be a Converter (#4666)
- Define a type `WatcherFunc` for onChange func instead of func pointer (#4656)
- Remove deprecated `configtest.LoadConfig` and `configtest.LoadConfigAndValidate` (#4659)
- Move service.ConfigMapConverterFunc to config.MapConverterFunc (#4673)
  - Add context to config.MapConverterFunc (#4678)
- Builder: the skip compilation should only be supplied as a CLI flag. Previously, it was possible to specify that in the YAML file, contrary to the original intention (#4645)
- Builder: Remove deprecated config option module::core (#4693)
- Remove deprecate flags --metrics-level and --metrics-addr (#4695)
  - Usages of `--metrics-level={VALUE}` can be replaced by `--set=service.telemetry.metrics.level={VALUE}`;
  - Usages of `--metrics-addr={VALUE}` can be replaced by `--set=service.telemetry.metrics.address={VALUE}`;
- Updated confighttp `ToClient` to support passing telemetry settings for instrumenting otlphttp exporter(#4449)
- Deprecate `configtelemetry.Level.Set()` (#4700)
- Remove support to some arches and platforms from `ocb` (opentelemetry-collector-builder) (#4710)
- Remove deprecated legacy path ("v1/trace") support for otlp http receiver (#4720)
- Change the `service.NewDefaultConfigProvider` to accept a slice of location strings (#4727).

## 🧰 Bug fixes 🧰

- Ensure Windows path (e.g: C:) is recognized as a file path (#4726)

## 💡 Enhancements 💡

- `service.NewConfigProvider`: copy slice argument, disallow changes from caller to the input slice (#4729)
- `confighttp` and `configgrpc`: New config option `include_metadata` to persist request metadata/headers in `client.Info.Metadata` (experimental) (#4547)
- Remove expand cases that cannot happen with config.Map (#4649)
- Add `max_request_body_size` to confighttp.HTTPServerSettings (#4677)
- Move `compression.go` into `confighttp.go` to internalize functions in `compression.go` file. (#4651)
  - create `configcompression` package to manage compression methods in `confighttp` and `configgrpc`
- Add support for cgroupv2 memory limit (#4654)
<<<<<<< HEAD
- Add Host property for Metadata (#Add Host property for Metadata)
=======
- Enable end users to provide multiple files for config location (#4727)
>>>>>>> 6ab3c983

## 🧰 Bug fixes 🧰

- Fix structured logging issue for windows service (#4686)

## v0.42.0 Beta

## 🛑 Breaking changes 🛑

- Remove `configmapprovider.NewInMemory()` (#4507)
- Disallow direct implementation of `configmapprovider.Retrieved` (#4577)
- `configauth`: remove interceptor functions from the ServerAuthenticator interface (#4583)
- Replace ConfigMapProvider and ConfigUnmarshaler in collector settings by one simpler ConfigProvider (#4590)
- Remove deprecated consumererror.Combine (#4597)
- Remove `configmapprovider.NewDefault`, `configmapprovider.NewExpand`, `configmapprovider.NewMerge` (#4600)
  - The merge functionality is now embedded into `service.NewConfigProvider` (#4637).
- Move `configtest.LoadConfig` and `configtest.LoadConfigAndValidate` to `servicetest` (#4606)
- Builder: Remove deprecated `include-core` flag (#4616)
- Collector telemetry level must now be accessed through an atomic function. (#4549)

## 💡 Enhancements 💡

- `confighttp`: add client-side compression support. (#4441)
  - Each exporter should remove `compression` field if they have and should use `confighttp.HTTPClientSettings`
- Allow more zap logger configs: `disable_caller`, `disable_stacktrace`, `output_paths`, `error_output_paths`, `initial_fields` (#1048)
- Allow the custom zap logger encoding (#4532)
- Collector self-metrics may now be configured through the configuration file. (#4069)
  - CLI flags for configuring self-metrics are deprecated and will be removed
    in a future release.
  - `service.telemetry.metrics.level` and `service.telemetry.metrics.address`
    should be used to configure collector self-metrics.
- `configauth`: add helpers to create new server authenticators. (#4558)
- Refactor `configgrpc` for compression methods (#4624)
- Add an option to allow `config.Map` conversion in the `service.ConfigProvider` (#4634)
- Added support to expose gRPC framework's logs as part of collector logs (#4501)
- Builder: Enable unmarshal exact to help finding hard to find typos #4644

## 🧰 Bug fixes 🧰

- Fix merge config map provider to close the watchers (#4570)
- Fix expand map provider to call close on the base provider (#4571)
- Fix correct the value of `otelcol_exporter_send_failed_requests` (#4629)
- `otlp` receiver: Fix legacy port cfg value override and HTTP server starting bug (#4631)

## v0.41.0 Beta

## 🛑 Breaking changes 🛑

- Remove reference to `defaultcomponents` in core and deprecate `include_core` flag (#4087)
- Remove `config.NewConfigMapFrom[File|Buffer]`, add testonly version (#4502)
- `configtls`: TLS 1.2 is the new default mininum version (#4503)
- `confighttp`: `ToServer` now accepts a `component.Host`, in line with gRPC's counterpart (#4514)
- CORS configuration for OTLP/HTTP receivers has been moved into a `cors:` block, instead of individual `cors_allowed_origins` and `cors_allowed_headers` settings (#4492)

## 💡 Enhancements 💡

- OTLP/HTTP receivers now support setting the `Access-Control-Max-Age` header for CORS caching. (#4492)
- `client.Info` pre-populated for all receivers using common helpers like `confighttp` and `configgrpc` (#4423)

## 🧰 Bug fixes 🧰

- Fix handling of corrupted records by persistent buffer (experimental) (#4475)

## 💡 Enhancements 💡

- Extending the contribution guide to help clarify what is acceptable defaults and recommendations.
## v0.40.0 Beta

## 🛑 Breaking changes 🛑

- Package `client` refactored (#4416) and auth data included in it (#4422). Final PR to be merged in the next release (#4423)
- Remove `pdata.AttributeMap.InitFromMap` (#4429)
- Updated configgrpc `ToDialOptions` to support passing providers to instrumentation library (#4451)
- Make state information propagation non-blocking on the collector (#4460)

## 💡 Enhancements 💡

- Add semconv 1.7.0 and 1.8.0 (#4452)
- Added `feature-gates` CLI flag for controlling feature gate state. (#4368)
- Add a default user-agent header to the OTLP/gRPC and OTLP/HTTP exporters containing collector build information (#3970)

## v0.39.0 Beta

## 🛑 Breaking changes 🛑

- Remove deprecated config (already no-op) `ballast_size_mib` in memorylimiterprocessor (#4365)
- Remove `config.Receivers`, `config.Exporters`, `config.Processors`, and `config.Extensions`. Use map directly (#4344)
- Remove `component.BaseProcessorFactory`, use `processorhelper.NewFactory` instead (#4175)
- Force usage of `exporterhelper.NewFactory` to implement `component.ExporterFactory` (#4338)
- Force usage of `receiverhelper.NewFactory` to implement `component.ReceiverFactory` (#4338)
- Force usage of `extensionhelper.NewFactory` to implement `component.ExtensionFactory` (#4338)
- Move `service/parserprovider` package to `config/configmapprovider` (#4206)
   - Rename `MapProvider` interface to `Provider`
   - Remove `MapProvider` from helper names
- Renamed slice-valued `pdata` types and functions for consistency. (#4325)
  - Rename `pdata.AnyValueArray` to `pdata.AttributeValueSlice`
  - Rename `ArrayVal()` to `SliceVal()`
  - Rename `SetArrayVal()` to `SetSliceVal()`
- Remove `config.Pipeline.Name` (#4326)
- Rename `config.Mapprovider` as `configmapprovider.Provider` (#4337)
- Move `config.WatchableRetrieved` and `config.Retrieved` interfaces to `config/configmapprovider` package (#4337)
- Remove `config.Pipeline.InputDataType` (#4343)
- otlpexporter: Do not retry on PermissionDenied and Unauthenticated (#4349)
- Enable configuring collector metrics through service config file. (#4069)
  - New `service::telemetry::metrics` structure added to configuration
  - Existing metrics configuration CLI flags are deprecated and to be
    removed in the future.
  - `--metrics-prefix` is no longer operative; the prefix is determined by
    the value of `service.buildInfo.Command`.
  - `--add-instance-id` is no longer operative; an instance ID will always be added.
- Remove deprecated funcs `consumererror.As[Traces|Metrics|Logs]` (#4364)
- Remove support to expand env variables in default configs (#4366)

## 💡 Enhancements 💡
- Supports more compression methods(`snappy` and `zstd`) for configgrpc, in addition to current `gzip` (#4088)
- Moved the OpenTelemetry Collector Builder to core (#4307)

## 🧰 Bug fixes 🧰

- Fix AggregationTemporality and IsMonotonic when metric descriptors are split in the batch processor (#4389)

## v0.38.0 Beta

## 🛑 Breaking changes 🛑

- Removed `configauth.HTTPClientAuthenticator` and `configauth.GRPCClientAuthenticator` in favor of `configauth.ClientAuthenticator`. (#4255)
- Rename `parserprovider.MapProvider` as `config.MapProvider`. (#4178)
- Rename `parserprovider.Watchable` as `config.WatchableMapProvider`. (#4178)
- Remove deprecated no-op flags to setup Collector's logging "--log-level", "--log-profile", "--log-format". (#4213)
- Move `cmd/pdatagen` as internal package `model/internal/cmd/pdatagen`. (#4243)
- Use directly the ComponentID in configauth. (#4238)
- Refactor configauth, getters use the map instead of iteration. (#4234)
- Change scraperhelper to follow the recommended append model for pdata. (#4202)

## 💡 Enhancements 💡

- Update proto to 0.11.0. (#4209)
- Change pdata to use the newly added [Traces|Metrics|Logs]Data. (#4214)
- Add ExponentialHistogram field to pdata. (#4219)
- Make sure otlphttp exporter tests include TraceID and SpanID. (#4268)
- Use multimod tool in release process. (#4229)
- Change queue metrics to use opencensus metrics instead of stats, close to otel-go. (#4220)
- Make receiver data delivery guarantees explicit (#4262)
- Simplify unmarshal logic by adding more supported hooks. (#4237)
- Add unmarshaler for otlpgrpc.[*]Request and otlpgrp.[*]Response (#4215)

## v0.37.0 Beta

## 🛑 Breaking changes 🛑

- Move `configcheck.ValidateConfigFromFactories` as internal function in service package (#3876)
- Rename `configparser.Parser` as `config.Map` (#4075)
- Rename `component.DefaultBuildInfo()` to `component.NewDefaultBuildInfo()` (#4129)
- Rename `consumererror.Permanent` to `consumererror.NewPermanent` (#4118)
- Rename `config.NewID` to `config.NewComponentID` and `config.NewIDFromString` to `config.NewComponentIDFromString` (#4137)
- Rename `config.NewIDWithName` to `config.NewComponentIDWithName` (#4151)
- Move `extension/storage` to `extension/experimental/storage` (#4082)
- Rename `obsreporttest.SetupRecordedMetricsTest()` to `obsreporttest.SetupTelemetry()` and `obsreporttest.TestTelemetrySettings` to `obsreporttest.TestTelemetry` (#4157)

## 💡 Enhancements 💡

- Add Gen dependabot into CI (#4083)
- Update OTLP to v0.10.0 (#4045).
- Add Flags field to NumberDataPoint, HistogramDataPoint, SummaryDataPoint (#4081).
- Add feature gate library (#4108)
- Add version to the internal telemetry metrics (#4140)

## 🧰 Bug fixes 🧰

- Fix panic when not using `service.NewCommand` (#4139)

## v0.36.0 Beta

## 🛑 Breaking changes 🛑

- Remove deprecated pdata.AttributeMapToMap (#3994)
- Move ValidateConfig from configcheck to configtest (#3956)
- Remove `mem-ballast-size-mib`, already deprecated and no-op (#4005)
- Remove `semconv.AttributeMessageType` (#4020)
- Remove `semconv.AttributeHTTPStatusText` (#4015)
- Remove squash on `configtls.TLSClientSetting` and move TLS client configs under `tls` (#4063)
- Rename TLS server config `*configtls.TLSServerSetting` from `tls_settings` to `tls` (#4063)
- Split `service.Collector` from the `cobra.Command` (#4074)
- Rename `memorylimiter` to `memorylimiterprocessor` (#4064)

## 💡 Enhancements 💡

- Create new semconv package for v1.6.1 (#3948)
- Add AttributeValueBytes support to AsString (#4002)
- Add AttributeValueTypeBytes support to AttributeMap.AsRaw (#4003)
- Add MeterProvider to TelemetrySettings (#4031)
- Add configuration to setup collector logs via config file. (#4009)

## v0.35.0 Beta

## 🛑 Breaking changes 🛑

- Remove the legacy gRPC port(`55680`) support in OTLP receiver (#3966)
- Rename configparser.Parser to configparser.ConfigMap (#3964)
- Remove obsreport.ScraperContext, embed into StartMetricsOp (#3969)
- Remove dependency on deprecated go.opentelemetry.io/otel/oteltest (#3979)
- Remove deprecated pdata.AttributeValueToString (#3953)
- Remove deprecated pdata.TimestampFromTime. Closes: #3925 (#3935)

## 💡 Enhancements 💡

- Add TelemetryCreateSettings (#3984)
- Only initialize collector telemetry once (#3918)
- Add trace context info to LogRecord log (#3959)
- Add new view for AWS ECS health check extension. (#3776)

## v0.34.0 Beta

## 🛑 Breaking changes 🛑

- Artifacts are no longer published in this repository, check [here](https://github.com/open-telemetry/opentelemetry-collector-releases) (#3941)
- Remove deprecated `tracetranslator.AttributeValueToString` and `tracetranslator.AttributeMapToMap` (#3873)
- Change semantic conventions for status (code, msg) as per specifications (#3872)
- Add `pdata.NewTimestampFromTime`, deprecate `pdata.TimestampFromTime` (#3868)
- Add `pdata.NewAttributeMapFromMap`, deprecate `pdata.AttributeMap.InitFromMap` (#3936)
- Move `fileexporter` to contrib (#3474)
- Move `jaegerexporter` to contrib (#3474)
- Move `kafkaexporter` to contrib (#3474)
- Move `opencensusexporter` to contrib (#3474)
- Move `prometheusexporter` to contrib (#3474)
- Move `prometheusremotewriteexporter` to contrib (#3474)
- Move `zipkinexporter` to contrib (#3474)
- Move `attributeprocessor` to contrib (#3474)
- Move `filterprocessor` to contrib (#3474)
- Move `probabilisticsamplerprocessor` to contrib (#3474)
- Move `resourceprocessor` to contrib (#3474)
- Move `spanprocessor` to contrib (#3474)
- Move `hostmetricsreceiver` to contrib (#3474)
- Move `jaegerreceiver` to contrib (#3474)
- Move `kafkareceiver` to contrib (#3474)
- Move `opencensusreceiver` to contrib (#3474)
- Move `prometheusreceiver` to contrib (#3474)
- Move `zipkinreceiver` to contrib (#3474)
- Move `bearertokenauthextension` to contrib (#3474)
- Move `healthcheckextension` to contrib (#3474)
- Move `oidcauthextension` to contrib (#3474)
- Move `pprofextension` to contrib (#3474)
- Move `translator/internaldata` to contrib (#3474)
- Move `translator/trace/jaeger` to contrib (#3474)
- Move `translator/trace/zipkin` to contrib (#3474)
- Move `testbed` to contrib (#3474)
- Move `exporter/exporterhelper/resource_to_telemetry` to contrib (#3474)
- Move `processor/processorhelper/attraction` to contrib (#3474)
- Move `translator/conventions` to `model/semconv` (#3901)

## v0.33.0 Beta

## 🛑 Breaking changes 🛑

- Rename `configloader` interface to `configunmarshaler` (#3774)
- Remove `LabelsMap` from all the metrics points (#3706)
- Update generated K8S attribute labels to fix capitalization (#3823)

## 💡 Enhancements 💡

- Collector has now full support for metrics proto v0.9.0.

## v0.32.0 Beta

This release is marked as "bad" since the metrics pipelines will produce bad data.

- See https://github.com/open-telemetry/opentelemetry-collector/issues/3824

## 🛑 Breaking changes 🛑

- Rename `CustomUnmarshable` interface to `Unmarshallable` (#3774)

## 💡 Enhancements 💡

- Change default OTLP/HTTP port number from 55681 to 4318 (#3743)
- Update OTLP proto to v0.9.0 (#3740)
  - Remove `SetValue`/`Value` func for `NumberDataPoint`/`Exemplar` (#3730)
  - Remove `IntGauge`/`IntSum`from pdata (#3731)
  - Remove `IntDataPoint` from pdata (#3735)
  - Add support for `Bytes` attribute type (#3756)
  - Add `SchemaUrl` field (#3759)
  - Add `Attributes` to `NumberDataPoint`, `HistogramDataPoint`, `SummaryDataPoint` (#3761)
- `conventions` translator: Replace with conventions generated from spec v1.5.0 (#3494)
- `prometheus` receiver: Add `ToMetricPdata` method (#3695)
- Make configsource `Watchable` an optional interface (#3792)
- `obsreport` exporter: Change to accept `ExporterCreateSettings` (#3789)

## 🧰 Bug fixes 🧰

- `configgrpc`: Use chained interceptors in the gRPC server (#3744)
- `prometheus` receiver: Use actual interval startTimeMs for cumulative types (#3694)
- `jaeger` translator: Fix bug that could generate empty proto spans (#3808)

## v0.31.0 Beta

## 🛑 Breaking changes 🛑

- Remove Resize() from pdata slice APIs (#3675)
- Remove the ballast allocation when `mem-ballast-size-mib` is set in command line (#3626)
  - Use [`ballast extension`](./extension/ballastextension/README.md) to set memory ballast instead.
- Rename `DoubleDataPoint` to `NumberDataPoint` (#3633)
- Remove `IntHistogram` (#3676)

## 💡 Enhancements 💡

- Update to OTLP 0.8.0:
  - Translate `IntHistogram` to `Histogram` in `otlp_wrappers` (#3676)
  - Translate `IntGauge` to `Gauge` in `otlp_wrappers` (#3619)
  - Translate `IntSum` to `Sum` in `otlp_wrappers` (#3621)
  - Update `NumberDataPoint` to support `DoubleVal` and `IntVal` (#3689)
  - Update `Exemplar` to use `oneOfPrimitiveValue` (#3699)
  - Remove `IntExemplar` and `IntExemplarSlice` from `pdata` (#3705)
  - Mark `IntGauge`/`IntSum`/`IntDataPoint` as deprecated (#3707)
  - Remove `IntGauge`/`IntSum` from `batchprocessor` (#3718)
  - `prometheusremotewrite` exporter: Convert to new Number metrics (#3714)
  - `prometheus` receiver: Convert to new Number metrics (#3716)
  - `prometheus` exporter: Convert to new Number metrics (#3709)
  - `hostmetrics` receiver: Convert to new Number metrics (#3710)
  - `opencensus`: Convert to new Number metrics (#3708)
  - `scraperhelper` receiver: Convert to new Number metrics (#3717)
  - `testbed`: Convert to new Number metrics (#3719)
  - `expoerterhelper`: Convert `resourcetolabel` to new Number metrics (#3723)
- `configauth`: Prepare auth API to return a context (#3618)
- `pdata`:
  - Implement `Equal()` for map-valued `AttributeValues` (#3612)
  - Add `[Type]Slice.Sort(func)` to sort slices (#3671)
- `memorylimiter`:
  - Add validation on ballast size between `memorylimiter` and `ballastextension` (#3532)
  - Access Ballast extension via `Host.GetExtensions` (#3634)
- `prometheusremotewrite` exporter: Add a WAL implementation without wiring up (#3597)
- `prometheus` receiver: Add `metricGroup.toDistributionPoint` pdata conversion (#3667)
- Use `ComponentID` as identifier instead of config (#3696)
- `zpages`: Move config validation from factory to `Validate` (#3697)
- Enable `tracez` z-pages from otel-go, disable opencensus (#3698)
- Convert temporality and monotonicity for deprecated sums (#3729)

## 🧰 Bug fixes 🧰

- `otlpexporter`: Allow endpoint to be configured with a scheme of `http` or `https` (#3575)
- Handle errors when reloading the collector service (#3615)
- Do not report fatal error when `cmux.ErrServerClosed` (#3703)
- Fix bool attribute equality in `pdata` (#3688)

## v0.30.0 Beta

## 🛑 Breaking changes 🛑

- Rename `pdata.DoubleSum` to `pdata.Sum` (#3583)
- Rename `pdata.DoubleGauge` to `pdata.Gauge` (#3599)
- Migrated `pdata` to a dedicated package (#3483)
- Change Marshaler/Unmarshaler to be consistent with other interfaces (#3502)
- Remove consumer/simple package (#3438)
- Remove unnecessary interfaces from pdata (#3506)
- zipkinv1 implement directly Unmarshaler interface (#3504)
- zipkinv2 implement directly Marshaler/Unmarshaler interface (#3505)
- Change exporterhelper to accept ExporterCreateSettings instead of just logger (#3569)
- Deprecate Resize() from pdata slice APIs (#3573)
- Use Func pattern in processorhelper, consistent with others (#3570)

## 💡 Enhancements 💡

- Update OTLP to v0.8.0 (#3572)
- Migrate from OpenCensus to OpenTelemetry for internal tracing (#3567)
- Move internal/pdatagrpc to model/otlpgrpc (#3507)
- Move internal/otlp to model/otlp (#3508)
- Create http Server via Config, enable cors and decompression (#3513)
- Allow users to set min and max TLS versions (#3591)
- Support setting ballast size in percentage of total Mem in ballast extension (#3456)
- Publish go.opentelemetry.io/collector/model as a separate module (#3530)
- Pass a TracerProvider via construct settings to all the components (#3592)
- Make graceful shutdown optional (#3577)

## 🧰 Bug fixes 🧰

- `scraperhelper`: Include the scraper name in log messages (#3487)
- `scraperhelper`: fix case when returned pdata is empty (#3520)
- Record the correct number of points not metrics in Kafka receiver (#3553)
- Validate the Prometheus configuration (#3589)

## v0.29.0 Beta

## 🛑 Breaking changes 🛑

- Rename `service.Application` to `service.Collector` (#3268)
- Provide case sensitivity in config yaml mappings by using Koanf instead of Viper (#3337)
- Move zipkin constants to an internal package (#3431)
- Disallow renaming metrics using metric relabel configs (#3410)
- Move cgroup and iruntime utils from memory_limiter to internal folder (#3448)
- Move model pdata interfaces to pdata, expose them publicly (#3455)

## 💡 Enhancements 💡

- Change obsreport helpers for scraper to use the same pattern as Processor/Exporter (#3327)
- Convert `otlptext` to implement Marshaler interfaces (#3366)
- Add encoder/decoder and marshaler/unmarshaler for OTLP protobuf (#3401)
- Use the new marshaler/unmarshaler in `kafka` exporter (#3403)
- Convert `zipkinv2` to to/from translator interfaces (#3409)
- `zipkinv1`: Move to translator and encoders interfaces (#3419)
- Use the new marshaler/unmarshaler in `kafka` receiver #3402
- Change `oltp` receiver to use the new unmarshaler, avoid grpc-gateway dependency (#3406)
- Use the new Marshaler in the `otlphttp` exporter (#3433)
- Add grpc response struct for all signals instead of returning interface in `otlp` receiver/exporter (#3437)
- `zipkinv2`: Add encoders, decoders, marshalers (#3426)
- `scrapererror` receiver: Return concrete error type (#3360)
- `kafka` receiver: Add metrics support (#3452)
- `prometheus` receiver:
  - Add store to track stale metrics (#3414)
  - Add `up` and `scrape_xxxx` internal metrics (#3116)

## 🧰 Bug fixes 🧰

- `prometheus` receiver:
  - Reject datapoints with duplicate label keys (#3408)
  - Scrapers are not stopped when receiver is shutdown (#3450)
- `prometheusremotewrite` exporter: Adjust default retry settings (#3416)
- `hostmetrics` receiver: Fix missing startTimestamp for `processes` scraper (#3461)

## v0.28.0 Beta

## 🛑 Breaking changes 🛑

- Remove unused logstest package (#3222)
- Introduce `AppSettings` instead of `Parameters` (#3163)
- Remove unused testutil.TempSocketName (#3291)
- Move BigEndian helper functions in `tracetranslator` to an internal package.(#3298)
- Rename `configtest.LoadConfigFile` to `configtest.LoadConfigAndValidate` (#3306)
- Replace `ExtensionCreateParams` with `ExtensionCreateSettings` (#3294)
- Replace `ProcessorCreateParams` with `ProcessorCreateSettings`. (#3181)
- Replace `ExporterCreateParams` with `ExporterCreateSettings` (#3164)
- Replace `ReceiverCreateParams` with `ReceiverCreateSettings`. (#3167)
- Change `batchprocessor` logic to limit data points rather than metrics (#3141)
- Rename `PrwExporter` to `PRWExporter` and `NewPrwExporter` to `NewPRWExporter` (#3246)
- Avoid exposing OpenCensus reference in public APIs (#3253)
- Move `config.Parser` to `configparser.Parser` (#3304)
- Remove deprecated funcs inside the obsreceiver (#3314)
- Remove `obsreport.GRPCServerWithObservabilityEnabled`, enable observability in config (#3315)
- Remove `obsreport.ProcessorMetricViews`, use `BuildProcessorCustomMetricName` where needed (#3316)
- Remove "Receive" from `obsreport.Receiver` funcs (#3326)
- Remove "Export" from `obsreport.Exporter` funcs (#3333)
- Hide unnecessary public struct `obsreport.StartReceiveOptions` (#3353)
- Avoid exposing internal implementation public in OC/OTEL receivers (#3355)
- Updated configgrpc `ToDialOptions` and confighttp `ToClient` apis to take extensions configuration map (#3340)
- Remove `GenerateSequentialTraceID` and `GenerateSequentialSpanIDin` functions in testbed (#3390)
- Change "grpc" to "GRPC" in configauth function/type names (#3285)

## 💡 Enhancements 💡

- Add `doc.go` files to the consumer package and its subpackages (#3270)
- Improve documentation of consumer package and subpackages (#3269, #3361)
- Automate triggering of doc-update on release (#3234)
- Enable Dependabot for Github Actions (#3312)
- Remove the proto dependency in `goldendataset` for traces (#3322)
- Add telemetry for dropped data due to exporter sending queue overflow (#3328)
- Add initial implementation of `pdatagrcp` (#3231)
- Change receiver obsreport helpers pattern to match the Processor/Exporter (#3227)
- Add model translation and encoding interfaces (#3200)
- Add otlpjson as a serializer implementation (#3238)
- `prometheus` receiver:
  - Add `createNodeAndResourcePdata` for Prometheus->OTLP pdata (#3139)
  - Direct metricfamily Prometheus->OTLP (#3145)
- Add `componenttest.NewNop*CreateSettings` to simplify tests (#3375)
- Add support for markdown generation (#3100)
- Refactor components for the Client Authentication Extensions (#3287)

## 🧰 Bug fixes 🧰

- Use dedicated `zapcore.Core` for Windows service (#3147)
- Hook up start and shutdown functions in fileexporter (#3260)
- Fix oc to pdata translation for sum non-monotonic cumulative (#3272)
- Fix `timeseriesSignature` in prometheus receiver (#3310)

## v0.27.0 Beta

## 🛑 Breaking changes 🛑

- Change `Marshal` signatures in kafkaexporter's Marshalers to directly convert pdata to `sarama.ProducerMessage` (#3162)
- Remove `tracetranslator.DetermineValueType`, only used internally by Zipkin (#3114)
- Remove OpenCensus conventions, should not be used (#3113)
- Remove Zipkin specific translation constants, move to internal (#3112)
- Remove `tracetranslator.TagHTTPStatusCode`, use `conventions.AttributeHTTPStatusCode` (#3111)
- Remove OpenCensus status constants and transformation (#3110)
- Remove `tracetranslator.AttributeArrayToSlice`, not used in core or contrib (#3109)
- Remove `internaldata.MetricsData`, same APIs as for traces (#3156)
- Rename `config.IDFromString` to `NewIDFromString`, remove `MustIDFromString` (#3177)
- Move consumerfanout package to internal (#3207)
- Canonicalize enum names in pdata. Fix usage of uppercase names (#3208)

## 💡 Enhancements 💡

- Use `config.ComponentID` for obsreport receiver/scraper (#3098)
- Add initial implementation of the consumerhelper (#3146)
- Add Collector version to Prometheus Remote Write Exporter user-agent header (#3094)
- Refactor processorhelper to use consumerhelper, split by signal type (#3180)
- Use consumerhelper for exporterhelper, add WithCapabilities (#3186)
- Set capabilities for all core exporters, remove unnecessary funcs (#3190)
- Add an internal sharedcomponent to be shared by receivers with shared resources (#3198)
- Allow users to configure the Prometheus remote write queue (#3046)
- Mark internaldata traces translation as deprecated for external usage (#3176)

## 🧰 Bug fixes 🧰

- Fix Prometheus receiver metric start time and reset determination logic. (#3047)
  - The receiver will no longer drop the first sample for `counter`, `summary`, and `histogram` metrics.
- The Prometheus remote write exporter will no longer force `counter` metrics to have a `_total` suffix. (#2993)
- Remove locking from jaeger receiver start and stop processes (#3070)
- Fix batch processor metrics reorder, improve performance (#3034)
- Fix batch processor traces reorder, improve performance (#3107)
- Fix batch processor logs reorder, improve performance (#3125)
- Avoid one unnecessary allocation in grpc OTLP exporter (#3122)
- `batch` processor: Validate that batch config max size is greater than send size (#3126)
- Add capabilities to consumer, remove from processor (#2770)
- Remove internal protos usage in Prometheusremotewrite exporter (#3184)
- `prometheus` receiver: Honor Prometheus external labels (#3127)
- Validate that remote write queue settings are not negative (#3213)

## v0.26.0 Beta

## 🛑 Breaking changes 🛑

- Change `With*Unmarshallers` signatures in Kafka exporter/receiver (#2973)
- Rename `marshall` to `marshal` in all the occurrences (#2977)
- Remove `componenterror.ErrAlreadyStarted` and `componenterror.ErrAlreadyStopped`, components should not protect against this, Service will start/stop once.
- Rename `ApplicationStartInfo` to `BuildInfo`
- Rename `ApplicationStartInfo.ExeName` to `BuildInfo.Command`
- Rename `ApplicationStartInfo.LongName` to `BuildInfo.Description`

## 💡 Enhancements 💡

- `kafka` exporter: Add logs support (#2943)
- Add AppendEmpty and deprecate Append for slices (#2970)
- Update mdatagen to create factories of init instead of new (#2978)
- `zipkin` receiver: Reduce the judgment of zipkin v1 version (#2990)
- Custom authenticator logic to accept a `component.Host` which will extract the authenticator to use based on a new authenticator name property (#2767)
- `prometheusremotewrite` exporter: Add `resource_to_telemetry_conversion` config option (#3031)
- `logging` exporter: Extract OTLP text logging (#3082)
- Format timestamps as strings instead of int in otlptext output (#3088)
- Add darwin arm64 build (#3090)

## 🧰 Bug fixes 🧰

- Fix Jaeger receiver to honor TLS Settings (#2866)
- `zipkin` translator: Handle missing starttime case for zipkin json v2 format spans (#2506)
- `prometheus` exporter: Fix OTEL resource label drops (#2899)
- `prometheusremotewrite` exporter:
  - Enable the queue internally (#2974)
  - Don't drop instance and job labels (#2979)
- `jaeger` receiver: Wait for server goroutines exit on shutdown (#2985)
- `logging` exporter: Ignore invalid handle on close (#2994)
- Fix service zpages (#2996)
- `batch` processor: Fix to avoid reordering and send max size (#3029)


## v0.25.0 Beta

## 🛑 Breaking changes 🛑

- Rename ForEach (in pdata) with Range to be consistent with sync.Map (#2931)
- Rename `componenthelper.Start` to `componenthelper.StartFunc` (#2880)
- Rename `componenthelper.Stop` to `componenthelper.StopFunc` (#2880)
- Remove `exporterheleper.WithCustomUnmarshaler`, `processorheleper.WithCustomUnmarshaler`, `receiverheleper.WithCustomUnmarshaler`, `extensionheleper.WithCustomUnmarshaler`, implement `config.CustomUnmarshaler` interface instead (#2867)
- Remove `component.CustomUnmarshaler` implement `config.CustomUnmarshaler` interface instead (#2867)
- Remove `testutil.HostPortFromAddr`, users can write their own parsing helper (#2919)
- Remove `configparser.DecodeTypeAndName`, use `config.IDFromString` (#2869)
- Remove `config.NewViper`, users should use `config.NewParser` (#2917)
- Remove `testutil.WaitFor`, use `testify.Eventually` helper if needed (#2920)
- Remove testutil.WaitForPort, users can use testify.Eventually (#2926)
- Rename `processorhelper.NewTraceProcessor` to `processorhelper.NewTracesProcessor` (#2935)
- Rename `exporterhelper.NewTraceExporter` to `exporterhelper.NewTracesExporter` (#2937)
- Remove InitEmptyWithCapacity, add EnsureCapacity and Clear (#2845)
- Rename traces methods/objects to include Traces in Kafka receiver (#2966)

## 💡 Enhancements 💡

- Add `validatable` interface with `Validate()` to all `config.<component>` (#2898)
  - add the empty `Validate()` implementation for all component configs
- **Experimental**: Add a config source manager that wraps the interaction with config sources (#2857, #2903, #2948)
- `kafka` exporter: Key jaeger messages on traceid (#2855)
- `scraperhelper`: Don't try to count metrics if scraper returns an error (#2902)
- Extract ConfigFactory in a ParserProvider interface (#2868)
- `prometheus` exporter: Allows Summary metrics to be exported to Prometheus (#2900)
- `prometheus` receiver: Optimize `dpgSignature` function (#2945)
- `kafka` receiver: Add logs support (#2944)

## 🧰 Bug fixes 🧰

- `prometheus` receiver:
  - Treat Summary and Histogram metrics without "_sum" counter as valid metric (#2812)
  - Add `job` and `instance` as well-known labels (#2897)
- `prometheusremotewrite` exporter:
  - Sort Sample by Timestamp to avoid out of order errors (#2941)
  - Remove incompatible queued retry (#2951)
- `kafka` receiver: Fix data race with batchprocessor (#2957)
- `jaeger` receiver: Jaeger agent should not report ErrServerClosed (#2965)

## v0.24.0 Beta

## 🛑 Breaking changes 🛑

- Remove legacy internal metrics for memorylimiter processor, `spans_dropped` and `trace_batches_dropped` (#2841)
  - For `spans_dropped` use `processor/refused_spans` with `processor=memorylimiter`
- Rename pdata.*.[Start|End]Time to pdata.*.[Start|End]Timestamp (#2847)
- Rename pdata.DoubleExemplar to pdata.Exemplar (#2804)
- Rename pdata.DoubleHistogram to pdata.Histogram (#2797)
- Rename pdata.DoubleSummary to pdata.Summary (#2774)
- Refactor `consumererror` package (#2768)
  - Remove `PartialError` type in favor of signal-specific types
  - Rename `CombineErrors()` to `Combine()`
- Refactor `componenthelper` package (#2778)
  - Remove `ComponentSettings` and `DefaultComponentSettings()`
  - Rename `NewComponent()` to `New()`
- obsReport.NewExporter accepts a settings struct (#2668)
- Remove ErrorWaitingHost from `componenttest` (#2582)
- Move `config.Load` to `configparser.Load` (#2796)
- Remove `configtest.NewViperFromYamlFile()`, use `config.Parser.NewParserFromFile()` (#2806)
- Remove `config.ViperSubExact()`, use `config.Parser.Sub()` (#2806)
- Update LoadReceiver signature to remove unused params (#2823)
- Move `configerror.ErrDataTypeIsNotSupported` to `componenterror.ErrDataTypeIsNotSupported` (#2886)
- Rename`CreateTraceExporter` type to `CreateTracesExporter` in `exporterhelper` (#2779)
- Move `fluentbit` extension to contrib (#2795)
- Move `configmodels` to `config` (#2808)
- Move `fluentforward` receiver to contrib (#2723)

## 💡 Enhancements 💡

- `batch` processor: - Support max batch size for logs (#2736)
- Use `Endpoint` for health check extension (#2782)
- Use `confignet.TCPAddr` for `pprof` and `zpages` extensions (#2829)
- Deprecate `consumetest.New[${SIGNAL}]Nop` in favor of `consumetest.NewNop` (#2878)
- Deprecate `consumetest.New[${SIGNAL}]Err` in favor of `consumetest.NewErr` (#2878)
- Add watcher to values retrieved via config sources (#2803)
- Updates for cloud semantic conventions (#2809)
  - `cloud.infrastructure_service` -> `cloud.platform`
  - `cloud.zone` -> `cloud.availability_zone`
- Add systemd environment file for deb/rpm packages (#2822)
- Add validate interface in `configmodels` to force each component do configuration validation (#2802, #2856)
- Add `aws.ecs.task.revision` to semantic conventions list (#2816)
- Set unprivileged user to container image (#2838)
- Add New funcs for extension, exporter, processor config settings (#2872)
- Report metric about current size of the exporter retry queue (#2858)
- Allow adding new signals in `ProcessorFactory` by forcing everyone to embed `BaseProcessorFactory` (#2885)

## 🧰 Bug fixes 🧰

- `pdata.TracesFromOtlpProtoBytes`: Fixes to handle backwards compatibility changes in proto (#2798)
- `jaeger` receiver: Escape user input used in output (#2815)
- `prometheus` exporter: Ensure same time is used for updated time (#2745)
- `prometheusremotewrite` exporter: Close HTTP response body (#2875)

## v0.23.0 Beta

## 🛑 Breaking changes 🛑

- Move fanout consumers to fanoutconsumer package (#2615)
- Rename ExporterObsReport to Exporter (#2658)
- Rename ProcessorObsReport to Processor (#2657)
- Remove ValidateConfig and add Validate on the Config struct (#2665)
- Rename pdata Size to OtlpProtoSize (#2726)
- Rename [Traces|Metrics|Logs]Consumer to [Traces|Metrics|Logs] (#2761)
- Remove public access for `componenttest.Example*` components:
  - Users of these structs for testing configs should use the newly added `componenttest.Nop*` (update all components name in the config `example*` -> `nop` and use `componenttest.NopComponents()`).
  - Users of these structs for sink like behavior should use `consumertest.*Sink`.

## 💡 Enhancements 💡

- `hostmetrics` receiver: List labels along with respective metrics in metadata (#2662)
- `exporter` helper: Remove obsreport.ExporterContext, always add exporter name as a tag to the metrics (#2682)
- `jaeger` exporter: Change to not use internal data (#2698)
- `kafka` receiver: Change to not use internal data (#2697)
- `zipkin` receiver: Change to not use internal data (#2699)
- `kafka` exporter: Change to not use internal data (#2696)
- Ensure that extensions can be created and started multiple times (#2679)
- Use otlp request in logs wrapper, hide members in the wrapper (#2692)
- Add MetricsWrapper to dissallow access to internal representation (#2693)
- Add TracesWrapper to dissallow access to internal representation (#2721)
- Allow multiple OTLP receivers to be created (#2743)

## 🧰 Bug fixes 🧰

- `prometheus` exporter: Fix to work with standard labels that follow the naming convention of using periods instead of underscores (#2707)
- Propagate name and transport for `prometheus` receiver and exporter (#2680)
- `zipkin` receiver: Ensure shutdown correctness (#2765)

## v0.22.0 Beta

## 🛑 Breaking changes 🛑

- Rename ServiceExtension to just Extension (#2581)
- Remove `consumerdata.TraceData` (#2551)
- Move `consumerdata.MetricsData` to `internaldata.MetricsData` (#2512)
- Remove custom OpenCensus sematic conventions that have equivalent in otel (#2552)
- Move ScrapeErrors and PartialScrapeError to `scrapererror` (#2580)
- Remove support for deprecated unmarshaler `CustomUnmarshaler`, only `Unmarshal` is supported (#2591)
- Remove deprecated componenterror.CombineErrors (#2598)
- Rename `pdata.TimestampUnixNanos` to `pdata.Timestamp` (#2549)

## 💡 Enhancements 💡

- `prometheus` exporter: Re-implement on top of `github.com/prometheus/client_golang/prometheus` and add `metric_expiration` option
- `logging` exporter: Add support for AttributeMap (#2609)
- Add semantic conventions for instrumentation library (#2602)

## 🧰 Bug fixes 🧰

- `otlp` receiver: Fix `Shutdown()` bug (#2564)
- `batch` processor: Fix Shutdown behavior (#2537)
- `logging` exporter: Fix handling the loop for empty attributes (#2610)
- `prometheusremotewrite` exporter: Fix counter name check (#2613)

## v0.21.0 Beta

## 🛑 Breaking changes 🛑

- Remove deprecated function `IsValid` from trace/span ID (#2522)
- Remove accessors for deprecated status code (#2521)

## 💡 Enhancements 💡

- `otlphttp` exporter: Add `compression` option for gzip encoding of outgoing http requests (#2502)
- Add `ScrapeErrors` struct to `consumererror` to simplify errors usage (#2414)
- Add `cors_allowed_headers` option to `confighttp` (#2454)
- Add SASL/SCRAM authentication mechanism on `kafka` receiver and exporter (#2503)

## 🧰 Bug fixes 🧰

- `otlp` receiver: Sets the correct deprecated status code before sending data to the pipeline (#2521)
- Fix `IsPermanent` to account for wrapped errors (#2455)
- `otlp` exporter: Preserve original error messages (#2459)

## v0.20.0 Beta

## 🛑 Breaking changes 🛑

- Rename `samplingprocessor/probabilisticsamplerprocessor` to `probabilisticsamplerprocessor` (#2392)

## 💡 Enhancements 💡

- `hostmetrics` receiver: Refactor to use metrics metadata utilities (#2405, #2406, #2421)
- Add k8s.node semantic conventions (#2425)

## v0.19.0 Beta

## 🛑 Breaking changes 🛑
- Remove deprecated `queued_retry` processor
- Remove deprecated configs from `resource` processor: `type` (set "opencensus.type" key in "attributes.upsert" map instead) and `labels` (use "attributes.upsert" instead).

## 💡 Enhancements 💡

- `hostmetrics` receiver: Refactor load metrics to use generated metrics (#2375)
- Add uptime to the servicez debug page (#2385)
- Add new semantic conventions for AWS (#2365)

## 🧰 Bug fixes 🧰

- `jaeger` exporter: Improve connection state logging (#2239)
- `pdatagen`: Fix slice of values generated code (#2403)
- `filterset` processor: Avoid returning always nil error in strict filterset (#2399)

## v0.18.0 Beta

## 🛑 Breaking changes 🛑
- Rename host metrics according to metrics spec and rename `swap` scraper to `paging` (#2311)

## 💡 Enhancements 💡

- Add check for `NO_WINDOWS_SERVICE` environment variable to force interactive mode on Windows (#2272)
- `hostmetrics` receiver: Add `disk/weighted_io_time` metric (Linux only) (#2312)
- `opencensus` exporter: Add queue-retry (#2307)
- `filter` processor: Filter metrics using resource attributes (#2251)

## 🧰 Bug fixes 🧰

- `fluentforward` receiver: Fix string conversions (#2314)
- Fix zipkinv2 translation error tag handling (#2253)

## v0.17.0 Beta

## 💡 Enhancements 💡

- Default config environment variable expansion (#2231)
- `prometheusremotewrite` exporter: Add batched exports (#2249)
- `memorylimiter` processor: Introduce soft and hard limits (#2250)

## 🧰 Bug fixes 🧰

- Fix nits in pdata usage (#2235)
- Convert status to not be a pointer in the Span (#2242)
- Report the error from `pprof.StartCPUProfile` (#2263)
- Rename `service.Application.SignalTestComplete` to `Shutdown` (#2277)

## v0.16.0 Beta

## 🛑 Breaking changes 🛑

- Rename Push functions to be consistent across signals in `exporterhelper` (#2203)

## 💡 Enhancements 💡

- Change default OTLP/gRPC port number to 4317, also continue receiving on legacy port
  55680 during transition period (#2104).
- `kafka` exporter: Add support for exporting metrics as otlp Protobuf. (#1966)
- Move scraper helpers to its own `scraperhelper` package (#2185)
- Add `componenthelper` package to help build components (#2186)
- Remove usage of custom init/stop in `scraper` and use start/shutdown from `component` (#2193)
- Add more trace annotations, so zpages are more useful to determine failures (#2206)
- Add support to skip TLS verification (#2202)
- Expose non-nullable metric types (#2208)
- Expose non-nullable elements from slices of pointers (#2200)

## 🧰 Bug fixes 🧰

- Change InstrumentationLibrary to be non-nullable (#2196)
- Add support for slices to non-pointers, use non-nullable AnyValue (#2192)
- Fix `--set` flag to work with `{}` in configs (#2162)

## v0.15.0 Beta

## 🛑 Breaking changes 🛑

- Remove legacy metrics, they were marked as legacy for ~12 months #2105

## 💡 Enhancements 💡

- Implement conversion between OpenCensus and OpenTelemetry Summary Metric (#2048)
- Add ability to generate non nullable messages (#2005)
- Implement Summary Metric in Prometheus RemoteWrite Exporter (#2083)
- Add `resource_to_telemetry_conversion` to exporter helper expose exporter settings (#2060)
- Add `CustomRoundTripper` function to httpclientconfig (#2085)
- Allow for more logging options to be passed to `service` (#2132)
- Add config parameters for `jaeger` receiver (#2068)
- Map unset status code for `jaegar` translator as per spec (#2134)
- Add more trace annotations to the queue-retry logic (#2136)
- Add config settings for component telemetry (#2148)
- Use net.SplitHostPort for IPv6 support in `prometheus` receiver (#2154)
- Add --log-format command line option (default to "console") #2177.

## 🧰 Bug fixes 🧰

- `logging` exporter: Add Logging for Summary Datapoint (#2084)
- `hostmetrics` receiver: use correct TCP state labels on Unix systems (#2087)
- Fix otlp_log receiver wrong use of trace measurement (#2117)
- Fix "process/memory/rss" metric units (#2112)
- Fix "process/cpu_seconds" metrics (#2113)
- Add check for nil logger in exporterhelper functions (#2141)
- `prometheus` receiver:
  - Upgrade Prometheus version to fix race condition (#2121)
  - Fix the scraper/discover manager coordination (#2089)
  - Fix panic when adjusting buckets (#2168)

## v0.14.0 Beta

## 🚀 New components 🚀

- `otlphttp` exporter which implements OTLP over HTTP protocol.

## 🛑 Breaking changes 🛑

- Rename consumer.TraceConsumer to consumer.TracesConsumer #1974
- Rename component.TraceReceiver to component.TracesReceiver #1975
- Rename component.TraceProcessor to component.TracesProcessor #1976
- Rename component.TraceExporter to component.TracesExporter #1975
- Deprecate NopExporter, add NopConsumer (#1972)
- Deprecate SinkExporter, add SinkConsumer (#1973)
- Move `tailsampling` processor to contrib (#2012)
- Remove NewAttributeValueSlice (#2028) and mark NewAttributeValue as deprecated (#2022)
- Remove pdata.StringValue (#2021)
- Remove pdata.InitFromAttributeMap, use CopyTo if needed (#2042)
- Remove SetMapVal and SetArrayVal for pdata.AttributeValue (#2039)

## 💡 Enhancements 💡

- `zipkin` exporter: Add queue retry to zipkin (#1971)
- `prometheus` exporter: Add `send_timestamps` option (#1951)
- `filter` processor: Add `expr` pdata.Metric filtering support (#1940, #1996)
- `attribute` processor: Add log support (#1934)
- `logging` exporter: Add index for histogram buckets count (#2009)
- `otlphttp` exporter: Add correct handling of server error responses (#2016)
- `prometheusremotewrite` exporter:
  - Add user agent header to outgoing http request (#2000)
  - Convert histograms to cumulative (#2049)
  - Return permanent errors (#2053)
  - Add external labels (#2044)
- `hostmetrics` receiver: Use scraper controller (#1949)
- Change Span/Trace ID to be byte array (#2001)
- Add `simple` metrics helper to facilitate building pdata.Metrics in receivers (#1540)
- Improve diagnostic logging for exporters (#2020)
- Add obsreport to receiverhelper scrapers (#1961)
- Update OTLP to 0.6.0 and use the new Span Status code (#2031)
- Add support of partial requests for logs and metrics to the exporterhelper (#2059)

## 🧰 Bug fixes 🧰

- `logging` exporter: Added array serialization (#1994)
- `zipkin` receiver: Allow receiver to parse string tags (#1893)
- `batch` processor: Fix shutdown race (#1967)
- Guard for nil data points (#2055)

## v0.13.0 Beta

## 🛑 Breaking changes 🛑

- Host metric `system.disk.time` renamed to `system.disk.operation_time` (#1887)
- Use consumer for sender interface, remove unnecessary receiver address from Runner (#1941)
- Enable sending queue by default in all exporters configured to use it (#1924)
- Removed `groupbytraceprocessor` (#1891)
- Remove ability to configure collection interval per scraper (#1947)

## 💡 Enhancements 💡

- Host Metrics receiver now reports both `system.disk.io_time` and `system.disk.operation_time` (#1887)
- Match spans against the instrumentation library and resource attributes (#928)
- Add `receiverhelper` for creating flexible "scraper" metrics receiver (#1886, #1890, #1945, #1946)
- Migrate `tailsampling` processor to new OTLP-based internal data model and add Composite Sampler (#1894)
- Metadata Generator: Change Metrics fields to implement an interface with new methods (#1912)
- Add unmarshalling for `pdata.Traces` (#1948)
- Add debug-level message on error for `jaeger` exporter (#1964)

## 🧰 Bug fixes 🧰

- Fix bug where the service does not correctly start/stop the log exporters (#1943)
- Fix Queued Retry Unusable without Batch Processor (#1813) - (#1930)
- `prometheus` receiver: Log error message when `process_start_time_seconds` gauge is missing (#1921)
- Fix trace jaeger conversion to internal traces zero time bug (#1957)
- Fix panic in otlp traces to zipkin (#1963)
- Fix OTLP/HTTP receiver's path to be /v1/traces (#1979)

## v0.12.0 Beta

## 🚀 New components 🚀

- `configauth` package with the auth settings that can be used by receivers (#1807, #1808, #1809, #1810)
- `perfcounters` package that uses perflib for host metrics receiver (#1835, #1836, #1868, #1869, #1870)

## 💡 Enhancements 💡

- Remove `queued_retry` and enable `otlp` metrics receiver in default config (#1823, #1838)
- Add `limit_percentage` and `spike_limit_percentage` options to `memorylimiter` processor (#1622)
- `hostmetrics` receiver:
  - Collect additional labels from partitions in the filesystems scraper (#1858)
  - Add filters for mount point and filesystem type (#1866)
- Add cloud.provider semantic conventions (#1865)
- `attribute` processor: Add log support (#1783)
- Deprecate OpenCensus-based internal data structures (#1843)
- Introduce SpanID data type, not yet used in Protobuf messages ($1854, #1855)
- Enable `otlp` trace by default in the released docker image (#1883)
- `tailsampling` processor: Combine batches of spans into a single batch (#1864)
- `filter` processor: Update to use pdata (#1885)
- Allow MSI upgrades (#1914)

## 🧰 Bug fixes 🧰

- `prometheus` receiver: Print a more informative message about 'up' metric value (#1826)
- Use custom data type and custom JSON serialization for traceid (#1840)
- Skip creation of redundant nil resource in translation from OC if there are no combined metrics (#1803)
- `tailsampling` processor: Only send to next consumer once (#1735)
- Report Windows pagefile usage in bytes (#1837)
- Fix issue where Prometheus SD config cannot be parsed (#1877)

## v0.11.0 Beta

## 🛑 Breaking changes 🛑

- Rename service.Start() to Run() since it's a blocking call
- Fix slice Append to accept by value the element in pdata
- Change CreateTraceProcessor and CreateMetricsProcessor to use the same parameter order as receivers/logs processor and exporters.
- Prevent accidental use of LogsToOtlp and LogsFromOtlp and the OTLP data structs (#1703)
- Remove SetType from configmodels, ensure all registered factories set the type in config (#1798)
- Move process telemetry to service/internal (#1794)

## 💡 Enhancements 💡

- Add map and array attribute value type support (#1656)
- Add authentication support to kafka (#1632)
- Implement InstrumentationLibrary translation to jaeger (#1645)
- Add public functions to export pdata to ExportXServicesRequest Protobuf bytes (#1741)
- Expose telemetry level in the configtelemetry (#1796)
- Add configauth package (#1807)
- Add config to docker image (#1792)

## 🧰 Bug fixes 🧰

- Use zap int argument for int values instead of conversion (#1779)
- Add support for gzip encoded payload in OTLP/HTTP receiver (#1581)
- Return proto status for OTLP receiver when failed (#1788)

## v0.10.0 Beta

## 🛑 Breaking changes 🛑

- **Update OTLP to v0.5.0, incompatible metrics protocol.**
- Remove support for propagating summary metrics in OtelCollector.
  - This is a temporary change, and will affect mostly OpenCensus users who use metrics.

## 💡 Enhancements 💡
- Support zipkin proto in `kafka` receiver (#1646)
- Prometheus Remote Write Exporter supporting Cortex (#1577, #1643)
- Add deployment environment semantic convention (#1722)
- Add logs support to `batch` and `resource` processors (#1723, #1729)

## 🧰 Bug fixes 🧰
- Identify config error when expected map is other value type (#1641)
- Fix Kafka receiver closing ready channel multiple times (#1696)
- Fix a panic issue while processing Zipkin spans with an empty service name (#1742)
- Zipkin Receiver: Always set the endtime (#1750)

## v0.9.0 Beta

## 🛑 Breaking changes 🛑

- **Remove old base factories**:
  - `ReceiverFactoryBase` (#1583)
  - `ProcessorFactoryBase` (#1596)
  - `ExporterFactoryBase` (#1630)
- Remove logs factories and merge with normal factories (#1569)
- Remove `reconnection_delay` from OpenCensus exporter (#1516)
- Remove `ConsumerOld` interfaces (#1631)

## 🚀 New components 🚀
- `prometheusremotewrite` exporter: Send metrics data in Prometheus TimeSeries format to Cortex or any Prometheus (#1544)
- `kafka` receiver: Receive traces from Kafka (#1410)

## 💡 Enhancements 💡
- `kafka` exporter: Enable queueing, retry, timeout (#1455)
- Add `Headers` field in HTTPClientSettings (#1552)
- Change OpenCensus receiver (#1556) and exporter (#1571) to the new interfaces
- Add semantic attribute for `telemetry.auto.version` (#1578)
- Add uptime and RSS memory self-observability metrics (#1549)
- Support conversion for OpenCensus `SameProcessAsParentSpan` (#1629)
- Access application version in components (#1559)
- Make Kafka payload encoding configurable (#1584)

## 🧰 Bug fixes 🧰
- Stop further processing if `filterprocessor` filters all data (#1500)
- `processscraper`: Use same scrape time for all data points coming from same process (#1539)
- Ensure that time conversion for 0 returns nil timestamps or Time where IsZero returns true (#1550)
- Fix multiple exporters panic (#1563)
- Allow `attribute` processor for external use (#1574)
- Do not duplicate filesystem metrics for devices with many mount points (#1617)

## v0.8.0 Beta

## 🚀 New components 🚀

- `groupbytrace` processor that waits for a trace to be completed (#1362)

## 💡 Enhancements 💡

- Migrate `zipkin` receiver/exporter to the new interfaces (#1484)
- Migrate `prometheus` receiver/exporter to the new interfaces (#1477, #1515)
- Add new FactoryUnmarshaler support to all components, deprecate old way (#1468)
- Update `fileexporter` to write data in OTLP (#1488)
- Add extension factory helper (#1485)
- Host scrapers: Use same scrape time for all data points coming from same source (#1473)
- Make logs SeverityNumber publicly available (#1496)
- Add recently included conventions for k8s and container resources (#1519)
- Add new config StartTimeMetricRegex to `prometheus` receiver (#1511)
- Convert Zipkin receiver and exporter to use OTLP (#1446)

## 🧰 Bug fixes 🧰

- Infer OpenCensus resource type based on OpenTelemetry's semantic conventions (#1462)
- Fix log adapter in `prometheus` receiver (#1493)
- Avoid frequent errors for process telemetry on Windows (#1487)

## v0.7.0 Beta

## 🚀 New components 🚀

- Receivers
  - `fluentfoward` runs a TCP server that accepts events via the [Fluent Forward protocol](https://github.com/fluent/fluentd/wiki/Forward-Protocol-Specification-v1) (#1173)
- Exporters
  - `kafka` exports traces to Kafka (#1439)
- Extensions
  - **Experimental** `fluentbit` facilitates running a FluentBit subprocess of the collector (#1381)

## 💡 Enhancements 💡

- Updated `golang/protobuf` from v1.3.5 to v1.4.2 (#1308)
- Updated `opencensus-proto` from v0.2.1 to v0.3.0 (#1308)
- Added round_robin `balancer_name` as an option to gRPC client settings (#1353)
- `hostmetrics` receiver
  - Switch to using perf counters to get disk io metrics on Windows (#1340)
  - Add device filter for file system (#1379) and disk (#1378) scrapers
  - Record process physical & virtual memory stats separately (#1403)
  - Scrape system.disk.time on Windows (#1408)
  - Add disk.pending_operations metric (#1428)
  - Add network interface label to network metrics (#1377)
- Add `exporterhelper` (#1351) and `processorhelper` (#1359) factories
- Update OTLP to latest version (#1384)
- Disable timeout, retry on failure and sending queue for `logging` exporter (#1400)
- Add support for retry and sending queue for `jaeger` exporter (#1401)
- Add batch size bytes metric to `batch` processor (#1270)
- `otlp` receiver: Add Log Support (#1444)
- Allow to configure read/write buffer sizes for http Client (#1447)
- Update DB conventions to latest and add exception conventions (#1452)

## 🧰 Bug fixes 🧰

- Fix `resource` processor for old metrics (#1412)
- `jaeger` receiver: Do not try to stop if failed to start. Collector service will do that (#1434)

## v0.6.0 Beta

## 🛑 Breaking changes 🛑

- Renamed the metrics generated by `hostmetrics` receiver to match the (currently still pending) OpenTelemetry system metric conventions (#1261) (#1269)
- Removed `vmmetrics` receiver (#1282)
- Removed `cpu` scraper `report_per_cpu` config option (#1326)

## 💡 Enhancements 💡

- Added disk merged (#1267) and process count (#1268) metrics to `hostmetrics`
- Log metric data points in `logging` exporter (#1258)
- Changed the `batch` processor to not ignore the errors returned by the exporters (#1259)
- Build and publish MSI (#1153) and DEB/RPM packages (#1278, #1335)
- Added batch size metric to `batch` processor (#1241)
- Added log support for `memorylimiter` processor (#1291) and `logging` exporter (#1298)
- Always add tags for `observability`, other metrics may use them (#1312)
- Added metrics support (#1313) and allow partial retries in `queued_retry` processor (#1297)
- Update `resource` processor: introduce `attributes` config parameter to specify actions on attributes similar to `attributes` processor, old config interface is deprecated (#1315)
- Update memory state labels for non-Linux OSs (#1325)
- Ensure tcp connection value is provided for all states, even when count is 0 (#1329)
- Set `batch` processor channel size to num cpus (#1330)
- Add `send_batch_max_size` config parameter to `batch` processor enforcing hard limit on batch size (#1310)
- Add support for including a per-RPC authentication to gRPC settings (#1250)

## 🧰 Bug fixes 🧰

- Fixed OTLP waitForReady, not set from config (#1254)
- Fixed all translation diffs between OTLP and Jaeger (#1222)
- Disabled `process` scraper for any non Linux/Windows OS (#1328)

## v0.5.0 Beta

## 🛑 Breaking changes 🛑

- **Update OTLP to v0.4.0 (#1142)**: Collector will be incompatible with any other sender or receiver of OTLP protocol
of different versions
- Make "--new-metrics" command line flag the default (#1148)
- Change `endpoint` to `url` in Zipkin exporter config (#1186)
- Change `tls_credentials` to `tls_settings` in Jaegar receiver config (#1233)
- OTLP receiver config change for `protocols` to support mTLS (#1223)
- Remove `export_resource_labels` flag from Zipkin exporter (#1163)

## 🚀 New components 🚀

- Receivers
  - Added process scraper to the `hostmetrics` receiver (#1047)

## 💡 Enhancements 💡

- otlpexporter: send configured headers in request (#1130)
- Enable Collector to be run as a Windows service (#1120)
- Add config for HttpServer (#1196)
- Allow cors in HTTPServerSettings (#1211)
- Add a generic grpc server settings config, cleanup client config (#1183)
- Rely on gRPC to batch and loadbalance between connections instead of custom logic (#1212)
- Allow to tune the read/write buffers for gRPC clients (#1213)
- Allow to tune the read/write buffers for gRPC server (#1218)

## 🧰 Bug fixes 🧰

- Handle overlapping metrics from different jobs in prometheus exporter (#1096)
- Fix handling of SpanKind INTERNAL in OTLP OC translation (#1143)
- Unify zipkin v1 and v2 annotation/tag parsing logic (#1002)
- mTLS: Add support to configure client CA and enforce ClientAuth (#1185)
- Fixed untyped Prometheus receiver bug (#1194)
- Do not embed ProtocolServerSettings in gRPC (#1210)
- Add Context to the missing CreateMetricsReceiver method (#1216)

## v0.4.0 Beta

Released 2020-06-16

## 🛑 Breaking changes 🛑

- `isEnabled` configuration option removed (#909)
- `thrift_tchannel` protocol moved from `jaeger` receiver to `jaeger_legacy` in contrib (#636)

## ⚠️ Major changes ⚠️

- Switch from `localhost` to `0.0.0.0` by default for all receivers (#1006)
- Internal API Changes (only impacts contributors)
  - Add context to `Start` and `Stop` methods in the component (#790)
  - Rename `AttributeValue` and `AttributeMap` method names (#781)
(other breaking changes in the internal trace data types)
  - Change entire repo to use the new vanityurl go.opentelemetry.io/collector (#977)

## 🚀 New components 🚀

- Receivers
  - `hostmetrics` receiver with CPU (#862), disk (#921), load (#974), filesystem (#926), memory (#911), network (#930), and virtual memory (#989) support
- Processors
  - `batch` for batching received metrics (#1060)
  - `filter` for filtering (dropping) received metrics (#1001)

## 💡 Enhancements 💡

- `otlp` receiver implement HTTP X-Protobuf (#1021)
- Exporters: Support mTLS in gRPC exporters (#927)
- Extensions: Add `zpages` for service (servicez, pipelinez, extensions) (#894)

## 🧰 Bug fixes 🧰

- Add missing logging for metrics at `debug` level (#1108)
- Fix setting internal status code in `jaeger` receivers (#1105)
- `zipkin` export fails on span without timestamp when used with `queued_retry` (#1068)
- Fix `zipkin` receiver status code conversion (#996)
- Remove extra send/receive annotations with using `zipkin` v1 (#960)
- Fix resource attribute mutation bug when exporting in `jaeger` proto (#907)
- Fix metric/spans count, add tests for nil entries in the slices (#787)


## 🧩 Components 🧩

### Traces

| Receivers | Processors | Exporters |
|:----------:|:-----------:|:----------:|
| Jaeger | Attributes | File |
| OpenCensus | Batch | Jaeger |
| OTLP | Memory Limiter | Logging |
| Zipkin | Queued Retry | OpenCensus |
| | Resource | OTLP |
| | Sampling | Zipkin |
| | Span ||

### Metrics

| Receivers | Processors | Exporters |
|:----------:|:-----------:|:----------:|
| HostMetrics | Batch | File |
| OpenCensus | Filter | Logging |
| OTLP | Memory Limiter | OpenCensus |
| Prometheus || OTLP |
| VM Metrics || Prometheus |

### Extensions

- Health Check
- Performance Profiler
- zPages


## v0.3.0 Beta

Released 2020-03-30

### Breaking changes

-  Make prometheus receiver config loading strict. #697
Prometheus receiver will now fail fast if the config contains unused keys in it.

### Changes and fixes

- Enable best effort serve by default of Prometheus Exporter (https://github.com/orijtech/prometheus-go-metrics-exporter/pull/6)
- Fix null pointer exception in the logging exporter #743
- Remove unnecessary condition to have at least one processor #744

### Components

| Receivers / Exporters | Processors | Extensions |
|:---------------------:|:-----------:|:-----------:|
| Jaeger | Attributes | Health Check |
| OpenCensus | Batch | Performance Profiler |
| OpenTelemetry | Memory Limiter | zPages |
| Zipkin | Queued Retry | |
| | Resource | |
| | Sampling | |
| | Span | |


## v0.2.8 Alpha

Alpha v0.2.8 of OpenTelemetry Collector

- Implemented OTLP receiver and exporter.
- Added ability to pass config to the service programmatically (useful for custom builds).
- Improved own metrics / observability.
- Refactored component and factory interface definitions (breaking change #683)


## v0.2.7 Alpha

Alpha v0.2.7 of OpenTelemetry Collector

- Improved error handling on shutdown
- Partial implementation of new metrics (new obsreport package)
- Include resource labels for Zipkin exporter
- New `HASH` action to attribute processor



## v0.2.6 Alpha

Alpha v0.2.6 of OpenTelemetry Collector.
- Update metrics prefix to `otelcol` and expose command line argument to modify the prefix value.
- Extend Span processor to have include/exclude span logic.
- Batch dropped span now emits zero when no spans are dropped.


## v0.2.5 Alpha

Alpha v0.2.5 of OpenTelemetry Collector.

- Regexp-based filtering of spans based on service names.
- Ability to choose strict or regexp matching for include/exclude filters.


## v0.2.4 Alpha

Alpha v0.2.4 of OpenTelemetry Collector.

- Regexp-based filtering of span names.
- Ability to extract attributes from span names and rename span.
- File exporter for debugging.
- Span processor is now enabled by default.


## v0.2.3 Alpha

Alpha v0.2.3 of OpenTelemetry Collector.

Changes:
21a70d6 Add a memory limiter processor (#498)
9778b16 Refactor Jaeger Receiver config (#490)
ec4ad0c Remove workers from OpenCensus receiver implementation (#497)
4e01fa3 Update k8s config to use opentelemetry docker image and configuration (#459)


## v0.2.2 Alpha

Alpha v0.2.2 of OpenTelemetry Collector.

Main changes visible to users since previous release:

- Improved Testbed and added more E2E tests.
- Made component interfaces more uniform (this is a breaking change).

Note: v0.2.1 never existed and is skipped since it was tainted in some dependencies.


## v0.2.0 Alpha

Alpha v0.2 of OpenTelemetry Collector.

Docker image: omnition/opentelemetry-collector:v0.2.0 (we are working on getting this under an OpenTelemetry org)

Main changes visible to users since previous release:

* Rename from `service` to `collector`, the binary is now named `otelcol`

* Configuration reorganized and using strict mode

* Concurrency issues for pipelines transforming data addressed

Commits:

```terminal
0e505d5 Refactor config: pipelines now under service (#376)
402b80c Add Capabilities to Processor and use for Fanout cloning decision (#374)
b27d824 Use strict mode to read config (#375)
d769eb5 Fix concurrency handling when data is fanned out (#367)
dc6b290 Rename all github paths from opentelemtry-service to opentelemetry-collector (#371)
d038801 Rename otelsvc to otelcol (#365)
c264e0e Add Include/Exclude logic for Attributes Processor (#363)
8ce427a Pin a commit for Prometheus dependency in go.mod (#364)
2393774 Bump Jaeger version to 1.14.0 (latest) (#349)
63362d5 Update testbed modules (#360)
c0e2a27 Change dashes to underscores to separate words in config files (#357)
7609eaa Rename OpenTelemetry Service to Collector in docs and comments (#354)
bc5b299 Add common gRPC configuration settings (#340)
b38505c Remove network access popups on macos (#348)
f7727d1 Fixed loop variable pointer bug in jaeger translator (#341)
958beed Ensure that ConsumeMetricsData() is not passed empty metrics in the Prometheus receiver (#345)
0be295f Change log statement in Prometheus receiver from info to debug. (#344)
d205393 Add Owais to codeowners (#339)
8fa6afe Translate OC resource labels to Jaeger process tags (#325)
```


## v0.0.2 Alpha

Alpha release of OpenTelemetry Service.

Docker image: omnition/opentelemetry-service:v0.0.2 (we are working on getting this under an OpenTelemetry org)

Main changes visible to users since previous release:

```terminal
8fa6afe Translate OC resource labels to Jaeger process tags (#325)
047b0f3 Allow environment variables in config (#334)
96c24a3 Add exclude/include spans option to attributes processor (#311)
4db0414 Allow metric processors to be specified in pipelines (#332)
c277569 Add observability instrumentation for Prometheus receiver (#327)
f47aa79 Add common configuration for receiver tls (#288)
a493765 Refactor extensions to new config format (#310)
41a7afa Add Span Processor logic
97a71b3 Use full name for the metrics and spans created for observability (#316)
fed4ed2 Add support to record metrics for metricsexporter (#315)
5edca32 Add include_filter configuration to prometheus receiver (#298)
0068d0a Passthrough CORS allowed origins (#260)
```


## v0.0.1 Alpha

This is the first alpha release of OpenTelemetry Service.

Docker image: omnition/opentelemetry-service:v0.0.1


[v0.3.0]: https://github.com/open-telemetry/opentelemetry-collector/compare/v0.2.10...v0.3.0
[v0.2.10]: https://github.com/open-telemetry/opentelemetry-collector/compare/v0.2.8...v0.2.10
[v0.2.8]: https://github.com/open-telemetry/opentelemetry-collector/compare/v0.2.7...v0.2.8
[v0.2.7]: https://github.com/open-telemetry/opentelemetry-collector/compare/v0.2.6...v0.2.7
[v0.2.6]: https://github.com/open-telemetry/opentelemetry-collector/compare/v0.2.5...v0.2.6
[v0.2.5]: https://github.com/open-telemetry/opentelemetry-collector/compare/v0.2.4...v0.2.5
[v0.2.4]: https://github.com/open-telemetry/opentelemetry-collector/compare/v0.2.3...v0.2.4
[v0.2.3]: https://github.com/open-telemetry/opentelemetry-collector/compare/v0.2.2...v0.2.3
[v0.2.2]: https://github.com/open-telemetry/opentelemetry-collector/compare/v0.2.0...v0.2.2
[v0.2.0]: https://github.com/open-telemetry/opentelemetry-collector/compare/v0.0.2...v0.2.0
[v0.0.2]: https://github.com/open-telemetry/opentelemetry-collector/compare/v0.0.1...v0.0.2
[v0.0.1]: https://github.com/open-telemetry/opentelemetry-collector/tree/v0.0.1<|MERGE_RESOLUTION|>--- conflicted
+++ resolved
@@ -34,11 +34,8 @@
 - Move `compression.go` into `confighttp.go` to internalize functions in `compression.go` file. (#4651)
   - create `configcompression` package to manage compression methods in `confighttp` and `configgrpc`
 - Add support for cgroupv2 memory limit (#4654)
-<<<<<<< HEAD
+- Enable end users to provide multiple files for config location (#4727)
 - Add Host property for Metadata (#Add Host property for Metadata)
-=======
-- Enable end users to provide multiple files for config location (#4727)
->>>>>>> 6ab3c983
 
 ## 🧰 Bug fixes 🧰
 
