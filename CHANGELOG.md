--- conflicted
+++ resolved
@@ -41,17 +41,15 @@
 
 - Add config marshaler (#5566)
 - Add semantic conventions for specification v1.10-v1.13 (#6213)
-<<<<<<< HEAD
-- Add warning when using unspecified (`0.0.0.0`) address on HTTP or gRPC servers (#6267)
-=======
 - `receiver/otlp`: Make logs related to gRCPC and HTTP server startup clearer (#6174)
 - Add prometheus metric prefix and constant service attributes to Collector's own telemetry when using OpenTelemetry for internal telemetry (#6223)
 - `exporter/logging`: Apply consistent rendering of map values (#6244)
+- Add warning when using unspecified (`0.0.0.0`) address on HTTP or gRPC servers (#6267)
+
 
 ### 🧰 Bug fixes 🧰
 
 - Fixed bug where `telemetryInitializer` is not cleaned up when `newService` errors (#6239)
->>>>>>> 06db057f
 
 ## v0.61.0 Beta
 
