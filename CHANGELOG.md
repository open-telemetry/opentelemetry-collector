--- conflicted
+++ resolved
@@ -4,11 +4,8 @@
 
 ### 🛑 Breaking changes 🛑
 
-<<<<<<< HEAD
 - Remove pdata deprecated funcs from 2 versions (v0.48.0) ago. (#5219)
-=======
 - Remove non pdata deprecated funcs/structs (#5220)
->>>>>>> 098389eb
 
 ### 🚩 Deprecations 🚩
 
