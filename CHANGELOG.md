# Changelog

## Unreleased

## v0.38.0 Beta

## 🛑 Breaking changes 🛑

<<<<<<< HEAD
- Rename `parserprovider.MapProvider` as `config.MapProvider` (#4178)
- Rename `parserprovider.Watchable` as `config.WatchableMapProvider` (#4178)
- Remove deprecated no-op flags to setup Collector's logging "--log-level", "--log-profile", "--log-format" (#4213)
- Remove `component.BaseProcessorFactory`, use `processorhelper.NewFactory` instead (#4175)
- Move `cmd/pdatagen` as internal package `model/internal/cmd/pdatagen` (#4243) 
=======
- Removed `configauth.HTTPClientAuthenticator` and `configauth.GRPCClientAuthenticator` in favor of `configauth.ClientAuthenticator`. (#4255)
- Rename `parserprovider.MapProvider` as `config.MapProvider`. (#4178)
- Rename `parserprovider.Watchable` as `config.WatchableMapProvider`. (#4178)
- Remove deprecated no-op flags to setup Collector's logging "--log-level", "--log-profile", "--log-format". (#4213)
- Move `cmd/pdatagen` as internal package `model/internal/cmd/pdatagen`. (#4243)
- Use directly the ComponentID in configauth. (#4238)
- Refactor configauth, getters use the map instead of iteration. (#4234)
- Change scraperhelper to follow the recommended append model for pdata. (#4202)

## 💡 Enhancements 💡

- Update proto to 0.11.0. (#4209)
- Change pdata to use the newly added [Traces|Metrics|Logs]Data. (#4214)
- Add ExponentialHistogram field to pdata. (#4219)
- Make sure otlphttp exporter tests include TraceID and SpanID. (#4268)
- Use multimod tool in release process. (#4229)
- Change queue metrics to use opencensus metrics instead of stats, close to otel-go. (#4220)
- Make receiver data delivery guarantees explicit (#4262)
- Simplify unmarshal logic by adding more supported hooks. (#4237)
- Add unmarshaler for otlpgrpc.[*]Request and otlpgrp.[*]Response (#4215)
>>>>>>> db6d31e9

## v0.37.0 Beta

## 🛑 Breaking changes 🛑

- Move `configcheck.ValidateConfigFromFactories` as internal function in service package (#3876)
- Rename `configparser.Parser` as `config.Map` (#4075)
- Rename `component.DefaultBuildInfo()` to `component.NewDefaultBuildInfo()` (#4129)
- Rename `consumererror.Permanent` to `consumererror.NewPermanent` (#4118)
- Rename `config.NewID` to `config.NewComponentID` and `config.NewIDFromString` to `config.NewComponentIDFromString` (#4137)
- Rename `config.NewIDWithName` to `config.NewComponentIDWithName` (#4151)
- Move `extension/storage` to `extension/experimental/storage` (#4082)
- Rename `obsreporttest.SetupRecordedMetricsTest()` to `obsreporttest.SetupTelemetry()` and `obsreporttest.TestTelemetrySettings` to `obsreporttest.TestTelemetry` (#4157)

## 💡 Enhancements 💡

- Add Gen dependabot into CI (#4083)
- Update OTLP to v0.10.0 (#4045).
- Add Flags field to NumberDataPoint, HistogramDataPoint, SummaryDataPoint (#4081).
- Add feature gate library (#4108)
- Add version to the internal telemetry metrics (#4140)

## 🧰 Bug fixes 🧰

- Fix panic when not using `service.NewCommand` (#4139)

## v0.36.0 Beta

## 🛑 Breaking changes 🛑

- Remove deprecated pdata.AttributeMapToMap (#3994)
- Move ValidateConfig from configcheck to configtest (#3956)
- Remove `mem-ballast-size-mib`, already deprecated and no-op (#4005)
- Remove `semconv.AttributeMessageType` (#4020)
- Remove `semconv.AttributeHTTPStatusText` (#4015)
- Remove squash on `configtls.TLSClientSetting` and move TLS client configs under `tls` (#4063)
- Rename TLS server config `*configtls.TLSServerSetting` from `tls_settings` to `tls` (#4063)
- Split `service.Collector` from the `cobra.Command` (#4074)
- Rename `memorylimiter` to `memorylimiterprocessor` (#4064)

## 💡 Enhancements 💡

- Create new semconv package for v1.6.1 (#3948)
- Add AttributeValueBytes support to AsString (#4002)
- Add AttributeValueTypeBytes support to AttributeMap.AsRaw (#4003)
- Add MeterProvider to TelemetrySettings (#4031)
- Add configuration to setup collector logs via config file. (#4009)

## v0.35.0 Beta

## 🛑 Breaking changes 🛑

- Remove the legacy gRPC port(`55680`) support in OTLP receiver (#3966)
- Rename configparser.Parser to configparser.ConfigMap (#3964)
- Remove obsreport.ScraperContext, embed into StartMetricsOp (#3969)
- Remove dependency on deprecated go.opentelemetry.io/otel/oteltest (#3979)
- Remove deprecated pdata.AttributeValueToString (#3953)
- Remove deprecated pdata.TimestampFromTime. Closes: #3925 (#3935)

## 💡 Enhancements 💡

- Add TelemetryCreateSettings (#3984)
- Only initialize collector telemetry once (#3918)
- Add trace context info to LogRecord log (#3959)
- Add new view for AWS ECS health check extension. (#3776)

## v0.34.0 Beta

## 🛑 Breaking changes 🛑

- Artifacts are no longer published in this repository, check [here](https://github.com/open-telemetry/opentelemetry-collector-releases) (#3941)
- Remove deprecated `tracetranslator.AttributeValueToString` and `tracetranslator.AttributeMapToMap` (#3873)
- Change semantic conventions for status (code, msg) as per specifications (#3872)
- Add `pdata.NewTimestampFromTime`, deprecate `pdata.TimestampFromTime` (#3868)
- Add `pdata.NewAttributeMapFromMap`, deprecate `pdata.AttributeMap.InitFromMap` (#3936)
- Move `fileexporter` to contrib (#3474)
- Move `jaegerexporter` to contrib (#3474)
- Move `kafkaexporter` to contrib (#3474)
- Move `opencensusexporter` to contrib (#3474)
- Move `prometheusexporter` to contrib (#3474)
- Move `prometheusremotewriteexporter` to contrib (#3474)
- Move `zipkinexporter` to contrib (#3474)
- Move `attributeprocessor` to contrib (#3474)
- Move `filterprocessor` to contrib (#3474)
- Move `probabilisticsamplerprocessor` to contrib (#3474)
- Move `resourceprocessor` to contrib (#3474)
- Move `spanprocessor` to contrib (#3474)
- Move `hostmetricsreceiver` to contrib (#3474)
- Move `jaegerreceiver` to contrib (#3474)
- Move `kafkareceiver` to contrib (#3474)
- Move `opencensusreceiver` to contrib (#3474)
- Move `prometheusreceiver` to contrib (#3474)
- Move `zipkinreceiver` to contrib (#3474)
- Move `bearertokenauthextension` to contrib (#3474)
- Move `healthcheckextension` to contrib (#3474)
- Move `oidcauthextension` to contrib (#3474)
- Move `pprofextension` to contrib (#3474)
- Move `translator/internaldata` to contrib (#3474)
- Move `translator/trace/jaeger` to contrib (#3474)
- Move `translator/trace/zipkin` to contrib (#3474)
- Move `testbed` to contrib (#3474)
- Move `exporter/exporterhelper/resource_to_telemetry` to contrib (#3474)
- Move `processor/processorhelper/attraction` to contrib (#3474)
- Move `translator/conventions` to `model/semconv` (#3901)

## v0.33.0 Beta

## 🛑 Breaking changes 🛑

- Rename `configloader` interface to `configunmarshaler` (#3774)
- Remove `LabelsMap` from all the metrics points (#3706)
- Update generated K8S attribute labels to fix capitalization (#3823) 

## 💡 Enhancements 💡

- Collector has now full support for metrics proto v0.9.0.

## v0.32.0 Beta

This release is marked as "bad" since the metrics pipelines will produce bad data.

- See https://github.com/open-telemetry/opentelemetry-collector/issues/3824

## 🛑 Breaking changes 🛑

- Rename `CustomUnmarshable` interface to `Unmarshallable` (#3774)

## 💡 Enhancements 💡

- Change default OTLP/HTTP port number from 55681 to 4318 (#3743)
- Update OTLP proto to v0.9.0 (#3740)
  - Remove `SetValue`/`Value` func for `NumberDataPoint`/`Exemplar` (#3730)
  - Remove `IntGauge`/`IntSum`from pdata (#3731)
  - Remove `IntDataPoint` from pdata (#3735)
  - Add support for `Bytes` attribute type (#3756)
  - Add `SchemaUrl` field (#3759)
  - Add `Attributes` to `NumberDataPoint`, `HistogramDataPoint`, `SummaryDataPoint` (#3761)
- `conventions` translator: Replace with conventions generated from spec v1.5.0 (#3494)
- `prometheus` receiver: Add `ToMetricPdata` method (#3695)
- Make configsource `Watchable` an optional interface (#3792)
- `obsreport` exporter: Change to accept `ExporterCreateSettings` (#3789)

## 🧰 Bug fixes 🧰

- `configgrpc`: Use chained interceptors in the gRPC server (#3744)
- `prometheus` receiver: Use actual interval startTimeMs for cumulative types (#3694)
- `jaeger` translator: Fix bug that could generate empty proto spans (#3808)

## v0.31.0 Beta

## 🛑 Breaking changes 🛑

- Remove Resize() from pdata slice APIs (#3675)
- Remove the ballast allocation when `mem-ballast-size-mib` is set in command line (#3626)
  - Use [`ballast extension`](./extension/ballastextension/README.md) to set memory ballast instead.
- Rename `DoubleDataPoint` to `NumberDataPoint` (#3633)
- Remove `IntHistogram` (#3676)

## 💡 Enhancements 💡

- Update to OTLP 0.8.0:
  - Translate `IntHistogram` to `Histogram` in `otlp_wrappers` (#3676)
  - Translate `IntGauge` to `Gauge` in `otlp_wrappers` (#3619)
  - Translate `IntSum` to `Sum` in `otlp_wrappers` (#3621)
  - Update `NumberDataPoint` to support `DoubleVal` and `IntVal` (#3689)
  - Update `Exemplar` to use `oneOfPrimitiveValue` (#3699)
  - Remove `IntExemplar` and `IntExemplarSlice` from `pdata` (#3705)
  - Mark `IntGauge`/`IntSum`/`IntDataPoint` as deprecated (#3707)
  - Remove `IntGauge`/`IntSum` from `batchprocessor` (#3718)
  - `prometheusremotewrite` exporter: Convert to new Number metrics (#3714)
  - `prometheus` receiver: Convert to new Number metrics (#3716)
  - `prometheus` exporter: Convert to new Number metrics (#3709)
  - `hostmetrics` receiver: Convert to new Number metrics (#3710)
  - `opencensus`: Convert to new Number metrics (#3708)
  - `scraperhelper` receiver: Convert to new Number metrics (#3717)
  - `testbed`: Convert to new Number metrics (#3719)
  - `expoerterhelper`: Convert `resourcetolabel` to new Number metrics (#3723)
- `configauth`: Prepare auth API to return a context (#3618)
- `pdata`:
  - Implement `Equal()` for map-valued `AttributeValues` (#3612)
  - Add `[Type]Slice.Sort(func)` to sort slices (#3671)
- `memorylimiter`:
  - Add validation on ballast size between `memorylimiter` and `ballastextension` (#3532)
  - Access Ballast extension via `Host.GetExtensions` (#3634)
- `prometheusremotewrite` exporter: Add a WAL implementation without wiring up (#3597)
- `prometheus` receiver: Add `metricGroup.toDistributionPoint` pdata conversion (#3667)
- Use `ComponentID` as identifier instead of config (#3696)
- `zpages`: Move config validation from factory to `Validate` (#3697)
- Enable `tracez` z-pages from otel-go, disable opencensus (#3698)
- Convert temporality and monotonicity for deprecated sums (#3729)

## 🧰 Bug fixes 🧰

- `otlpexporter`: Allow endpoint to be configured with a scheme of `http` or `https` (#3575)
- Handle errors when reloading the collector service (#3615)
- Do not report fatal error when `cmux.ErrServerClosed` (#3703)
- Fix bool attribute equality in `pdata` (#3688)

## v0.30.0 Beta

## 🛑 Breaking changes 🛑

- Rename `pdata.DoubleSum` to `pdata.Sum` (#3583)
- Rename `pdata.DoubleGauge` to `pdata.Gauge` (#3599)
- Migrated `pdata` to a dedicated package (#3483)
- Change Marshaler/Unmarshaler to be consistent with other interfaces (#3502)
- Remove consumer/simple package (#3438)
- Remove unnecessary interfaces from pdata (#3506)
- zipkinv1 implement directly Unmarshaler interface (#3504)
- zipkinv2 implement directly Marshaler/Unmarshaler interface (#3505)
- Change exporterhelper to accept ExporterCreateSettings instead of just logger (#3569)
- Deprecate Resize() from pdata slice APIs (#3573) 
- Use Func pattern in processorhelper, consistent with others (#3570)

## 💡 Enhancements 💡

- Update OTLP to v0.8.0 (#3572)
- Migrate from OpenCensus to OpenTelemetry for internal tracing (#3567) 
- Move internal/pdatagrpc to model/otlpgrpc (#3507) 
- Move internal/otlp to model/otlp (#3508)
- Create http Server via Config, enable cors and decompression (#3513)
- Allow users to set min and max TLS versions (#3591)
- Support setting ballast size in percentage of total Mem in ballast extension (#3456)
- Publish go.opentelemetry.io/collector/model as a separate module (#3530)
- Pass a TracerProvider via construct settings to all the components (#3592) 
- Make graceful shutdown optional (#3577)

## 🧰 Bug fixes 🧰

- `scraperhelper`: Include the scraper name in log messages (#3487)
- `scraperhelper`: fix case when returned pdata is empty (#3520) 
- Record the correct number of points not metrics in Kafka receiver (#3553) 
- Validate the Prometheus configuration (#3589) 

## v0.29.0 Beta

## 🛑 Breaking changes 🛑

- Rename `service.Application` to `service.Collector` (#3268)
- Provide case sensitivity in config yaml mappings by using Koanf instead of Viper (#3337)
- Move zipkin constants to an internal package (#3431)
- Disallow renaming metrics using metric relabel configs (#3410)
- Move cgroup and iruntime utils from memory_limiter to internal folder (#3448)
- Move model pdata interfaces to pdata, expose them publicly (#3455)

## 💡 Enhancements 💡

- Change obsreport helpers for scraper to use the same pattern as Processor/Exporter (#3327)
- Convert `otlptext` to implement Marshaler interfaces (#3366)
- Add encoder/decoder and marshaler/unmarshaler for OTLP protobuf (#3401)
- Use the new marshaler/unmarshaler in `kafka` exporter (#3403)
- Convert `zipkinv2` to to/from translator interfaces (#3409)
- `zipkinv1`: Move to translator and encoders interfaces (#3419)
- Use the new marshaler/unmarshaler in `kafka` receiver #3402
- Change `oltp` receiver to use the new unmarshaler, avoid grpc-gateway dependency (#3406)
- Use the new Marshaler in the `otlphttp` exporter (#3433)
- Add grpc response struct for all signals instead of returning interface in `otlp` receiver/exporter (#3437)
- `zipkinv2`: Add encoders, decoders, marshalers (#3426)
- `scrapererror` receiver: Return concrete error type (#3360)
- `kafka` receiver: Add metrics support (#3452)
- `prometheus` receiver:
  - Add store to track stale metrics (#3414)
  - Add `up` and `scrape_xxxx` internal metrics (#3116)

## 🧰 Bug fixes 🧰

- `prometheus` receiver:
  - Reject datapoints with duplicate label keys (#3408)
  - Scrapers are not stopped when receiver is shutdown (#3450)
- `prometheusremotewrite` exporter: Adjust default retry settings (#3416)
- `hostmetrics` receiver: Fix missing startTimestamp for `processes` scraper (#3461)

## v0.28.0 Beta

## 🛑 Breaking changes 🛑

- Remove unused logstest package (#3222)
- Introduce `AppSettings` instead of `Parameters` (#3163)
- Remove unused testutil.TempSocketName (#3291)
- Move BigEndian helper functions in `tracetranslator` to an internal package.(#3298)
- Rename `configtest.LoadConfigFile` to `configtest.LoadConfigAndValidate` (#3306)
- Replace `ExtensionCreateParams` with `ExtensionCreateSettings` (#3294)
- Replace `ProcessorCreateParams` with `ProcessorCreateSettings`. (#3181)
- Replace `ExporterCreateParams` with `ExporterCreateSettings` (#3164)
- Replace `ReceiverCreateParams` with `ReceiverCreateSettings`. (#3167)
- Change `batchprocessor` logic to limit data points rather than metrics (#3141)
- Rename `PrwExporter` to `PRWExporter` and `NewPrwExporter` to `NewPRWExporter` (#3246)
- Avoid exposing OpenCensus reference in public APIs (#3253)
- Move `config.Parser` to `configparser.Parser` (#3304)
- Remove deprecated funcs inside the obsreceiver (#3314)
- Remove `obsreport.GRPCServerWithObservabilityEnabled`, enable observability in config (#3315)
- Remove `obsreport.ProcessorMetricViews`, use `BuildProcessorCustomMetricName` where needed (#3316)
- Remove "Receive" from `obsreport.Receiver` funcs (#3326)
- Remove "Export" from `obsreport.Exporter` funcs (#3333)
- Hide unnecessary public struct `obsreport.StartReceiveOptions` (#3353)
- Avoid exposing internal implementation public in OC/OTEL receivers (#3355)
- Updated configgrpc `ToDialOptions` and confighttp `ToClient` apis to take extensions configuration map (#3340)
- Remove `GenerateSequentialTraceID` and `GenerateSequentialSpanIDin` functions in testbed (#3390)
- Change "grpc" to "GRPC" in configauth function/type names (#3285)

## 💡 Enhancements 💡

- Add `doc.go` files to the consumer package and its subpackages (#3270)
- Improve documentation of consumer package and subpackages (#3269, #3361)
- Automate triggering of doc-update on release (#3234)
- Enable Dependabot for Github Actions (#3312)
- Remove the proto dependency in `goldendataset` for traces (#3322)
- Add telemetry for dropped data due to exporter sending queue overflow (#3328)
- Add initial implementation of `pdatagrcp` (#3231)
- Change receiver obsreport helpers pattern to match the Processor/Exporter (#3227)
- Add model translation and encoding interfaces (#3200)
- Add otlpjson as a serializer implementation (#3238)
- `prometheus` receiver:
  - Add `createNodeAndResourcePdata` for Prometheus->OTLP pdata (#3139)
  - Direct metricfamily Prometheus->OTLP (#3145)
- Add `componenttest.NewNop*CreateSettings` to simplify tests (#3375)
- Add support for markdown generation (#3100)
- Refactor components for the Client Authentication Extensions (#3287)

## 🧰 Bug fixes 🧰

- Use dedicated `zapcore.Core` for Windows service (#3147)
- Hook up start and shutdown functions in fileexporter (#3260)
- Fix oc to pdata translation for sum non-monotonic cumulative (#3272)
- Fix `timeseriesSignature` in prometheus receiver (#3310)

## v0.27.0 Beta

## 🛑 Breaking changes 🛑

- Change `Marshal` signatures in kafkaexporter's Marshalers to directly convert pdata to `sarama.ProducerMessage` (#3162)
- Remove `tracetranslator.DetermineValueType`, only used internally by Zipkin (#3114)
- Remove OpenCensus conventions, should not be used (#3113)
- Remove Zipkin specific translation constants, move to internal (#3112)
- Remove `tracetranslator.TagHTTPStatusCode`, use `conventions.AttributeHTTPStatusCode` (#3111)
- Remove OpenCensus status constants and transformation (#3110)
- Remove `tracetranslator.AttributeArrayToSlice`, not used in core or contrib (#3109)
- Remove `internaldata.MetricsData`, same APIs as for traces (#3156)
- Rename `config.IDFromString` to `NewIDFromString`, remove `MustIDFromString` (#3177)
- Move consumerfanout package to internal (#3207)
- Canonicalize enum names in pdata. Fix usage of uppercase names (#3208)

## 💡 Enhancements 💡

- Use `config.ComponentID` for obsreport receiver/scraper (#3098)
- Add initial implementation of the consumerhelper (#3146)
- Add Collector version to Prometheus Remote Write Exporter user-agent header (#3094)
- Refactor processorhelper to use consumerhelper, split by signal type (#3180)
- Use consumerhelper for exporterhelper, add WithCapabilities (#3186)
- Set capabilities for all core exporters, remove unnecessary funcs (#3190)
- Add an internal sharedcomponent to be shared by receivers with shared resources (#3198)
- Allow users to configure the Prometheus remote write queue (#3046)
- Mark internaldata traces translation as deprecated for external usage (#3176)

## 🧰 Bug fixes 🧰

- Fix Prometheus receiver metric start time and reset determination logic. (#3047)
  - The receiver will no longer drop the first sample for `counter`, `summary`, and `histogram` metrics.
- The Prometheus remote write exporter will no longer force `counter` metrics to have a `_total` suffix. (#2993)
- Remove locking from jaeger receiver start and stop processes (#3070)
- Fix batch processor metrics reorder, improve performance (#3034)
- Fix batch processor traces reorder, improve performance (#3107)
- Fix batch processor logs reorder, improve performance (#3125)
- Avoid one unnecessary allocation in grpc OTLP exporter (#3122)
- `batch` processor: Validate that batch config max size is greater than send size (#3126)
- Add capabilities to consumer, remove from processor (#2770)
- Remove internal protos usage in Prometheusremotewrite exporter (#3184)
- `prometheus` receiver: Honor Prometheus external labels (#3127)
- Validate that remote write queue settings are not negative (#3213)

## v0.26.0 Beta

## 🛑 Breaking changes 🛑

- Change `With*Unmarshallers` signatures in Kafka exporter/receiver (#2973)
- Rename `marshall` to `marshal` in all the occurrences (#2977)
- Remove `componenterror.ErrAlreadyStarted` and `componenterror.ErrAlreadyStopped`, components should not protect against this, Service will start/stop once.
- Rename `ApplicationStartInfo` to `BuildInfo`
- Rename `ApplicationStartInfo.ExeName` to `BuildInfo.Command`
- Rename `ApplicationStartInfo.LongName` to `BuildInfo.Description`

## 💡 Enhancements 💡

- `kafka` exporter: Add logs support (#2943)
- Add AppendEmpty and deprecate Append for slices (#2970)
- Update mdatagen to create factories of init instead of new (#2978)
- `zipkin` receiver: Reduce the judgment of zipkin v1 version (#2990)
- Custom authenticator logic to accept a `component.Host` which will extract the authenticator to use based on a new authenticator name property (#2767)
- `prometheusremotewrite` exporter: Add `resource_to_telemetry_conversion` config option (#3031)
- `logging` exporter: Extract OTLP text logging (#3082)
- Format timestamps as strings instead of int in otlptext output (#3088)
- Add darwin arm64 build (#3090)

## 🧰 Bug fixes 🧰

- Fix Jaeger receiver to honor TLS Settings (#2866)
- `zipkin` translator: Handle missing starttime case for zipkin json v2 format spans (#2506)
- `prometheus` exporter: Fix OTEL resource label drops (#2899)
- `prometheusremotewrite` exporter:
  - Enable the queue internally (#2974)
  - Don't drop instance and job labels (#2979)
- `jaeger` receiver: Wait for server goroutines exit on shutdown (#2985)
- `logging` exporter: Ignore invalid handle on close (#2994)
- Fix service zpages (#2996)
- `batch` processor: Fix to avoid reordering and send max size (#3029)


## v0.25.0 Beta

## 🛑 Breaking changes 🛑

- Rename ForEach (in pdata) with Range to be consistent with sync.Map (#2931)
- Rename `componenthelper.Start` to `componenthelper.StartFunc` (#2880)
- Rename `componenthelper.Stop` to `componenthelper.StopFunc` (#2880)
- Remove `exporterheleper.WithCustomUnmarshaler`, `processorheleper.WithCustomUnmarshaler`, `receiverheleper.WithCustomUnmarshaler`, `extensionheleper.WithCustomUnmarshaler`, implement `config.CustomUnmarshaler` interface instead (#2867)
- Remove `component.CustomUnmarshaler` implement `config.CustomUnmarshaler` interface instead (#2867)
- Remove `testutil.HostPortFromAddr`, users can write their own parsing helper (#2919)
- Remove `configparser.DecodeTypeAndName`, use `config.IDFromString` (#2869)
- Remove `config.NewViper`, users should use `config.NewParser` (#2917)
- Remove `testutil.WaitFor`, use `testify.Eventually` helper if needed (#2920)
- Remove testutil.WaitForPort, users can use testify.Eventually (#2926)
- Rename `processorhelper.NewTraceProcessor` to `processorhelper.NewTracesProcessor` (#2935)
- Rename `exporterhelper.NewTraceExporter` to `exporterhelper.NewTracesExporter` (#2937)
- Remove InitEmptyWithCapacity, add EnsureCapacity and Clear (#2845)
- Rename traces methods/objects to include Traces in Kafka receiver (#2966)

## 💡 Enhancements 💡

- Add `validatable` interface with `Validate()` to all `config.<component>` (#2898)
  - add the empty `Validate()` implementation for all component configs
- **Experimental**: Add a config source manager that wraps the interaction with config sources (#2857, #2903, #2948)
- `kafka` exporter: Key jaeger messages on traceid (#2855)
- `scraperhelper`: Don't try to count metrics if scraper returns an error (#2902)
- Extract ConfigFactory in a ParserProvider interface (#2868)
- `prometheus` exporter: Allows Summary metrics to be exported to Prometheus (#2900)
- `prometheus` receiver: Optimize `dpgSignature` function (#2945)
- `kafka` receiver: Add logs support (#2944)

## 🧰 Bug fixes 🧰

- `prometheus` receiver:
  - Treat Summary and Histogram metrics without "_sum" counter as valid metric (#2812)
  - Add `job` and `instance` as well-known labels (#2897)
- `prometheusremotewrite` exporter:
  - Sort Sample by Timestamp to avoid out of order errors (#2941)
  - Remove incompatible queued retry (#2951)
- `kafka` receiver: Fix data race with batchprocessor (#2957)
- `jaeger` receiver: Jaeger agent should not report ErrServerClosed (#2965)

## v0.24.0 Beta

## 🛑 Breaking changes 🛑

- Remove legacy internal metrics for memorylimiter processor, `spans_dropped` and `trace_batches_dropped` (#2841)
  - For `spans_dropped` use `processor/refused_spans` with `processor=memorylimiter`
- Rename pdata.*.[Start|End]Time to pdata.*.[Start|End]Timestamp (#2847)
- Rename pdata.DoubleExemplar to pdata.Exemplar (#2804)
- Rename pdata.DoubleHistogram to pdata.Histogram (#2797)
- Rename pdata.DoubleSummary to pdata.Summary (#2774)
- Refactor `consumererror` package (#2768)
  - Remove `PartialError` type in favor of signal-specific types
  - Rename `CombineErrors()` to `Combine()`
- Refactor `componenthelper` package (#2778)
  - Remove `ComponentSettings` and `DefaultComponentSettings()`
  - Rename `NewComponent()` to `New()`
- obsReport.NewExporter accepts a settings struct (#2668)
- Remove ErrorWaitingHost from `componenttest` (#2582)
- Move `config.Load` to `configparser.Load` (#2796)
- Remove `configtest.NewViperFromYamlFile()`, use `config.Parser.NewParserFromFile()` (#2806)
- Remove `config.ViperSubExact()`, use `config.Parser.Sub()` (#2806)
- Update LoadReceiver signature to remove unused params (#2823)
- Move `configerror.ErrDataTypeIsNotSupported` to `componenterror.ErrDataTypeIsNotSupported` (#2886)
- Rename`CreateTraceExporter` type to `CreateTracesExporter` in `exporterhelper` (#2779)
- Move `fluentbit` extension to contrib (#2795)
- Move `configmodels` to `config` (#2808)
- Move `fluentforward` receiver to contrib (#2723)

## 💡 Enhancements 💡

- `batch` processor: - Support max batch size for logs (#2736)
- Use `Endpoint` for health check extension (#2782)
- Use `confignet.TCPAddr` for `pprof` and `zpages` extensions (#2829)
- Deprecate `consumetest.New[${SIGNAL}]Nop` in favor of `consumetest.NewNop` (#2878)
- Deprecate `consumetest.New[${SIGNAL}]Err` in favor of `consumetest.NewErr` (#2878)
- Add watcher to values retrieved via config sources (#2803)
- Updates for cloud semantic conventions (#2809)
  - `cloud.infrastructure_service` -> `cloud.platform`
  - `cloud.zone` -> `cloud.availability_zone`
- Add systemd environment file for deb/rpm packages (#2822)
- Add validate interface in `configmodels` to force each component do configuration validation (#2802, #2856)
- Add `aws.ecs.task.revision` to semantic conventions list (#2816)
- Set unprivileged user to container image (#2838)
- Add New funcs for extension, exporter, processor config settings (#2872)
- Report metric about current size of the exporter retry queue (#2858)
- Allow adding new signals in `ProcessorFactory` by forcing everyone to embed `BaseProcessorFactory` (#2885)

## 🧰 Bug fixes 🧰

- `pdata.TracesFromOtlpProtoBytes`: Fixes to handle backwards compatibility changes in proto (#2798)
- `jaeger` receiver: Escape user input used in output (#2815)
- `prometheus` exporter: Ensure same time is used for updated time (#2745)
- `prometheusremotewrite` exporter: Close HTTP response body (#2875)

## v0.23.0 Beta

## 🛑 Breaking changes 🛑

- Move fanout consumers to fanoutconsumer package (#2615)
- Rename ExporterObsReport to Exporter (#2658)
- Rename ProcessorObsReport to Processor (#2657)
- Remove ValidateConfig and add Validate on the Config struct (#2665)
- Rename pdata Size to OtlpProtoSize (#2726)
- Rename [Traces|Metrics|Logs]Consumer to [Traces|Metrics|Logs] (#2761)
- Remove public access for `componenttest.Example*` components:
  - Users of these structs for testing configs should use the newly added `componenttest.Nop*` (update all components name in the config `example*` -> `nop` and use `componenttest.NopComponents()`).
  - Users of these structs for sink like behavior should use `consumertest.*Sink`.

## 💡 Enhancements 💡

- `hostmetrics` receiver: List labels along with respective metrics in metadata (#2662)
- `exporter` helper: Remove obsreport.ExporterContext, always add exporter name as a tag to the metrics (#2682)
- `jaeger` exporter: Change to not use internal data (#2698)
- `kafka` receiver: Change to not use internal data (#2697)
- `zipkin` receiver: Change to not use internal data (#2699)
- `kafka` exporter: Change to not use internal data (#2696)
- Ensure that extensions can be created and started multiple times (#2679)
- Use otlp request in logs wrapper, hide members in the wrapper (#2692)
- Add MetricsWrapper to dissallow access to internal representation (#2693)
- Add TracesWrapper to dissallow access to internal representation (#2721)
- Allow multiple OTLP receivers to be created (#2743)

## 🧰 Bug fixes 🧰

- `prometheus` exporter: Fix to work with standard labels that follow the naming convention of using periods instead of underscores (#2707)
- Propagate name and transport for `prometheus` receiver and exporter (#2680)
- `zipkin` receiver: Ensure shutdown correctness (#2765)

## v0.22.0 Beta

## 🛑 Breaking changes 🛑

- Rename ServiceExtension to just Extension (#2581)
- Remove `consumerdata.TraceData` (#2551)
- Move `consumerdata.MetricsData` to `internaldata.MetricsData` (#2512)
- Remove custom OpenCensus sematic conventions that have equivalent in otel (#2552)
- Move ScrapeErrors and PartialScrapeError to `scrapererror` (#2580)
- Remove support for deprecated unmarshaler `CustomUnmarshaler`, only `Unmarshal` is supported (#2591)
- Remove deprecated componenterror.CombineErrors (#2598)
- Rename `pdata.TimestampUnixNanos` to `pdata.Timestamp` (#2549)

## 💡 Enhancements 💡

- `prometheus` exporter: Re-implement on top of `github.com/prometheus/client_golang/prometheus` and add `metric_expiration` option
- `logging` exporter: Add support for AttributeMap (#2609)
- Add semantic conventions for instrumentation library (#2602)

## 🧰 Bug fixes 🧰

- `otlp` receiver: Fix `Shutdown()` bug (#2564)
- `batch` processor: Fix Shutdown behavior (#2537)
- `logging` exporter: Fix handling the loop for empty attributes (#2610)
- `prometheusremotewrite` exporter: Fix counter name check (#2613)

## v0.21.0 Beta

## 🛑 Breaking changes 🛑

- Remove deprecated function `IsValid` from trace/span ID (#2522)
- Remove accessors for deprecated status code (#2521)

## 💡 Enhancements 💡

- `otlphttp` exporter: Add `compression` option for gzip encoding of outgoing http requests (#2502)
- Add `ScrapeErrors` struct to `consumererror` to simplify errors usage (#2414)
- Add `cors_allowed_headers` option to `confighttp` (#2454)
- Add SASL/SCRAM authentication mechanism on `kafka` receiver and exporter (#2503)

## 🧰 Bug fixes 🧰

- `otlp` receiver: Sets the correct deprecated status code before sending data to the pipeline (#2521)
- Fix `IsPermanent` to account for wrapped errors (#2455)
- `otlp` exporter: Preserve original error messages (#2459)

## v0.20.0 Beta

## 🛑 Breaking changes 🛑

- Rename `samplingprocessor/probabilisticsamplerprocessor` to `probabilisticsamplerprocessor` (#2392)

## 💡 Enhancements 💡

- `hostmetrics` receiver: Refactor to use metrics metadata utilities (#2405, #2406, #2421)
- Add k8s.node semantic conventions (#2425)

## v0.19.0 Beta

## 🛑 Breaking changes 🛑
- Remove deprecated `queued_retry` processor
- Remove deprecated configs from `resource` processor: `type` (set "opencensus.type" key in "attributes.upsert" map instead) and `labels` (use "attributes.upsert" instead).

## 💡 Enhancements 💡

- `hostmetrics` receiver: Refactor load metrics to use generated metrics (#2375)
- Add uptime to the servicez debug page (#2385)
- Add new semantic conventions for AWS (#2365)

## 🧰 Bug fixes 🧰

- `jaeger` exporter: Improve connection state logging (#2239)
- `pdatagen`: Fix slice of values generated code (#2403)
- `filterset` processor: Avoid returning always nil error in strict filterset (#2399)

## v0.18.0 Beta

## 🛑 Breaking changes 🛑
- Rename host metrics according to metrics spec and rename `swap` scraper to `paging` (#2311)

## 💡 Enhancements 💡

- Add check for `NO_WINDOWS_SERVICE` environment variable to force interactive mode on Windows (#2272)
- `hostmetrics` receiver: Add `disk/weighted_io_time` metric (Linux only) (#2312)
- `opencensus` exporter: Add queue-retry (#2307)
- `filter` processor: Filter metrics using resource attributes (#2251)

## 🧰 Bug fixes 🧰

- `fluentforward` receiver: Fix string conversions (#2314)
- Fix zipkinv2 translation error tag handling (#2253)

## v0.17.0 Beta

## 💡 Enhancements 💡

- Default config environment variable expansion (#2231)
- `prometheusremotewrite` exporter: Add batched exports (#2249)
- `memorylimiter` processor: Introduce soft and hard limits (#2250)

## 🧰 Bug fixes 🧰

- Fix nits in pdata usage (#2235)
- Convert status to not be a pointer in the Span (#2242)
- Report the error from `pprof.StartCPUProfile` (#2263)
- Rename `service.Application.SignalTestComplete` to `Shutdown` (#2277)

## v0.16.0 Beta

## 🛑 Breaking changes 🛑

- Rename Push functions to be consistent across signals in `exporterhelper` (#2203)

## 💡 Enhancements 💡

- Change default OTLP/gRPC port number to 4317, also continue receiving on legacy port
  55680 during transition period (#2104).
- `kafka` exporter: Add support for exporting metrics as otlp Protobuf. (#1966)
- Move scraper helpers to its own `scraperhelper` package (#2185)
- Add `componenthelper` package to help build components (#2186)
- Remove usage of custom init/stop in `scraper` and use start/shutdown from `component` (#2193)
- Add more trace annotations, so zpages are more useful to determine failures (#2206)
- Add support to skip TLS verification (#2202)
- Expose non-nullable metric types (#2208)
- Expose non-nullable elements from slices of pointers (#2200)

## 🧰 Bug fixes 🧰

- Change InstrumentationLibrary to be non-nullable (#2196)
- Add support for slices to non-pointers, use non-nullable AnyValue (#2192)
- Fix `--set` flag to work with `{}` in configs (#2162)

## v0.15.0 Beta

## 🛑 Breaking changes 🛑

- Remove legacy metrics, they were marked as legacy for ~12 months #2105

## 💡 Enhancements 💡

- Implement conversion between OpenCensus and OpenTelemetry Summary Metric (#2048)
- Add ability to generate non nullable messages (#2005)
- Implement Summary Metric in Prometheus RemoteWrite Exporter (#2083)
- Add `resource_to_telemetry_conversion` to exporter helper expose exporter settings (#2060)
- Add `CustomRoundTripper` function to httpclientconfig (#2085)
- Allow for more logging options to be passed to `service` (#2132)
- Add config parameters for `jaeger` receiver (#2068)
- Map unset status code for `jaegar` translator as per spec (#2134)
- Add more trace annotations to the queue-retry logic (#2136)
- Add config settings for component telemetry (#2148)
- Use net.SplitHostPort for IPv6 support in `prometheus` receiver (#2154)
- Add --log-format command line option (default to "console") #2177.

## 🧰 Bug fixes 🧰

- `logging` exporter: Add Logging for Summary Datapoint (#2084)
- `hostmetrics` receiver: use correct TCP state labels on Unix systems (#2087)
- Fix otlp_log receiver wrong use of trace measurement (#2117)
- Fix "process/memory/rss" metric units (#2112)
- Fix "process/cpu_seconds" metrics (#2113)
- Add check for nil logger in exporterhelper functions (#2141)
- `prometheus` receiver:
  - Upgrade Prometheus version to fix race condition (#2121)
  - Fix the scraper/discover manager coordination (#2089)
  - Fix panic when adjusting buckets (#2168)

## v0.14.0 Beta

## 🚀 New components 🚀

- `otlphttp` exporter which implements OTLP over HTTP protocol.

## 🛑 Breaking changes 🛑

- Rename consumer.TraceConsumer to consumer.TracesConsumer #1974
- Rename component.TraceReceiver to component.TracesReceiver #1975
- Rename component.TraceProcessor to component.TracesProcessor #1976
- Rename component.TraceExporter to component.TracesExporter #1975
- Deprecate NopExporter, add NopConsumer (#1972)
- Deprecate SinkExporter, add SinkConsumer (#1973)
- Move `tailsampling` processor to contrib (#2012)
- Remove NewAttributeValueSlice (#2028) and mark NewAttributeValue as deprecated (#2022)
- Remove pdata.StringValue (#2021)
- Remove pdata.InitFromAttributeMap, use CopyTo if needed (#2042)
- Remove SetMapVal and SetArrayVal for pdata.AttributeValue (#2039)

## 💡 Enhancements 💡

- `zipkin` exporter: Add queue retry to zipkin (#1971)
- `prometheus` exporter: Add `send_timestamps` option (#1951)
- `filter` processor: Add `expr` pdata.Metric filtering support (#1940, #1996)
- `attribute` processor: Add log support (#1934)
- `logging` exporter: Add index for histogram buckets count (#2009)
- `otlphttp` exporter: Add correct handling of server error responses (#2016)
- `prometheusremotewrite` exporter:
  - Add user agent header to outgoing http request (#2000)
  - Convert histograms to cumulative (#2049)
  - Return permanent errors (#2053)
  - Add external labels (#2044)
- `hostmetrics` receiver: Use scraper controller (#1949)
- Change Span/Trace ID to be byte array (#2001)
- Add `simple` metrics helper to facilitate building pdata.Metrics in receivers (#1540)
- Improve diagnostic logging for exporters (#2020)
- Add obsreport to receiverhelper scrapers (#1961)
- Update OTLP to 0.6.0 and use the new Span Status code (#2031)
- Add support of partial requests for logs and metrics to the exporterhelper (#2059)

## 🧰 Bug fixes 🧰

- `logging` exporter: Added array serialization (#1994)
- `zipkin` receiver: Allow receiver to parse string tags (#1893)
- `batch` processor: Fix shutdown race (#1967)
- Guard for nil data points (#2055)

## v0.13.0 Beta

## 🛑 Breaking changes 🛑

- Host metric `system.disk.time` renamed to `system.disk.operation_time` (#1887)
- Use consumer for sender interface, remove unnecessary receiver address from Runner (#1941)
- Enable sending queue by default in all exporters configured to use it (#1924)
- Removed `groupbytraceprocessor` (#1891)
- Remove ability to configure collection interval per scraper (#1947)

## 💡 Enhancements 💡

- Host Metrics receiver now reports both `system.disk.io_time` and `system.disk.operation_time` (#1887)
- Match spans against the instrumentation library and resource attributes (#928)
- Add `receiverhelper` for creating flexible "scraper" metrics receiver (#1886, #1890, #1945, #1946)
- Migrate `tailsampling` processor to new OTLP-based internal data model and add Composite Sampler (#1894)
- Metadata Generator: Change Metrics fields to implement an interface with new methods (#1912)
- Add unmarshalling for `pdata.Traces` (#1948)
- Add debug-level message on error for `jaeger` exporter (#1964)

## 🧰 Bug fixes 🧰

- Fix bug where the service does not correctly start/stop the log exporters (#1943)
- Fix Queued Retry Unusable without Batch Processor (#1813) - (#1930)
- `prometheus` receiver: Log error message when `process_start_time_seconds` gauge is missing (#1921)
- Fix trace jaeger conversion to internal traces zero time bug (#1957)
- Fix panic in otlp traces to zipkin (#1963)
- Fix OTLP/HTTP receiver's path to be /v1/traces (#1979)

## v0.12.0 Beta

## 🚀 New components 🚀

- `configauth` package with the auth settings that can be used by receivers (#1807, #1808, #1809, #1810)
- `perfcounters` package that uses perflib for host metrics receiver (#1835, #1836, #1868, #1869, #1870)

## 💡 Enhancements 💡

- Remove `queued_retry` and enable `otlp` metrics receiver in default config (#1823, #1838)
- Add `limit_percentage` and `spike_limit_percentage` options to `memorylimiter` processor (#1622)
- `hostmetrics` receiver:
  - Collect additional labels from partitions in the filesystems scraper (#1858)
  - Add filters for mount point and filesystem type (#1866)
- Add cloud.provider semantic conventions (#1865)
- `attribute` processor: Add log support (#1783)
- Deprecate OpenCensus-based internal data structures (#1843)
- Introduce SpanID data type, not yet used in Protobuf messages ($1854, #1855)
- Enable `otlp` trace by default in the released docker image (#1883)
- `tailsampling` processor: Combine batches of spans into a single batch (#1864)
- `filter` processor: Update to use pdata (#1885)
- Allow MSI upgrades (#1914)

## 🧰 Bug fixes 🧰

- `prometheus` receiver: Print a more informative message about 'up' metric value (#1826)
- Use custom data type and custom JSON serialization for traceid (#1840)
- Skip creation of redundant nil resource in translation from OC if there are no combined metrics (#1803)
- `tailsampling` processor: Only send to next consumer once (#1735)
- Report Windows pagefile usage in bytes (#1837)
- Fix issue where Prometheus SD config cannot be parsed (#1877)

## v0.11.0 Beta

## 🛑 Breaking changes 🛑

- Rename service.Start() to Run() since it's a blocking call
- Fix slice Append to accept by value the element in pdata
- Change CreateTraceProcessor and CreateMetricsProcessor to use the same parameter order as receivers/logs processor and exporters.
- Prevent accidental use of LogsToOtlp and LogsFromOtlp and the OTLP data structs (#1703)
- Remove SetType from configmodels, ensure all registered factories set the type in config (#1798)
- Move process telemetry to service/internal (#1794)

## 💡 Enhancements 💡

- Add map and array attribute value type support (#1656)
- Add authentication support to kafka (#1632)
- Implement InstrumentationLibrary translation to jaeger (#1645)
- Add public functions to export pdata to ExportXServicesRequest Protobuf bytes (#1741)
- Expose telemetry level in the configtelemetry (#1796)
- Add configauth package (#1807)
- Add config to docker image (#1792)

## 🧰 Bug fixes 🧰

- Use zap int argument for int values instead of conversion (#1779)
- Add support for gzip encoded payload in OTLP/HTTP receiver (#1581)
- Return proto status for OTLP receiver when failed (#1788)

## v0.10.0 Beta

## 🛑 Breaking changes 🛑

- **Update OTLP to v0.5.0, incompatible metrics protocol.**
- Remove support for propagating summary metrics in OtelCollector.
  - This is a temporary change, and will affect mostly OpenCensus users who use metrics.

## 💡 Enhancements 💡
- Support zipkin proto in `kafka` receiver (#1646)
- Prometheus Remote Write Exporter supporting Cortex (#1577, #1643)
- Add deployment environment semantic convention (#1722)
- Add logs support to `batch` and `resource` processors (#1723, #1729)

## 🧰 Bug fixes 🧰
- Identify config error when expected map is other value type (#1641)
- Fix Kafka receiver closing ready channel multiple times (#1696)
- Fix a panic issue while processing Zipkin spans with an empty service name (#1742)
- Zipkin Receiver: Always set the endtime (#1750)

## v0.9.0 Beta

## 🛑 Breaking changes 🛑

- **Remove old base factories**:
  - `ReceiverFactoryBase` (#1583)
  - `ProcessorFactoryBase` (#1596)
  - `ExporterFactoryBase` (#1630)
- Remove logs factories and merge with normal factories (#1569)
- Remove `reconnection_delay` from OpenCensus exporter (#1516)
- Remove `ConsumerOld` interfaces (#1631)

## 🚀 New components 🚀
- `prometheusremotewrite` exporter: Send metrics data in Prometheus TimeSeries format to Cortex or any Prometheus (#1544)
- `kafka` receiver: Receive traces from Kafka (#1410)

## 💡 Enhancements 💡
- `kafka` exporter: Enable queueing, retry, timeout (#1455)
- Add `Headers` field in HTTPClientSettings (#1552)
- Change OpenCensus receiver (#1556) and exporter (#1571) to the new interfaces
- Add semantic attribute for `telemetry.auto.version` (#1578)
- Add uptime and RSS memory self-observability metrics (#1549)
- Support conversion for OpenCensus `SameProcessAsParentSpan` (#1629)
- Access application version in components (#1559)
- Make Kafka payload encoding configurable (#1584)

## 🧰 Bug fixes 🧰
- Stop further processing if `filterprocessor` filters all data (#1500)
- `processscraper`: Use same scrape time for all data points coming from same process (#1539)
- Ensure that time conversion for 0 returns nil timestamps or Time where IsZero returns true (#1550)
- Fix multiple exporters panic (#1563)
- Allow `attribute` processor for external use (#1574)
- Do not duplicate filesystem metrics for devices with many mount points (#1617)

## v0.8.0 Beta

## 🚀 New components 🚀

- `groupbytrace` processor that waits for a trace to be completed (#1362)

## 💡 Enhancements 💡

- Migrate `zipkin` receiver/exporter to the new interfaces (#1484)
- Migrate `prometheus` receiver/exporter to the new interfaces (#1477, #1515)
- Add new FactoryUnmarshaler support to all components, deprecate old way (#1468)
- Update `fileexporter` to write data in OTLP (#1488)
- Add extension factory helper (#1485)
- Host scrapers: Use same scrape time for all data points coming from same source (#1473)
- Make logs SeverityNumber publicly available (#1496)
- Add recently included conventions for k8s and container resources (#1519)
- Add new config StartTimeMetricRegex to `prometheus` receiver (#1511)
- Convert Zipkin receiver and exporter to use OTLP (#1446)

## 🧰 Bug fixes 🧰

- Infer OpenCensus resource type based on OpenTelemetry's semantic conventions (#1462)
- Fix log adapter in `prometheus` receiver (#1493)
- Avoid frequent errors for process telemetry on Windows (#1487)

## v0.7.0 Beta

## 🚀 New components 🚀

- Receivers
  - `fluentfoward` runs a TCP server that accepts events via the [Fluent Forward protocol](https://github.com/fluent/fluentd/wiki/Forward-Protocol-Specification-v1) (#1173)
- Exporters
  - `kafka` exports traces to Kafka (#1439)
- Extensions
  - **Experimental** `fluentbit` facilitates running a FluentBit subprocess of the collector (#1381)

## 💡 Enhancements 💡

- Updated `golang/protobuf` from v1.3.5 to v1.4.2 (#1308)
- Updated `opencensus-proto` from v0.2.1 to v0.3.0 (#1308)
- Added round_robin `balancer_name` as an option to gRPC client settings (#1353)
- `hostmetrics` receiver
  - Switch to using perf counters to get disk io metrics on Windows (#1340)
  - Add device filter for file system (#1379) and disk (#1378) scrapers
  - Record process physical & virtual memory stats separately (#1403)
  - Scrape system.disk.time on Windows (#1408)
  - Add disk.pending_operations metric (#1428)
  - Add network interface label to network metrics (#1377)
- Add `exporterhelper` (#1351) and `processorhelper` (#1359) factories
- Update OTLP to latest version (#1384)
- Disable timeout, retry on failure and sending queue for `logging` exporter (#1400)
- Add support for retry and sending queue for `jaeger` exporter (#1401)
- Add batch size bytes metric to `batch` processor (#1270)
- `otlp` receiver: Add Log Support (#1444)
- Allow to configure read/write buffer sizes for http Client (#1447)
- Update DB conventions to latest and add exception conventions (#1452)

## 🧰 Bug fixes 🧰

- Fix `resource` processor for old metrics (#1412)
- `jaeger` receiver: Do not try to stop if failed to start. Collector service will do that (#1434)

## v0.6.0 Beta

## 🛑 Breaking changes 🛑

- Renamed the metrics generated by `hostmetrics` receiver to match the (currently still pending) OpenTelemetry system metric conventions (#1261) (#1269)
- Removed `vmmetrics` receiver (#1282)
- Removed `cpu` scraper `report_per_cpu` config option (#1326)

## 💡 Enhancements 💡

- Added disk merged (#1267) and process count (#1268) metrics to `hostmetrics`
- Log metric data points in `logging` exporter (#1258)
- Changed the `batch` processor to not ignore the errors returned by the exporters (#1259)
- Build and publish MSI (#1153) and DEB/RPM packages (#1278, #1335)
- Added batch size metric to `batch` processor (#1241)
- Added log support for `memorylimiter` processor (#1291) and `logging` exporter (#1298)
- Always add tags for `observability`, other metrics may use them (#1312)
- Added metrics support (#1313) and allow partial retries in `queued_retry` processor (#1297)
- Update `resource` processor: introduce `attributes` config parameter to specify actions on attributes similar to `attributes` processor, old config interface is deprecated (#1315)
- Update memory state labels for non-Linux OSs (#1325)
- Ensure tcp connection value is provided for all states, even when count is 0 (#1329)
- Set `batch` processor channel size to num cpus (#1330)
- Add `send_batch_max_size` config parameter to `batch` processor enforcing hard limit on batch size (#1310)
- Add support for including a per-RPC authentication to gRPC settings (#1250)

## 🧰 Bug fixes 🧰

- Fixed OTLP waitForReady, not set from config (#1254)
- Fixed all translation diffs between OTLP and Jaeger (#1222)
- Disabled `process` scraper for any non Linux/Windows OS (#1328)

## v0.5.0 Beta

## 🛑 Breaking changes 🛑

- **Update OTLP to v0.4.0 (#1142)**: Collector will be incompatible with any other sender or receiver of OTLP protocol
of different versions
- Make "--new-metrics" command line flag the default (#1148)
- Change `endpoint` to `url` in Zipkin exporter config (#1186)
- Change `tls_credentials` to `tls_settings` in Jaegar receiver config (#1233)
- OTLP receiver config change for `protocols` to support mTLS (#1223)
- Remove `export_resource_labels` flag from Zipkin exporter (#1163)

## 🚀 New components 🚀

- Receivers
  - Added process scraper to the `hostmetrics` receiver (#1047)

## 💡 Enhancements 💡

- otlpexporter: send configured headers in request (#1130)
- Enable Collector to be run as a Windows service (#1120)
- Add config for HttpServer (#1196)
- Allow cors in HTTPServerSettings (#1211)
- Add a generic grpc server settings config, cleanup client config (#1183)
- Rely on gRPC to batch and loadbalance between connections instead of custom logic (#1212)
- Allow to tune the read/write buffers for gRPC clients (#1213)
- Allow to tune the read/write buffers for gRPC server (#1218)

## 🧰 Bug fixes 🧰

- Handle overlapping metrics from different jobs in prometheus exporter (#1096)
- Fix handling of SpanKind INTERNAL in OTLP OC translation (#1143)
- Unify zipkin v1 and v2 annotation/tag parsing logic (#1002)
- mTLS: Add support to configure client CA and enforce ClientAuth (#1185)
- Fixed untyped Prometheus receiver bug (#1194)
- Do not embed ProtocolServerSettings in gRPC (#1210)
- Add Context to the missing CreateMetricsReceiver method (#1216)

## v0.4.0 Beta

Released 2020-06-16

## 🛑 Breaking changes 🛑

- `isEnabled` configuration option removed (#909) 
- `thrift_tchannel` protocol moved from `jaeger` receiver to `jaeger_legacy` in contrib (#636) 

## ⚠️ Major changes ⚠️

- Switch from `localhost` to `0.0.0.0` by default for all receivers (#1006)
- Internal API Changes (only impacts contributors)
  - Add context to `Start` and `Stop` methods in the component (#790)
  - Rename `AttributeValue` and `AttributeMap` method names (#781)
(other breaking changes in the internal trace data types)
  - Change entire repo to use the new vanityurl go.opentelemetry.io/collector (#977)

## 🚀 New components 🚀

- Receivers
  - `hostmetrics` receiver with CPU (#862), disk (#921), load (#974), filesystem (#926), memory (#911), network (#930), and virtual memory (#989) support
- Processors
  - `batch` for batching received metrics (#1060) 
  - `filter` for filtering (dropping) received metrics (#1001) 

## 💡 Enhancements 💡

- `otlp` receiver implement HTTP X-Protobuf (#1021)
- Exporters: Support mTLS in gRPC exporters (#927) 
- Extensions: Add `zpages` for service (servicez, pipelinez, extensions) (#894) 

## 🧰 Bug fixes 🧰

- Add missing logging for metrics at `debug` level (#1108) 
- Fix setting internal status code in `jaeger` receivers (#1105) 
- `zipkin` export fails on span without timestamp when used with `queued_retry` (#1068) 
- Fix `zipkin` receiver status code conversion (#996) 
- Remove extra send/receive annotations with using `zipkin` v1 (#960)
- Fix resource attribute mutation bug when exporting in `jaeger` proto (#907) 
- Fix metric/spans count, add tests for nil entries in the slices (#787) 


## 🧩 Components 🧩

### Traces

| Receivers | Processors | Exporters |
|:----------:|:-----------:|:----------:|
| Jaeger | Attributes | File |
| OpenCensus | Batch | Jaeger |
| OTLP | Memory Limiter | Logging |
| Zipkin | Queued Retry | OpenCensus |
| | Resource | OTLP |
| | Sampling | Zipkin |
| | Span ||

### Metrics

| Receivers | Processors | Exporters |
|:----------:|:-----------:|:----------:|
| HostMetrics | Batch | File |
| OpenCensus | Filter | Logging |
| OTLP | Memory Limiter | OpenCensus |
| Prometheus || OTLP |
| VM Metrics || Prometheus |

### Extensions

- Health Check
- Performance Profiler
- zPages


## v0.3.0 Beta

Released 2020-03-30

### Breaking changes

-  Make prometheus receiver config loading strict. #697 
Prometheus receiver will now fail fast if the config contains unused keys in it.

### Changes and fixes

- Enable best effort serve by default of Prometheus Exporter (https://github.com/orijtech/prometheus-go-metrics-exporter/pull/6)
- Fix null pointer exception in the logging exporter #743 
- Remove unnecessary condition to have at least one processor #744 

### Components

| Receivers / Exporters | Processors | Extensions |
|:---------------------:|:-----------:|:-----------:|
| Jaeger | Attributes | Health Check |
| OpenCensus | Batch | Performance Profiler |
| OpenTelemetry | Memory Limiter | zPages |
| Zipkin | Queued Retry | |
| | Resource | |
| | Sampling | |
| | Span | |


## v0.2.8 Alpha

Alpha v0.2.8 of OpenTelemetry Collector

- Implemented OTLP receiver and exporter.
- Added ability to pass config to the service programmatically (useful for custom builds).
- Improved own metrics / observability.
- Refactored component and factory interface definitions (breaking change #683) 


## v0.2.7 Alpha

Alpha v0.2.7 of OpenTelemetry Collector

- Improved error handling on shutdown
- Partial implementation of new metrics (new obsreport package)
- Include resource labels for Zipkin exporter
- New `HASH` action to attribute processor



## v0.2.6 Alpha

Alpha v0.2.6 of OpenTelemetry Collector.
- Update metrics prefix to `otelcol` and expose command line argument to modify the prefix value.
- Extend Span processor to have include/exclude span logic.
- Batch dropped span now emits zero when no spans are dropped.


## v0.2.5 Alpha

Alpha v0.2.5 of OpenTelemetry Collector.

- Regexp-based filtering of spans based on service names.
- Ability to choose strict or regexp matching for include/exclude filters.


## v0.2.4 Alpha

Alpha v0.2.4 of OpenTelemetry Collector.

- Regexp-based filtering of span names.
- Ability to extract attributes from span names and rename span.
- File exporter for debugging.
- Span processor is now enabled by default.


## v0.2.3 Alpha

Alpha v0.2.3 of OpenTelemetry Collector.

Changes:
21a70d6 Add a memory limiter processor (#498)
9778b16 Refactor Jaeger Receiver config (#490)
ec4ad0c Remove workers from OpenCensus receiver implementation (#497)
4e01fa3 Update k8s config to use opentelemetry docker image and configuration (#459)


## v0.2.2 Alpha

Alpha v0.2.2 of OpenTelemetry Collector.

Main changes visible to users since previous release:

- Improved Testbed and added more E2E tests.
- Made component interfaces more uniform (this is a breaking change).

Note: v0.2.1 never existed and is skipped since it was tainted in some dependencies.


## v0.2.0 Alpha

Alpha v0.2 of OpenTelemetry Collector.

Docker image: omnition/opentelemetry-collector:v0.2.0 (we are working on getting this under an OpenTelemetry org)

Main changes visible to users since previous release:

* Rename from `service` to `collector`, the binary is now named `otelcol`

* Configuration reorganized and using strict mode

* Concurrency issues for pipelines transforming data addressed

Commits:

```terminal
0e505d5 Refactor config: pipelines now under service (#376)
402b80c Add Capabilities to Processor and use for Fanout cloning decision (#374)
b27d824 Use strict mode to read config (#375)
d769eb5 Fix concurrency handling when data is fanned out (#367)
dc6b290 Rename all github paths from opentelemtry-service to opentelemetry-collector (#371)
d038801 Rename otelsvc to otelcol (#365)
c264e0e Add Include/Exclude logic for Attributes Processor (#363)
8ce427a Pin a commit for Prometheus dependency in go.mod (#364)
2393774 Bump Jaeger version to 1.14.0 (latest) (#349)
63362d5 Update testbed modules (#360)
c0e2a27 Change dashes to underscores to separate words in config files (#357)
7609eaa Rename OpenTelemetry Service to Collector in docs and comments (#354)
bc5b299 Add common gRPC configuration settings (#340)
b38505c Remove network access popups on macos (#348)
f7727d1 Fixed loop variable pointer bug in jaeger translator (#341)
958beed Ensure that ConsumeMetricsData() is not passed empty metrics in the Prometheus receiver (#345)
0be295f Change log statement in Prometheus receiver from info to debug. (#344)
d205393 Add Owais to codeowners (#339)
8fa6afe Translate OC resource labels to Jaeger process tags (#325)
```


## v0.0.2 Alpha

Alpha release of OpenTelemetry Service.

Docker image: omnition/opentelemetry-service:v0.0.2 (we are working on getting this under an OpenTelemetry org)

Main changes visible to users since previous release:

```terminal
8fa6afe Translate OC resource labels to Jaeger process tags (#325)
047b0f3 Allow environment variables in config (#334)
96c24a3 Add exclude/include spans option to attributes processor (#311)
4db0414 Allow metric processors to be specified in pipelines (#332)
c277569 Add observability instrumentation for Prometheus receiver (#327)
f47aa79 Add common configuration for receiver tls (#288)
a493765 Refactor extensions to new config format (#310)
41a7afa Add Span Processor logic
97a71b3 Use full name for the metrics and spans created for observability (#316)
fed4ed2 Add support to record metrics for metricsexporter (#315)
5edca32 Add include_filter configuration to prometheus receiver (#298)
0068d0a Passthrough CORS allowed origins (#260)
```


## v0.0.1 Alpha

This is the first alpha release of OpenTelemetry Service.

Docker image: omnition/opentelemetry-service:v0.0.1


[v0.3.0]: https://github.com/open-telemetry/opentelemetry-collector/compare/v0.2.10...v0.3.0
[v0.2.10]: https://github.com/open-telemetry/opentelemetry-collector/compare/v0.2.8...v0.2.10
[v0.2.8]: https://github.com/open-telemetry/opentelemetry-collector/compare/v0.2.7...v0.2.8
[v0.2.7]: https://github.com/open-telemetry/opentelemetry-collector/compare/v0.2.6...v0.2.7
[v0.2.6]: https://github.com/open-telemetry/opentelemetry-collector/compare/v0.2.5...v0.2.6
[v0.2.5]: https://github.com/open-telemetry/opentelemetry-collector/compare/v0.2.4...v0.2.5
[v0.2.4]: https://github.com/open-telemetry/opentelemetry-collector/compare/v0.2.3...v0.2.4
[v0.2.3]: https://github.com/open-telemetry/opentelemetry-collector/compare/v0.2.2...v0.2.3
[v0.2.2]: https://github.com/open-telemetry/opentelemetry-collector/compare/v0.2.0...v0.2.2
[v0.2.0]: https://github.com/open-telemetry/opentelemetry-collector/compare/v0.0.2...v0.2.0
[v0.0.2]: https://github.com/open-telemetry/opentelemetry-collector/compare/v0.0.1...v0.0.2
[v0.0.1]: https://github.com/open-telemetry/opentelemetry-collector/tree/v0.0.1<|MERGE_RESOLUTION|>--- conflicted
+++ resolved
@@ -2,17 +2,14 @@
 
 ## Unreleased
 
+## 🛑 Breaking changes 🛑
+
+- Remove `component.BaseProcessorFactory`, use `processorhelper.NewFactory` instead (#4175)
+
 ## v0.38.0 Beta
 
 ## 🛑 Breaking changes 🛑
 
-<<<<<<< HEAD
-- Rename `parserprovider.MapProvider` as `config.MapProvider` (#4178)
-- Rename `parserprovider.Watchable` as `config.WatchableMapProvider` (#4178)
-- Remove deprecated no-op flags to setup Collector's logging "--log-level", "--log-profile", "--log-format" (#4213)
-- Remove `component.BaseProcessorFactory`, use `processorhelper.NewFactory` instead (#4175)
-- Move `cmd/pdatagen` as internal package `model/internal/cmd/pdatagen` (#4243) 
-=======
 - Removed `configauth.HTTPClientAuthenticator` and `configauth.GRPCClientAuthenticator` in favor of `configauth.ClientAuthenticator`. (#4255)
 - Rename `parserprovider.MapProvider` as `config.MapProvider`. (#4178)
 - Rename `parserprovider.Watchable` as `config.WatchableMapProvider`. (#4178)
@@ -33,7 +30,6 @@
 - Make receiver data delivery guarantees explicit (#4262)
 - Simplify unmarshal logic by adding more supported hooks. (#4237)
 - Add unmarshaler for otlpgrpc.[*]Request and otlpgrp.[*]Response (#4215)
->>>>>>> db6d31e9
 
 ## v0.37.0 Beta
 
