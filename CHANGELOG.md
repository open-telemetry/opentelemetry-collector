--- conflicted
+++ resolved
@@ -50,10 +50,7 @@
 ### 🧰 Bug fixes 🧰
 
 - Fix reading scope attributes for trace JSON, remove duplicate code. (#5930)
-<<<<<<< HEAD
-=======
 - otlpjson/trace: skip unknown fields instead of error. (#5931)
->>>>>>> 940943cf
 - Fix bug in setting the correct collector state after a configuration change event. (#5830)
 - Fix json trace unmarshalling for numbers (#5924):
   - Accept both string and number for float64.
