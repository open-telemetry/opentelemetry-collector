# Changelog

## Unreleased

## 🧰 Bug fixes 🧰

- Fix handling of corrupted records by persistent buffer (experimental) (#4475)

## v0.40.0 Beta

## 🛑 Breaking changes 🛑

- Package `client` refactored (#4416) and auth data included in it (#4422). Final PR to be merged in the next release (#4423)
- Remove `pdata.AttributeMap.InitFromMap` (#4429)
- Updated configgrpc `ToDialOptions` to support passing providers to instrumentation library (#4451)
- Make state information propagation non-blocking on the collector (#4460)

## 💡 Enhancements 💡

- Add semconv 1.7.0 and 1.8.0 (#4452)
<<<<<<< HEAD
- Add a default user-agent header to the OTLP/gRPC and OTLP/HTTP exporters containing collector build information (#3970)
=======
- Added `feature-gates` CLI flag for controlling feature gate state. (#4368)
>>>>>>> 96a882a8

## v0.39.0 Beta

## 🛑 Breaking changes 🛑

- Remove deprecated config (already no-op) `ballast_size_mib` in memorylimiterprocessor (#4365)
- Remove `config.Receivers`, `config.Exporters`, `config.Processors`, and `config.Extensions`. Use map directly (#4344)
- Remove `component.BaseProcessorFactory`, use `processorhelper.NewFactory` instead (#4175)
- Force usage of `exporterhelper.NewFactory` to implement `component.ExporterFactory` (#4338)
- Force usage of `receiverhelper.NewFactory` to implement `component.ReceiverFactory` (#4338)
- Force usage of `extensionhelper.NewFactory` to implement `component.ExtensionFactory` (#4338)
- Move `service/parserprovider` package to `config/configmapprovider` (#4206)
   - Rename `MapProvider` interface to `Provider`
   - Remove `MapProvider` from helper names
- Renamed slice-valued `pdata` types and functions for consistency. (#4325)
  - Rename `pdata.AnyValueArray` to `pdata.AttributeValueSlice`
  - Rename `ArrayVal()` to `SliceVal()`
  - Rename `SetArrayVal()` to `SetSliceVal()`
- Remove `config.Pipeline.Name` (#4326)
- Rename `config.Mapprovider` as `configmapprovider.Provider` (#4337)
- Move `config.WatchableRetrieved` and `config.Retrieved` interfaces to `config/configmapprovider` package (#4337)
- Remove `config.Pipeline.InputDataType` (#4343)
- otlpexporter: Do not retry on PermissionDenied and Unauthenticated (#4349)
- Remove deprecated funcs `consumererror.As[Traces|Metrics|Logs]` (#4364)
- Remove support to expand env variables in default configs (#4366)

## 💡 Enhancements 💡
- Supports more compression methods(`snappy` and `zstd`) for configgrpc, in addition to current `gzip` (#4088)
- Moved the OpenTelemetry Collector Builder to core (#4307)

## 🧰 Bug fixes 🧰

- Fix AggregationTemporality and IsMonotonic when metric descriptors are split in the batch processor (#4389)

## v0.38.0 Beta

## 🛑 Breaking changes 🛑

- Removed `configauth.HTTPClientAuthenticator` and `configauth.GRPCClientAuthenticator` in favor of `configauth.ClientAuthenticator`. (#4255)
- Rename `parserprovider.MapProvider` as `config.MapProvider`. (#4178)
- Rename `parserprovider.Watchable` as `config.WatchableMapProvider`. (#4178)
- Remove deprecated no-op flags to setup Collector's logging "--log-level", "--log-profile", "--log-format". (#4213)
- Move `cmd/pdatagen` as internal package `model/internal/cmd/pdatagen`. (#4243)
- Use directly the ComponentID in configauth. (#4238)
- Refactor configauth, getters use the map instead of iteration. (#4234)
- Change scraperhelper to follow the recommended append model for pdata. (#4202)

## 💡 Enhancements 💡

- Update proto to 0.11.0. (#4209)
- Change pdata to use the newly added [Traces|Metrics|Logs]Data. (#4214)
- Add ExponentialHistogram field to pdata. (#4219)
- Make sure otlphttp exporter tests include TraceID and SpanID. (#4268)
- Use multimod tool in release process. (#4229)
- Change queue metrics to use opencensus metrics instead of stats, close to otel-go. (#4220)
- Make receiver data delivery guarantees explicit (#4262)
- Simplify unmarshal logic by adding more supported hooks. (#4237)
- Add unmarshaler for otlpgrpc.[*]Request and otlpgrp.[*]Response (#4215)

## v0.37.0 Beta

## 🛑 Breaking changes 🛑

- Move `configcheck.ValidateConfigFromFactories` as internal function in service package (#3876)
- Rename `configparser.Parser` as `config.Map` (#4075)
- Rename `component.DefaultBuildInfo()` to `component.NewDefaultBuildInfo()` (#4129)
- Rename `consumererror.Permanent` to `consumererror.NewPermanent` (#4118)
- Rename `config.NewID` to `config.NewComponentID` and `config.NewIDFromString` to `config.NewComponentIDFromString` (#4137)
- Rename `config.NewIDWithName` to `config.NewComponentIDWithName` (#4151)
- Move `extension/storage` to `extension/experimental/storage` (#4082)
- Rename `obsreporttest.SetupRecordedMetricsTest()` to `obsreporttest.SetupTelemetry()` and `obsreporttest.TestTelemetrySettings` to `obsreporttest.TestTelemetry` (#4157)

## 💡 Enhancements 💡

- Add Gen dependabot into CI (#4083)
- Update OTLP to v0.10.0 (#4045).
- Add Flags field to NumberDataPoint, HistogramDataPoint, SummaryDataPoint (#4081).
- Add feature gate library (#4108)
- Add version to the internal telemetry metrics (#4140)

## 🧰 Bug fixes 🧰

- Fix panic when not using `service.NewCommand` (#4139)

## v0.36.0 Beta

## 🛑 Breaking changes 🛑

- Remove deprecated pdata.AttributeMapToMap (#3994)
- Move ValidateConfig from configcheck to configtest (#3956)
- Remove `mem-ballast-size-mib`, already deprecated and no-op (#4005)
- Remove `semconv.AttributeMessageType` (#4020)
- Remove `semconv.AttributeHTTPStatusText` (#4015)
- Remove squash on `configtls.TLSClientSetting` and move TLS client configs under `tls` (#4063)
- Rename TLS server config `*configtls.TLSServerSetting` from `tls_settings` to `tls` (#4063)
- Split `service.Collector` from the `cobra.Command` (#4074)
- Rename `memorylimiter` to `memorylimiterprocessor` (#4064)

## 💡 Enhancements 💡

- Create new semconv package for v1.6.1 (#3948)
- Add AttributeValueBytes support to AsString (#4002)
- Add AttributeValueTypeBytes support to AttributeMap.AsRaw (#4003)
- Add MeterProvider to TelemetrySettings (#4031)
- Add configuration to setup collector logs via config file. (#4009)

## v0.35.0 Beta

## 🛑 Breaking changes 🛑

- Remove the legacy gRPC port(`55680`) support in OTLP receiver (#3966)
- Rename configparser.Parser to configparser.ConfigMap (#3964)
- Remove obsreport.ScraperContext, embed into StartMetricsOp (#3969)
- Remove dependency on deprecated go.opentelemetry.io/otel/oteltest (#3979)
- Remove deprecated pdata.AttributeValueToString (#3953)
- Remove deprecated pdata.TimestampFromTime. Closes: #3925 (#3935)

## 💡 Enhancements 💡

- Add TelemetryCreateSettings (#3984)
- Only initialize collector telemetry once (#3918)
- Add trace context info to LogRecord log (#3959)
- Add new view for AWS ECS health check extension. (#3776)

## v0.34.0 Beta

## 🛑 Breaking changes 🛑

- Artifacts are no longer published in this repository, check [here](https://github.com/open-telemetry/opentelemetry-collector-releases) (#3941)
- Remove deprecated `tracetranslator.AttributeValueToString` and `tracetranslator.AttributeMapToMap` (#3873)
- Change semantic conventions for status (code, msg) as per specifications (#3872)
- Add `pdata.NewTimestampFromTime`, deprecate `pdata.TimestampFromTime` (#3868)
- Add `pdata.NewAttributeMapFromMap`, deprecate `pdata.AttributeMap.InitFromMap` (#3936)
- Move `fileexporter` to contrib (#3474)
- Move `jaegerexporter` to contrib (#3474)
- Move `kafkaexporter` to contrib (#3474)
- Move `opencensusexporter` to contrib (#3474)
- Move `prometheusexporter` to contrib (#3474)
- Move `prometheusremotewriteexporter` to contrib (#3474)
- Move `zipkinexporter` to contrib (#3474)
- Move `attributeprocessor` to contrib (#3474)
- Move `filterprocessor` to contrib (#3474)
- Move `probabilisticsamplerprocessor` to contrib (#3474)
- Move `resourceprocessor` to contrib (#3474)
- Move `spanprocessor` to contrib (#3474)
- Move `hostmetricsreceiver` to contrib (#3474)
- Move `jaegerreceiver` to contrib (#3474)
- Move `kafkareceiver` to contrib (#3474)
- Move `opencensusreceiver` to contrib (#3474)
- Move `prometheusreceiver` to contrib (#3474)
- Move `zipkinreceiver` to contrib (#3474)
- Move `bearertokenauthextension` to contrib (#3474)
- Move `healthcheckextension` to contrib (#3474)
- Move `oidcauthextension` to contrib (#3474)
- Move `pprofextension` to contrib (#3474)
- Move `translator/internaldata` to contrib (#3474)
- Move `translator/trace/jaeger` to contrib (#3474)
- Move `translator/trace/zipkin` to contrib (#3474)
- Move `testbed` to contrib (#3474)
- Move `exporter/exporterhelper/resource_to_telemetry` to contrib (#3474)
- Move `processor/processorhelper/attraction` to contrib (#3474)
- Move `translator/conventions` to `model/semconv` (#3901)

## v0.33.0 Beta

## 🛑 Breaking changes 🛑

- Rename `configloader` interface to `configunmarshaler` (#3774)
- Remove `LabelsMap` from all the metrics points (#3706)
- Update generated K8S attribute labels to fix capitalization (#3823) 

## 💡 Enhancements 💡

- Collector has now full support for metrics proto v0.9.0.

## v0.32.0 Beta

This release is marked as "bad" since the metrics pipelines will produce bad data.

- See https://github.com/open-telemetry/opentelemetry-collector/issues/3824

## 🛑 Breaking changes 🛑

- Rename `CustomUnmarshable` interface to `Unmarshallable` (#3774)

## 💡 Enhancements 💡

- Change default OTLP/HTTP port number from 55681 to 4318 (#3743)
- Update OTLP proto to v0.9.0 (#3740)
  - Remove `SetValue`/`Value` func for `NumberDataPoint`/`Exemplar` (#3730)
  - Remove `IntGauge`/`IntSum`from pdata (#3731)
  - Remove `IntDataPoint` from pdata (#3735)
  - Add support for `Bytes` attribute type (#3756)
  - Add `SchemaUrl` field (#3759)
  - Add `Attributes` to `NumberDataPoint`, `HistogramDataPoint`, `SummaryDataPoint` (#3761)
- `conventions` translator: Replace with conventions generated from spec v1.5.0 (#3494)
- `prometheus` receiver: Add `ToMetricPdata` method (#3695)
- Make configsource `Watchable` an optional interface (#3792)
- `obsreport` exporter: Change to accept `ExporterCreateSettings` (#3789)

## 🧰 Bug fixes 🧰

- `configgrpc`: Use chained interceptors in the gRPC server (#3744)
- `prometheus` receiver: Use actual interval startTimeMs for cumulative types (#3694)
- `jaeger` translator: Fix bug that could generate empty proto spans (#3808)

## v0.31.0 Beta

## 🛑 Breaking changes 🛑

- Remove Resize() from pdata slice APIs (#3675)
- Remove the ballast allocation when `mem-ballast-size-mib` is set in command line (#3626)
  - Use [`ballast extension`](./extension/ballastextension/README.md) to set memory ballast instead.
- Rename `DoubleDataPoint` to `NumberDataPoint` (#3633)
- Remove `IntHistogram` (#3676)

## 💡 Enhancements 💡

- Update to OTLP 0.8.0:
  - Translate `IntHistogram` to `Histogram` in `otlp_wrappers` (#3676)
  - Translate `IntGauge` to `Gauge` in `otlp_wrappers` (#3619)
  - Translate `IntSum` to `Sum` in `otlp_wrappers` (#3621)
  - Update `NumberDataPoint` to support `DoubleVal` and `IntVal` (#3689)
  - Update `Exemplar` to use `oneOfPrimitiveValue` (#3699)
  - Remove `IntExemplar` and `IntExemplarSlice` from `pdata` (#3705)
  - Mark `IntGauge`/`IntSum`/`IntDataPoint` as deprecated (#3707)
  - Remove `IntGauge`/`IntSum` from `batchprocessor` (#3718)
  - `prometheusremotewrite` exporter: Convert to new Number metrics (#3714)
  - `prometheus` receiver: Convert to new Number metrics (#3716)
  - `prometheus` exporter: Convert to new Number metrics (#3709)
  - `hostmetrics` receiver: Convert to new Number metrics (#3710)
  - `opencensus`: Convert to new Number metrics (#3708)
  - `scraperhelper` receiver: Convert to new Number metrics (#3717)
  - `testbed`: Convert to new Number metrics (#3719)
  - `expoerterhelper`: Convert `resourcetolabel` to new Number metrics (#3723)
- `configauth`: Prepare auth API to return a context (#3618)
- `pdata`:
  - Implement `Equal()` for map-valued `AttributeValues` (#3612)
  - Add `[Type]Slice.Sort(func)` to sort slices (#3671)
- `memorylimiter`:
  - Add validation on ballast size between `memorylimiter` and `ballastextension` (#3532)
  - Access Ballast extension via `Host.GetExtensions` (#3634)
- `prometheusremotewrite` exporter: Add a WAL implementation without wiring up (#3597)
- `prometheus` receiver: Add `metricGroup.toDistributionPoint` pdata conversion (#3667)
- Use `ComponentID` as identifier instead of config (#3696)
- `zpages`: Move config validation from factory to `Validate` (#3697)
- Enable `tracez` z-pages from otel-go, disable opencensus (#3698)
- Convert temporality and monotonicity for deprecated sums (#3729)

## 🧰 Bug fixes 🧰

- `otlpexporter`: Allow endpoint to be configured with a scheme of `http` or `https` (#3575)
- Handle errors when reloading the collector service (#3615)
- Do not report fatal error when `cmux.ErrServerClosed` (#3703)
- Fix bool attribute equality in `pdata` (#3688)

## v0.30.0 Beta

## 🛑 Breaking changes 🛑

- Rename `pdata.DoubleSum` to `pdata.Sum` (#3583)
- Rename `pdata.DoubleGauge` to `pdata.Gauge` (#3599)
- Migrated `pdata` to a dedicated package (#3483)
- Change Marshaler/Unmarshaler to be consistent with other interfaces (#3502)
- Remove consumer/simple package (#3438)
- Remove unnecessary interfaces from pdata (#3506)
- zipkinv1 implement directly Unmarshaler interface (#3504)
- zipkinv2 implement directly Marshaler/Unmarshaler interface (#3505)
- Change exporterhelper to accept ExporterCreateSettings instead of just logger (#3569)
- Deprecate Resize() from pdata slice APIs (#3573) 
- Use Func pattern in processorhelper, consistent with others (#3570)

## 💡 Enhancements 💡

- Update OTLP to v0.8.0 (#3572)
- Migrate from OpenCensus to OpenTelemetry for internal tracing (#3567) 
- Move internal/pdatagrpc to model/otlpgrpc (#3507) 
- Move internal/otlp to model/otlp (#3508)
- Create http Server via Config, enable cors and decompression (#3513)
- Allow users to set min and max TLS versions (#3591)
- Support setting ballast size in percentage of total Mem in ballast extension (#3456)
- Publish go.opentelemetry.io/collector/model as a separate module (#3530)
- Pass a TracerProvider via construct settings to all the components (#3592) 
- Make graceful shutdown optional (#3577)

## 🧰 Bug fixes 🧰

- `scraperhelper`: Include the scraper name in log messages (#3487)
- `scraperhelper`: fix case when returned pdata is empty (#3520) 
- Record the correct number of points not metrics in Kafka receiver (#3553) 
- Validate the Prometheus configuration (#3589) 

## v0.29.0 Beta

## 🛑 Breaking changes 🛑

- Rename `service.Application` to `service.Collector` (#3268)
- Provide case sensitivity in config yaml mappings by using Koanf instead of Viper (#3337)
- Move zipkin constants to an internal package (#3431)
- Disallow renaming metrics using metric relabel configs (#3410)
- Move cgroup and iruntime utils from memory_limiter to internal folder (#3448)
- Move model pdata interfaces to pdata, expose them publicly (#3455)

## 💡 Enhancements 💡

- Change obsreport helpers for scraper to use the same pattern as Processor/Exporter (#3327)
- Convert `otlptext` to implement Marshaler interfaces (#3366)
- Add encoder/decoder and marshaler/unmarshaler for OTLP protobuf (#3401)
- Use the new marshaler/unmarshaler in `kafka` exporter (#3403)
- Convert `zipkinv2` to to/from translator interfaces (#3409)
- `zipkinv1`: Move to translator and encoders interfaces (#3419)
- Use the new marshaler/unmarshaler in `kafka` receiver #3402
- Change `oltp` receiver to use the new unmarshaler, avoid grpc-gateway dependency (#3406)
- Use the new Marshaler in the `otlphttp` exporter (#3433)
- Add grpc response struct for all signals instead of returning interface in `otlp` receiver/exporter (#3437)
- `zipkinv2`: Add encoders, decoders, marshalers (#3426)
- `scrapererror` receiver: Return concrete error type (#3360)
- `kafka` receiver: Add metrics support (#3452)
- `prometheus` receiver:
  - Add store to track stale metrics (#3414)
  - Add `up` and `scrape_xxxx` internal metrics (#3116)

## 🧰 Bug fixes 🧰

- `prometheus` receiver:
  - Reject datapoints with duplicate label keys (#3408)
  - Scrapers are not stopped when receiver is shutdown (#3450)
- `prometheusremotewrite` exporter: Adjust default retry settings (#3416)
- `hostmetrics` receiver: Fix missing startTimestamp for `processes` scraper (#3461)

## v0.28.0 Beta

## 🛑 Breaking changes 🛑

- Remove unused logstest package (#3222)
- Introduce `AppSettings` instead of `Parameters` (#3163)
- Remove unused testutil.TempSocketName (#3291)
- Move BigEndian helper functions in `tracetranslator` to an internal package.(#3298)
- Rename `configtest.LoadConfigFile` to `configtest.LoadConfigAndValidate` (#3306)
- Replace `ExtensionCreateParams` with `ExtensionCreateSettings` (#3294)
- Replace `ProcessorCreateParams` with `ProcessorCreateSettings`. (#3181)
- Replace `ExporterCreateParams` with `ExporterCreateSettings` (#3164)
- Replace `ReceiverCreateParams` with `ReceiverCreateSettings`. (#3167)
- Change `batchprocessor` logic to limit data points rather than metrics (#3141)
- Rename `PrwExporter` to `PRWExporter` and `NewPrwExporter` to `NewPRWExporter` (#3246)
- Avoid exposing OpenCensus reference in public APIs (#3253)
- Move `config.Parser` to `configparser.Parser` (#3304)
- Remove deprecated funcs inside the obsreceiver (#3314)
- Remove `obsreport.GRPCServerWithObservabilityEnabled`, enable observability in config (#3315)
- Remove `obsreport.ProcessorMetricViews`, use `BuildProcessorCustomMetricName` where needed (#3316)
- Remove "Receive" from `obsreport.Receiver` funcs (#3326)
- Remove "Export" from `obsreport.Exporter` funcs (#3333)
- Hide unnecessary public struct `obsreport.StartReceiveOptions` (#3353)
- Avoid exposing internal implementation public in OC/OTEL receivers (#3355)
- Updated configgrpc `ToDialOptions` and confighttp `ToClient` apis to take extensions configuration map (#3340)
- Remove `GenerateSequentialTraceID` and `GenerateSequentialSpanIDin` functions in testbed (#3390)
- Change "grpc" to "GRPC" in configauth function/type names (#3285)

## 💡 Enhancements 💡

- Add `doc.go` files to the consumer package and its subpackages (#3270)
- Improve documentation of consumer package and subpackages (#3269, #3361)
- Automate triggering of doc-update on release (#3234)
- Enable Dependabot for Github Actions (#3312)
- Remove the proto dependency in `goldendataset` for traces (#3322)
- Add telemetry for dropped data due to exporter sending queue overflow (#3328)
- Add initial implementation of `pdatagrcp` (#3231)
- Change receiver obsreport helpers pattern to match the Processor/Exporter (#3227)
- Add model translation and encoding interfaces (#3200)
- Add otlpjson as a serializer implementation (#3238)
- `prometheus` receiver:
  - Add `createNodeAndResourcePdata` for Prometheus->OTLP pdata (#3139)
  - Direct metricfamily Prometheus->OTLP (#3145)
- Add `componenttest.NewNop*CreateSettings` to simplify tests (#3375)
- Add support for markdown generation (#3100)
- Refactor components for the Client Authentication Extensions (#3287)

## 🧰 Bug fixes 🧰

- Use dedicated `zapcore.Core` for Windows service (#3147)
- Hook up start and shutdown functions in fileexporter (#3260)
- Fix oc to pdata translation for sum non-monotonic cumulative (#3272)
- Fix `timeseriesSignature` in prometheus receiver (#3310)

## v0.27.0 Beta

## 🛑 Breaking changes 🛑

- Change `Marshal` signatures in kafkaexporter's Marshalers to directly convert pdata to `sarama.ProducerMessage` (#3162)
- Remove `tracetranslator.DetermineValueType`, only used internally by Zipkin (#3114)
- Remove OpenCensus conventions, should not be used (#3113)
- Remove Zipkin specific translation constants, move to internal (#3112)
- Remove `tracetranslator.TagHTTPStatusCode`, use `conventions.AttributeHTTPStatusCode` (#3111)
- Remove OpenCensus status constants and transformation (#3110)
- Remove `tracetranslator.AttributeArrayToSlice`, not used in core or contrib (#3109)
- Remove `internaldata.MetricsData`, same APIs as for traces (#3156)
- Rename `config.IDFromString` to `NewIDFromString`, remove `MustIDFromString` (#3177)
- Move consumerfanout package to internal (#3207)
- Canonicalize enum names in pdata. Fix usage of uppercase names (#3208)

## 💡 Enhancements 💡

- Use `config.ComponentID` for obsreport receiver/scraper (#3098)
- Add initial implementation of the consumerhelper (#3146)
- Add Collector version to Prometheus Remote Write Exporter user-agent header (#3094)
- Refactor processorhelper to use consumerhelper, split by signal type (#3180)
- Use consumerhelper for exporterhelper, add WithCapabilities (#3186)
- Set capabilities for all core exporters, remove unnecessary funcs (#3190)
- Add an internal sharedcomponent to be shared by receivers with shared resources (#3198)
- Allow users to configure the Prometheus remote write queue (#3046)
- Mark internaldata traces translation as deprecated for external usage (#3176)

## 🧰 Bug fixes 🧰

- Fix Prometheus receiver metric start time and reset determination logic. (#3047)
  - The receiver will no longer drop the first sample for `counter`, `summary`, and `histogram` metrics.
- The Prometheus remote write exporter will no longer force `counter` metrics to have a `_total` suffix. (#2993)
- Remove locking from jaeger receiver start and stop processes (#3070)
- Fix batch processor metrics reorder, improve performance (#3034)
- Fix batch processor traces reorder, improve performance (#3107)
- Fix batch processor logs reorder, improve performance (#3125)
- Avoid one unnecessary allocation in grpc OTLP exporter (#3122)
- `batch` processor: Validate that batch config max size is greater than send size (#3126)
- Add capabilities to consumer, remove from processor (#2770)
- Remove internal protos usage in Prometheusremotewrite exporter (#3184)
- `prometheus` receiver: Honor Prometheus external labels (#3127)
- Validate that remote write queue settings are not negative (#3213)

## v0.26.0 Beta

## 🛑 Breaking changes 🛑

- Change `With*Unmarshallers` signatures in Kafka exporter/receiver (#2973)
- Rename `marshall` to `marshal` in all the occurrences (#2977)
- Remove `componenterror.ErrAlreadyStarted` and `componenterror.ErrAlreadyStopped`, components should not protect against this, Service will start/stop once.
- Rename `ApplicationStartInfo` to `BuildInfo`
- Rename `ApplicationStartInfo.ExeName` to `BuildInfo.Command`
- Rename `ApplicationStartInfo.LongName` to `BuildInfo.Description`

## 💡 Enhancements 💡

- `kafka` exporter: Add logs support (#2943)
- Add AppendEmpty and deprecate Append for slices (#2970)
- Update mdatagen to create factories of init instead of new (#2978)
- `zipkin` receiver: Reduce the judgment of zipkin v1 version (#2990)
- Custom authenticator logic to accept a `component.Host` which will extract the authenticator to use based on a new authenticator name property (#2767)
- `prometheusremotewrite` exporter: Add `resource_to_telemetry_conversion` config option (#3031)
- `logging` exporter: Extract OTLP text logging (#3082)
- Format timestamps as strings instead of int in otlptext output (#3088)
- Add darwin arm64 build (#3090)

## 🧰 Bug fixes 🧰

- Fix Jaeger receiver to honor TLS Settings (#2866)
- `zipkin` translator: Handle missing starttime case for zipkin json v2 format spans (#2506)
- `prometheus` exporter: Fix OTEL resource label drops (#2899)
- `prometheusremotewrite` exporter:
  - Enable the queue internally (#2974)
  - Don't drop instance and job labels (#2979)
- `jaeger` receiver: Wait for server goroutines exit on shutdown (#2985)
- `logging` exporter: Ignore invalid handle on close (#2994)
- Fix service zpages (#2996)
- `batch` processor: Fix to avoid reordering and send max size (#3029)


## v0.25.0 Beta

## 🛑 Breaking changes 🛑

- Rename ForEach (in pdata) with Range to be consistent with sync.Map (#2931)
- Rename `componenthelper.Start` to `componenthelper.StartFunc` (#2880)
- Rename `componenthelper.Stop` to `componenthelper.StopFunc` (#2880)
- Remove `exporterheleper.WithCustomUnmarshaler`, `processorheleper.WithCustomUnmarshaler`, `receiverheleper.WithCustomUnmarshaler`, `extensionheleper.WithCustomUnmarshaler`, implement `config.CustomUnmarshaler` interface instead (#2867)
- Remove `component.CustomUnmarshaler` implement `config.CustomUnmarshaler` interface instead (#2867)
- Remove `testutil.HostPortFromAddr`, users can write their own parsing helper (#2919)
- Remove `configparser.DecodeTypeAndName`, use `config.IDFromString` (#2869)
- Remove `config.NewViper`, users should use `config.NewParser` (#2917)
- Remove `testutil.WaitFor`, use `testify.Eventually` helper if needed (#2920)
- Remove testutil.WaitForPort, users can use testify.Eventually (#2926)
- Rename `processorhelper.NewTraceProcessor` to `processorhelper.NewTracesProcessor` (#2935)
- Rename `exporterhelper.NewTraceExporter` to `exporterhelper.NewTracesExporter` (#2937)
- Remove InitEmptyWithCapacity, add EnsureCapacity and Clear (#2845)
- Rename traces methods/objects to include Traces in Kafka receiver (#2966)

## 💡 Enhancements 💡

- Add `validatable` interface with `Validate()` to all `config.<component>` (#2898)
  - add the empty `Validate()` implementation for all component configs
- **Experimental**: Add a config source manager that wraps the interaction with config sources (#2857, #2903, #2948)
- `kafka` exporter: Key jaeger messages on traceid (#2855)
- `scraperhelper`: Don't try to count metrics if scraper returns an error (#2902)
- Extract ConfigFactory in a ParserProvider interface (#2868)
- `prometheus` exporter: Allows Summary metrics to be exported to Prometheus (#2900)
- `prometheus` receiver: Optimize `dpgSignature` function (#2945)
- `kafka` receiver: Add logs support (#2944)

## 🧰 Bug fixes 🧰

- `prometheus` receiver:
  - Treat Summary and Histogram metrics without "_sum" counter as valid metric (#2812)
  - Add `job` and `instance` as well-known labels (#2897)
- `prometheusremotewrite` exporter:
  - Sort Sample by Timestamp to avoid out of order errors (#2941)
  - Remove incompatible queued retry (#2951)
- `kafka` receiver: Fix data race with batchprocessor (#2957)
- `jaeger` receiver: Jaeger agent should not report ErrServerClosed (#2965)

## v0.24.0 Beta

## 🛑 Breaking changes 🛑

- Remove legacy internal metrics for memorylimiter processor, `spans_dropped` and `trace_batches_dropped` (#2841)
  - For `spans_dropped` use `processor/refused_spans` with `processor=memorylimiter`
- Rename pdata.*.[Start|End]Time to pdata.*.[Start|End]Timestamp (#2847)
- Rename pdata.DoubleExemplar to pdata.Exemplar (#2804)
- Rename pdata.DoubleHistogram to pdata.Histogram (#2797)
- Rename pdata.DoubleSummary to pdata.Summary (#2774)
- Refactor `consumererror` package (#2768)
  - Remove `PartialError` type in favor of signal-specific types
  - Rename `CombineErrors()` to `Combine()`
- Refactor `componenthelper` package (#2778)
  - Remove `ComponentSettings` and `DefaultComponentSettings()`
  - Rename `NewComponent()` to `New()`
- obsReport.NewExporter accepts a settings struct (#2668)
- Remove ErrorWaitingHost from `componenttest` (#2582)
- Move `config.Load` to `configparser.Load` (#2796)
- Remove `configtest.NewViperFromYamlFile()`, use `config.Parser.NewParserFromFile()` (#2806)
- Remove `config.ViperSubExact()`, use `config.Parser.Sub()` (#2806)
- Update LoadReceiver signature to remove unused params (#2823)
- Move `configerror.ErrDataTypeIsNotSupported` to `componenterror.ErrDataTypeIsNotSupported` (#2886)
- Rename`CreateTraceExporter` type to `CreateTracesExporter` in `exporterhelper` (#2779)
- Move `fluentbit` extension to contrib (#2795)
- Move `configmodels` to `config` (#2808)
- Move `fluentforward` receiver to contrib (#2723)

## 💡 Enhancements 💡

- `batch` processor: - Support max batch size for logs (#2736)
- Use `Endpoint` for health check extension (#2782)
- Use `confignet.TCPAddr` for `pprof` and `zpages` extensions (#2829)
- Deprecate `consumetest.New[${SIGNAL}]Nop` in favor of `consumetest.NewNop` (#2878)
- Deprecate `consumetest.New[${SIGNAL}]Err` in favor of `consumetest.NewErr` (#2878)
- Add watcher to values retrieved via config sources (#2803)
- Updates for cloud semantic conventions (#2809)
  - `cloud.infrastructure_service` -> `cloud.platform`
  - `cloud.zone` -> `cloud.availability_zone`
- Add systemd environment file for deb/rpm packages (#2822)
- Add validate interface in `configmodels` to force each component do configuration validation (#2802, #2856)
- Add `aws.ecs.task.revision` to semantic conventions list (#2816)
- Set unprivileged user to container image (#2838)
- Add New funcs for extension, exporter, processor config settings (#2872)
- Report metric about current size of the exporter retry queue (#2858)
- Allow adding new signals in `ProcessorFactory` by forcing everyone to embed `BaseProcessorFactory` (#2885)

## 🧰 Bug fixes 🧰

- `pdata.TracesFromOtlpProtoBytes`: Fixes to handle backwards compatibility changes in proto (#2798)
- `jaeger` receiver: Escape user input used in output (#2815)
- `prometheus` exporter: Ensure same time is used for updated time (#2745)
- `prometheusremotewrite` exporter: Close HTTP response body (#2875)

## v0.23.0 Beta

## 🛑 Breaking changes 🛑

- Move fanout consumers to fanoutconsumer package (#2615)
- Rename ExporterObsReport to Exporter (#2658)
- Rename ProcessorObsReport to Processor (#2657)
- Remove ValidateConfig and add Validate on the Config struct (#2665)
- Rename pdata Size to OtlpProtoSize (#2726)
- Rename [Traces|Metrics|Logs]Consumer to [Traces|Metrics|Logs] (#2761)
- Remove public access for `componenttest.Example*` components:
  - Users of these structs for testing configs should use the newly added `componenttest.Nop*` (update all components name in the config `example*` -> `nop` and use `componenttest.NopComponents()`).
  - Users of these structs for sink like behavior should use `consumertest.*Sink`.

## 💡 Enhancements 💡

- `hostmetrics` receiver: List labels along with respective metrics in metadata (#2662)
- `exporter` helper: Remove obsreport.ExporterContext, always add exporter name as a tag to the metrics (#2682)
- `jaeger` exporter: Change to not use internal data (#2698)
- `kafka` receiver: Change to not use internal data (#2697)
- `zipkin` receiver: Change to not use internal data (#2699)
- `kafka` exporter: Change to not use internal data (#2696)
- Ensure that extensions can be created and started multiple times (#2679)
- Use otlp request in logs wrapper, hide members in the wrapper (#2692)
- Add MetricsWrapper to dissallow access to internal representation (#2693)
- Add TracesWrapper to dissallow access to internal representation (#2721)
- Allow multiple OTLP receivers to be created (#2743)

## 🧰 Bug fixes 🧰

- `prometheus` exporter: Fix to work with standard labels that follow the naming convention of using periods instead of underscores (#2707)
- Propagate name and transport for `prometheus` receiver and exporter (#2680)
- `zipkin` receiver: Ensure shutdown correctness (#2765)

## v0.22.0 Beta

## 🛑 Breaking changes 🛑

- Rename ServiceExtension to just Extension (#2581)
- Remove `consumerdata.TraceData` (#2551)
- Move `consumerdata.MetricsData` to `internaldata.MetricsData` (#2512)
- Remove custom OpenCensus sematic conventions that have equivalent in otel (#2552)
- Move ScrapeErrors and PartialScrapeError to `scrapererror` (#2580)
- Remove support for deprecated unmarshaler `CustomUnmarshaler`, only `Unmarshal` is supported (#2591)
- Remove deprecated componenterror.CombineErrors (#2598)
- Rename `pdata.TimestampUnixNanos` to `pdata.Timestamp` (#2549)

## 💡 Enhancements 💡

- `prometheus` exporter: Re-implement on top of `github.com/prometheus/client_golang/prometheus` and add `metric_expiration` option
- `logging` exporter: Add support for AttributeMap (#2609)
- Add semantic conventions for instrumentation library (#2602)

## 🧰 Bug fixes 🧰

- `otlp` receiver: Fix `Shutdown()` bug (#2564)
- `batch` processor: Fix Shutdown behavior (#2537)
- `logging` exporter: Fix handling the loop for empty attributes (#2610)
- `prometheusremotewrite` exporter: Fix counter name check (#2613)

## v0.21.0 Beta

## 🛑 Breaking changes 🛑

- Remove deprecated function `IsValid` from trace/span ID (#2522)
- Remove accessors for deprecated status code (#2521)

## 💡 Enhancements 💡

- `otlphttp` exporter: Add `compression` option for gzip encoding of outgoing http requests (#2502)
- Add `ScrapeErrors` struct to `consumererror` to simplify errors usage (#2414)
- Add `cors_allowed_headers` option to `confighttp` (#2454)
- Add SASL/SCRAM authentication mechanism on `kafka` receiver and exporter (#2503)

## 🧰 Bug fixes 🧰

- `otlp` receiver: Sets the correct deprecated status code before sending data to the pipeline (#2521)
- Fix `IsPermanent` to account for wrapped errors (#2455)
- `otlp` exporter: Preserve original error messages (#2459)

## v0.20.0 Beta

## 🛑 Breaking changes 🛑

- Rename `samplingprocessor/probabilisticsamplerprocessor` to `probabilisticsamplerprocessor` (#2392)

## 💡 Enhancements 💡

- `hostmetrics` receiver: Refactor to use metrics metadata utilities (#2405, #2406, #2421)
- Add k8s.node semantic conventions (#2425)

## v0.19.0 Beta

## 🛑 Breaking changes 🛑
- Remove deprecated `queued_retry` processor
- Remove deprecated configs from `resource` processor: `type` (set "opencensus.type" key in "attributes.upsert" map instead) and `labels` (use "attributes.upsert" instead).

## 💡 Enhancements 💡

- `hostmetrics` receiver: Refactor load metrics to use generated metrics (#2375)
- Add uptime to the servicez debug page (#2385)
- Add new semantic conventions for AWS (#2365)

## 🧰 Bug fixes 🧰

- `jaeger` exporter: Improve connection state logging (#2239)
- `pdatagen`: Fix slice of values generated code (#2403)
- `filterset` processor: Avoid returning always nil error in strict filterset (#2399)

## v0.18.0 Beta

## 🛑 Breaking changes 🛑
- Rename host metrics according to metrics spec and rename `swap` scraper to `paging` (#2311)

## 💡 Enhancements 💡

- Add check for `NO_WINDOWS_SERVICE` environment variable to force interactive mode on Windows (#2272)
- `hostmetrics` receiver: Add `disk/weighted_io_time` metric (Linux only) (#2312)
- `opencensus` exporter: Add queue-retry (#2307)
- `filter` processor: Filter metrics using resource attributes (#2251)

## 🧰 Bug fixes 🧰

- `fluentforward` receiver: Fix string conversions (#2314)
- Fix zipkinv2 translation error tag handling (#2253)

## v0.17.0 Beta

## 💡 Enhancements 💡

- Default config environment variable expansion (#2231)
- `prometheusremotewrite` exporter: Add batched exports (#2249)
- `memorylimiter` processor: Introduce soft and hard limits (#2250)

## 🧰 Bug fixes 🧰

- Fix nits in pdata usage (#2235)
- Convert status to not be a pointer in the Span (#2242)
- Report the error from `pprof.StartCPUProfile` (#2263)
- Rename `service.Application.SignalTestComplete` to `Shutdown` (#2277)

## v0.16.0 Beta

## 🛑 Breaking changes 🛑

- Rename Push functions to be consistent across signals in `exporterhelper` (#2203)

## 💡 Enhancements 💡

- Change default OTLP/gRPC port number to 4317, also continue receiving on legacy port
  55680 during transition period (#2104).
- `kafka` exporter: Add support for exporting metrics as otlp Protobuf. (#1966)
- Move scraper helpers to its own `scraperhelper` package (#2185)
- Add `componenthelper` package to help build components (#2186)
- Remove usage of custom init/stop in `scraper` and use start/shutdown from `component` (#2193)
- Add more trace annotations, so zpages are more useful to determine failures (#2206)
- Add support to skip TLS verification (#2202)
- Expose non-nullable metric types (#2208)
- Expose non-nullable elements from slices of pointers (#2200)

## 🧰 Bug fixes 🧰

- Change InstrumentationLibrary to be non-nullable (#2196)
- Add support for slices to non-pointers, use non-nullable AnyValue (#2192)
- Fix `--set` flag to work with `{}` in configs (#2162)

## v0.15.0 Beta

## 🛑 Breaking changes 🛑

- Remove legacy metrics, they were marked as legacy for ~12 months #2105

## 💡 Enhancements 💡

- Implement conversion between OpenCensus and OpenTelemetry Summary Metric (#2048)
- Add ability to generate non nullable messages (#2005)
- Implement Summary Metric in Prometheus RemoteWrite Exporter (#2083)
- Add `resource_to_telemetry_conversion` to exporter helper expose exporter settings (#2060)
- Add `CustomRoundTripper` function to httpclientconfig (#2085)
- Allow for more logging options to be passed to `service` (#2132)
- Add config parameters for `jaeger` receiver (#2068)
- Map unset status code for `jaegar` translator as per spec (#2134)
- Add more trace annotations to the queue-retry logic (#2136)
- Add config settings for component telemetry (#2148)
- Use net.SplitHostPort for IPv6 support in `prometheus` receiver (#2154)
- Add --log-format command line option (default to "console") #2177.

## 🧰 Bug fixes 🧰

- `logging` exporter: Add Logging for Summary Datapoint (#2084)
- `hostmetrics` receiver: use correct TCP state labels on Unix systems (#2087)
- Fix otlp_log receiver wrong use of trace measurement (#2117)
- Fix "process/memory/rss" metric units (#2112)
- Fix "process/cpu_seconds" metrics (#2113)
- Add check for nil logger in exporterhelper functions (#2141)
- `prometheus` receiver:
  - Upgrade Prometheus version to fix race condition (#2121)
  - Fix the scraper/discover manager coordination (#2089)
  - Fix panic when adjusting buckets (#2168)

## v0.14.0 Beta

## 🚀 New components 🚀

- `otlphttp` exporter which implements OTLP over HTTP protocol.

## 🛑 Breaking changes 🛑

- Rename consumer.TraceConsumer to consumer.TracesConsumer #1974
- Rename component.TraceReceiver to component.TracesReceiver #1975
- Rename component.TraceProcessor to component.TracesProcessor #1976
- Rename component.TraceExporter to component.TracesExporter #1975
- Deprecate NopExporter, add NopConsumer (#1972)
- Deprecate SinkExporter, add SinkConsumer (#1973)
- Move `tailsampling` processor to contrib (#2012)
- Remove NewAttributeValueSlice (#2028) and mark NewAttributeValue as deprecated (#2022)
- Remove pdata.StringValue (#2021)
- Remove pdata.InitFromAttributeMap, use CopyTo if needed (#2042)
- Remove SetMapVal and SetArrayVal for pdata.AttributeValue (#2039)

## 💡 Enhancements 💡

- `zipkin` exporter: Add queue retry to zipkin (#1971)
- `prometheus` exporter: Add `send_timestamps` option (#1951)
- `filter` processor: Add `expr` pdata.Metric filtering support (#1940, #1996)
- `attribute` processor: Add log support (#1934)
- `logging` exporter: Add index for histogram buckets count (#2009)
- `otlphttp` exporter: Add correct handling of server error responses (#2016)
- `prometheusremotewrite` exporter:
  - Add user agent header to outgoing http request (#2000)
  - Convert histograms to cumulative (#2049)
  - Return permanent errors (#2053)
  - Add external labels (#2044)
- `hostmetrics` receiver: Use scraper controller (#1949)
- Change Span/Trace ID to be byte array (#2001)
- Add `simple` metrics helper to facilitate building pdata.Metrics in receivers (#1540)
- Improve diagnostic logging for exporters (#2020)
- Add obsreport to receiverhelper scrapers (#1961)
- Update OTLP to 0.6.0 and use the new Span Status code (#2031)
- Add support of partial requests for logs and metrics to the exporterhelper (#2059)

## 🧰 Bug fixes 🧰

- `logging` exporter: Added array serialization (#1994)
- `zipkin` receiver: Allow receiver to parse string tags (#1893)
- `batch` processor: Fix shutdown race (#1967)
- Guard for nil data points (#2055)

## v0.13.0 Beta

## 🛑 Breaking changes 🛑

- Host metric `system.disk.time` renamed to `system.disk.operation_time` (#1887)
- Use consumer for sender interface, remove unnecessary receiver address from Runner (#1941)
- Enable sending queue by default in all exporters configured to use it (#1924)
- Removed `groupbytraceprocessor` (#1891)
- Remove ability to configure collection interval per scraper (#1947)

## 💡 Enhancements 💡

- Host Metrics receiver now reports both `system.disk.io_time` and `system.disk.operation_time` (#1887)
- Match spans against the instrumentation library and resource attributes (#928)
- Add `receiverhelper` for creating flexible "scraper" metrics receiver (#1886, #1890, #1945, #1946)
- Migrate `tailsampling` processor to new OTLP-based internal data model and add Composite Sampler (#1894)
- Metadata Generator: Change Metrics fields to implement an interface with new methods (#1912)
- Add unmarshalling for `pdata.Traces` (#1948)
- Add debug-level message on error for `jaeger` exporter (#1964)

## 🧰 Bug fixes 🧰

- Fix bug where the service does not correctly start/stop the log exporters (#1943)
- Fix Queued Retry Unusable without Batch Processor (#1813) - (#1930)
- `prometheus` receiver: Log error message when `process_start_time_seconds` gauge is missing (#1921)
- Fix trace jaeger conversion to internal traces zero time bug (#1957)
- Fix panic in otlp traces to zipkin (#1963)
- Fix OTLP/HTTP receiver's path to be /v1/traces (#1979)

## v0.12.0 Beta

## 🚀 New components 🚀

- `configauth` package with the auth settings that can be used by receivers (#1807, #1808, #1809, #1810)
- `perfcounters` package that uses perflib for host metrics receiver (#1835, #1836, #1868, #1869, #1870)

## 💡 Enhancements 💡

- Remove `queued_retry` and enable `otlp` metrics receiver in default config (#1823, #1838)
- Add `limit_percentage` and `spike_limit_percentage` options to `memorylimiter` processor (#1622)
- `hostmetrics` receiver:
  - Collect additional labels from partitions in the filesystems scraper (#1858)
  - Add filters for mount point and filesystem type (#1866)
- Add cloud.provider semantic conventions (#1865)
- `attribute` processor: Add log support (#1783)
- Deprecate OpenCensus-based internal data structures (#1843)
- Introduce SpanID data type, not yet used in Protobuf messages ($1854, #1855)
- Enable `otlp` trace by default in the released docker image (#1883)
- `tailsampling` processor: Combine batches of spans into a single batch (#1864)
- `filter` processor: Update to use pdata (#1885)
- Allow MSI upgrades (#1914)

## 🧰 Bug fixes 🧰

- `prometheus` receiver: Print a more informative message about 'up' metric value (#1826)
- Use custom data type and custom JSON serialization for traceid (#1840)
- Skip creation of redundant nil resource in translation from OC if there are no combined metrics (#1803)
- `tailsampling` processor: Only send to next consumer once (#1735)
- Report Windows pagefile usage in bytes (#1837)
- Fix issue where Prometheus SD config cannot be parsed (#1877)

## v0.11.0 Beta

## 🛑 Breaking changes 🛑

- Rename service.Start() to Run() since it's a blocking call
- Fix slice Append to accept by value the element in pdata
- Change CreateTraceProcessor and CreateMetricsProcessor to use the same parameter order as receivers/logs processor and exporters.
- Prevent accidental use of LogsToOtlp and LogsFromOtlp and the OTLP data structs (#1703)
- Remove SetType from configmodels, ensure all registered factories set the type in config (#1798)
- Move process telemetry to service/internal (#1794)

## 💡 Enhancements 💡

- Add map and array attribute value type support (#1656)
- Add authentication support to kafka (#1632)
- Implement InstrumentationLibrary translation to jaeger (#1645)
- Add public functions to export pdata to ExportXServicesRequest Protobuf bytes (#1741)
- Expose telemetry level in the configtelemetry (#1796)
- Add configauth package (#1807)
- Add config to docker image (#1792)

## 🧰 Bug fixes 🧰

- Use zap int argument for int values instead of conversion (#1779)
- Add support for gzip encoded payload in OTLP/HTTP receiver (#1581)
- Return proto status for OTLP receiver when failed (#1788)

## v0.10.0 Beta

## 🛑 Breaking changes 🛑

- **Update OTLP to v0.5.0, incompatible metrics protocol.**
- Remove support for propagating summary metrics in OtelCollector.
  - This is a temporary change, and will affect mostly OpenCensus users who use metrics.

## 💡 Enhancements 💡
- Support zipkin proto in `kafka` receiver (#1646)
- Prometheus Remote Write Exporter supporting Cortex (#1577, #1643)
- Add deployment environment semantic convention (#1722)
- Add logs support to `batch` and `resource` processors (#1723, #1729)

## 🧰 Bug fixes 🧰
- Identify config error when expected map is other value type (#1641)
- Fix Kafka receiver closing ready channel multiple times (#1696)
- Fix a panic issue while processing Zipkin spans with an empty service name (#1742)
- Zipkin Receiver: Always set the endtime (#1750)

## v0.9.0 Beta

## 🛑 Breaking changes 🛑

- **Remove old base factories**:
  - `ReceiverFactoryBase` (#1583)
  - `ProcessorFactoryBase` (#1596)
  - `ExporterFactoryBase` (#1630)
- Remove logs factories and merge with normal factories (#1569)
- Remove `reconnection_delay` from OpenCensus exporter (#1516)
- Remove `ConsumerOld` interfaces (#1631)

## 🚀 New components 🚀
- `prometheusremotewrite` exporter: Send metrics data in Prometheus TimeSeries format to Cortex or any Prometheus (#1544)
- `kafka` receiver: Receive traces from Kafka (#1410)

## 💡 Enhancements 💡
- `kafka` exporter: Enable queueing, retry, timeout (#1455)
- Add `Headers` field in HTTPClientSettings (#1552)
- Change OpenCensus receiver (#1556) and exporter (#1571) to the new interfaces
- Add semantic attribute for `telemetry.auto.version` (#1578)
- Add uptime and RSS memory self-observability metrics (#1549)
- Support conversion for OpenCensus `SameProcessAsParentSpan` (#1629)
- Access application version in components (#1559)
- Make Kafka payload encoding configurable (#1584)

## 🧰 Bug fixes 🧰
- Stop further processing if `filterprocessor` filters all data (#1500)
- `processscraper`: Use same scrape time for all data points coming from same process (#1539)
- Ensure that time conversion for 0 returns nil timestamps or Time where IsZero returns true (#1550)
- Fix multiple exporters panic (#1563)
- Allow `attribute` processor for external use (#1574)
- Do not duplicate filesystem metrics for devices with many mount points (#1617)

## v0.8.0 Beta

## 🚀 New components 🚀

- `groupbytrace` processor that waits for a trace to be completed (#1362)

## 💡 Enhancements 💡

- Migrate `zipkin` receiver/exporter to the new interfaces (#1484)
- Migrate `prometheus` receiver/exporter to the new interfaces (#1477, #1515)
- Add new FactoryUnmarshaler support to all components, deprecate old way (#1468)
- Update `fileexporter` to write data in OTLP (#1488)
- Add extension factory helper (#1485)
- Host scrapers: Use same scrape time for all data points coming from same source (#1473)
- Make logs SeverityNumber publicly available (#1496)
- Add recently included conventions for k8s and container resources (#1519)
- Add new config StartTimeMetricRegex to `prometheus` receiver (#1511)
- Convert Zipkin receiver and exporter to use OTLP (#1446)

## 🧰 Bug fixes 🧰

- Infer OpenCensus resource type based on OpenTelemetry's semantic conventions (#1462)
- Fix log adapter in `prometheus` receiver (#1493)
- Avoid frequent errors for process telemetry on Windows (#1487)

## v0.7.0 Beta

## 🚀 New components 🚀

- Receivers
  - `fluentfoward` runs a TCP server that accepts events via the [Fluent Forward protocol](https://github.com/fluent/fluentd/wiki/Forward-Protocol-Specification-v1) (#1173)
- Exporters
  - `kafka` exports traces to Kafka (#1439)
- Extensions
  - **Experimental** `fluentbit` facilitates running a FluentBit subprocess of the collector (#1381)

## 💡 Enhancements 💡

- Updated `golang/protobuf` from v1.3.5 to v1.4.2 (#1308)
- Updated `opencensus-proto` from v0.2.1 to v0.3.0 (#1308)
- Added round_robin `balancer_name` as an option to gRPC client settings (#1353)
- `hostmetrics` receiver
  - Switch to using perf counters to get disk io metrics on Windows (#1340)
  - Add device filter for file system (#1379) and disk (#1378) scrapers
  - Record process physical & virtual memory stats separately (#1403)
  - Scrape system.disk.time on Windows (#1408)
  - Add disk.pending_operations metric (#1428)
  - Add network interface label to network metrics (#1377)
- Add `exporterhelper` (#1351) and `processorhelper` (#1359) factories
- Update OTLP to latest version (#1384)
- Disable timeout, retry on failure and sending queue for `logging` exporter (#1400)
- Add support for retry and sending queue for `jaeger` exporter (#1401)
- Add batch size bytes metric to `batch` processor (#1270)
- `otlp` receiver: Add Log Support (#1444)
- Allow to configure read/write buffer sizes for http Client (#1447)
- Update DB conventions to latest and add exception conventions (#1452)

## 🧰 Bug fixes 🧰

- Fix `resource` processor for old metrics (#1412)
- `jaeger` receiver: Do not try to stop if failed to start. Collector service will do that (#1434)

## v0.6.0 Beta

## 🛑 Breaking changes 🛑

- Renamed the metrics generated by `hostmetrics` receiver to match the (currently still pending) OpenTelemetry system metric conventions (#1261) (#1269)
- Removed `vmmetrics` receiver (#1282)
- Removed `cpu` scraper `report_per_cpu` config option (#1326)

## 💡 Enhancements 💡

- Added disk merged (#1267) and process count (#1268) metrics to `hostmetrics`
- Log metric data points in `logging` exporter (#1258)
- Changed the `batch` processor to not ignore the errors returned by the exporters (#1259)
- Build and publish MSI (#1153) and DEB/RPM packages (#1278, #1335)
- Added batch size metric to `batch` processor (#1241)
- Added log support for `memorylimiter` processor (#1291) and `logging` exporter (#1298)
- Always add tags for `observability`, other metrics may use them (#1312)
- Added metrics support (#1313) and allow partial retries in `queued_retry` processor (#1297)
- Update `resource` processor: introduce `attributes` config parameter to specify actions on attributes similar to `attributes` processor, old config interface is deprecated (#1315)
- Update memory state labels for non-Linux OSs (#1325)
- Ensure tcp connection value is provided for all states, even when count is 0 (#1329)
- Set `batch` processor channel size to num cpus (#1330)
- Add `send_batch_max_size` config parameter to `batch` processor enforcing hard limit on batch size (#1310)
- Add support for including a per-RPC authentication to gRPC settings (#1250)

## 🧰 Bug fixes 🧰

- Fixed OTLP waitForReady, not set from config (#1254)
- Fixed all translation diffs between OTLP and Jaeger (#1222)
- Disabled `process` scraper for any non Linux/Windows OS (#1328)

## v0.5.0 Beta

## 🛑 Breaking changes 🛑

- **Update OTLP to v0.4.0 (#1142)**: Collector will be incompatible with any other sender or receiver of OTLP protocol
of different versions
- Make "--new-metrics" command line flag the default (#1148)
- Change `endpoint` to `url` in Zipkin exporter config (#1186)
- Change `tls_credentials` to `tls_settings` in Jaegar receiver config (#1233)
- OTLP receiver config change for `protocols` to support mTLS (#1223)
- Remove `export_resource_labels` flag from Zipkin exporter (#1163)

## 🚀 New components 🚀

- Receivers
  - Added process scraper to the `hostmetrics` receiver (#1047)

## 💡 Enhancements 💡

- otlpexporter: send configured headers in request (#1130)
- Enable Collector to be run as a Windows service (#1120)
- Add config for HttpServer (#1196)
- Allow cors in HTTPServerSettings (#1211)
- Add a generic grpc server settings config, cleanup client config (#1183)
- Rely on gRPC to batch and loadbalance between connections instead of custom logic (#1212)
- Allow to tune the read/write buffers for gRPC clients (#1213)
- Allow to tune the read/write buffers for gRPC server (#1218)

## 🧰 Bug fixes 🧰

- Handle overlapping metrics from different jobs in prometheus exporter (#1096)
- Fix handling of SpanKind INTERNAL in OTLP OC translation (#1143)
- Unify zipkin v1 and v2 annotation/tag parsing logic (#1002)
- mTLS: Add support to configure client CA and enforce ClientAuth (#1185)
- Fixed untyped Prometheus receiver bug (#1194)
- Do not embed ProtocolServerSettings in gRPC (#1210)
- Add Context to the missing CreateMetricsReceiver method (#1216)

## v0.4.0 Beta

Released 2020-06-16

## 🛑 Breaking changes 🛑

- `isEnabled` configuration option removed (#909) 
- `thrift_tchannel` protocol moved from `jaeger` receiver to `jaeger_legacy` in contrib (#636) 

## ⚠️ Major changes ⚠️

- Switch from `localhost` to `0.0.0.0` by default for all receivers (#1006)
- Internal API Changes (only impacts contributors)
  - Add context to `Start` and `Stop` methods in the component (#790)
  - Rename `AttributeValue` and `AttributeMap` method names (#781)
(other breaking changes in the internal trace data types)
  - Change entire repo to use the new vanityurl go.opentelemetry.io/collector (#977)

## 🚀 New components 🚀

- Receivers
  - `hostmetrics` receiver with CPU (#862), disk (#921), load (#974), filesystem (#926), memory (#911), network (#930), and virtual memory (#989) support
- Processors
  - `batch` for batching received metrics (#1060) 
  - `filter` for filtering (dropping) received metrics (#1001) 

## 💡 Enhancements 💡

- `otlp` receiver implement HTTP X-Protobuf (#1021)
- Exporters: Support mTLS in gRPC exporters (#927) 
- Extensions: Add `zpages` for service (servicez, pipelinez, extensions) (#894) 

## 🧰 Bug fixes 🧰

- Add missing logging for metrics at `debug` level (#1108) 
- Fix setting internal status code in `jaeger` receivers (#1105) 
- `zipkin` export fails on span without timestamp when used with `queued_retry` (#1068) 
- Fix `zipkin` receiver status code conversion (#996) 
- Remove extra send/receive annotations with using `zipkin` v1 (#960)
- Fix resource attribute mutation bug when exporting in `jaeger` proto (#907) 
- Fix metric/spans count, add tests for nil entries in the slices (#787) 


## 🧩 Components 🧩

### Traces

| Receivers | Processors | Exporters |
|:----------:|:-----------:|:----------:|
| Jaeger | Attributes | File |
| OpenCensus | Batch | Jaeger |
| OTLP | Memory Limiter | Logging |
| Zipkin | Queued Retry | OpenCensus |
| | Resource | OTLP |
| | Sampling | Zipkin |
| | Span ||

### Metrics

| Receivers | Processors | Exporters |
|:----------:|:-----------:|:----------:|
| HostMetrics | Batch | File |
| OpenCensus | Filter | Logging |
| OTLP | Memory Limiter | OpenCensus |
| Prometheus || OTLP |
| VM Metrics || Prometheus |

### Extensions

- Health Check
- Performance Profiler
- zPages


## v0.3.0 Beta

Released 2020-03-30

### Breaking changes

-  Make prometheus receiver config loading strict. #697 
Prometheus receiver will now fail fast if the config contains unused keys in it.

### Changes and fixes

- Enable best effort serve by default of Prometheus Exporter (https://github.com/orijtech/prometheus-go-metrics-exporter/pull/6)
- Fix null pointer exception in the logging exporter #743 
- Remove unnecessary condition to have at least one processor #744 

### Components

| Receivers / Exporters | Processors | Extensions |
|:---------------------:|:-----------:|:-----------:|
| Jaeger | Attributes | Health Check |
| OpenCensus | Batch | Performance Profiler |
| OpenTelemetry | Memory Limiter | zPages |
| Zipkin | Queued Retry | |
| | Resource | |
| | Sampling | |
| | Span | |


## v0.2.8 Alpha

Alpha v0.2.8 of OpenTelemetry Collector

- Implemented OTLP receiver and exporter.
- Added ability to pass config to the service programmatically (useful for custom builds).
- Improved own metrics / observability.
- Refactored component and factory interface definitions (breaking change #683) 


## v0.2.7 Alpha

Alpha v0.2.7 of OpenTelemetry Collector

- Improved error handling on shutdown
- Partial implementation of new metrics (new obsreport package)
- Include resource labels for Zipkin exporter
- New `HASH` action to attribute processor



## v0.2.6 Alpha

Alpha v0.2.6 of OpenTelemetry Collector.
- Update metrics prefix to `otelcol` and expose command line argument to modify the prefix value.
- Extend Span processor to have include/exclude span logic.
- Batch dropped span now emits zero when no spans are dropped.


## v0.2.5 Alpha

Alpha v0.2.5 of OpenTelemetry Collector.

- Regexp-based filtering of spans based on service names.
- Ability to choose strict or regexp matching for include/exclude filters.


## v0.2.4 Alpha

Alpha v0.2.4 of OpenTelemetry Collector.

- Regexp-based filtering of span names.
- Ability to extract attributes from span names and rename span.
- File exporter for debugging.
- Span processor is now enabled by default.


## v0.2.3 Alpha

Alpha v0.2.3 of OpenTelemetry Collector.

Changes:
21a70d6 Add a memory limiter processor (#498)
9778b16 Refactor Jaeger Receiver config (#490)
ec4ad0c Remove workers from OpenCensus receiver implementation (#497)
4e01fa3 Update k8s config to use opentelemetry docker image and configuration (#459)


## v0.2.2 Alpha

Alpha v0.2.2 of OpenTelemetry Collector.

Main changes visible to users since previous release:

- Improved Testbed and added more E2E tests.
- Made component interfaces more uniform (this is a breaking change).

Note: v0.2.1 never existed and is skipped since it was tainted in some dependencies.


## v0.2.0 Alpha

Alpha v0.2 of OpenTelemetry Collector.

Docker image: omnition/opentelemetry-collector:v0.2.0 (we are working on getting this under an OpenTelemetry org)

Main changes visible to users since previous release:

* Rename from `service` to `collector`, the binary is now named `otelcol`

* Configuration reorganized and using strict mode

* Concurrency issues for pipelines transforming data addressed

Commits:

```terminal
0e505d5 Refactor config: pipelines now under service (#376)
402b80c Add Capabilities to Processor and use for Fanout cloning decision (#374)
b27d824 Use strict mode to read config (#375)
d769eb5 Fix concurrency handling when data is fanned out (#367)
dc6b290 Rename all github paths from opentelemtry-service to opentelemetry-collector (#371)
d038801 Rename otelsvc to otelcol (#365)
c264e0e Add Include/Exclude logic for Attributes Processor (#363)
8ce427a Pin a commit for Prometheus dependency in go.mod (#364)
2393774 Bump Jaeger version to 1.14.0 (latest) (#349)
63362d5 Update testbed modules (#360)
c0e2a27 Change dashes to underscores to separate words in config files (#357)
7609eaa Rename OpenTelemetry Service to Collector in docs and comments (#354)
bc5b299 Add common gRPC configuration settings (#340)
b38505c Remove network access popups on macos (#348)
f7727d1 Fixed loop variable pointer bug in jaeger translator (#341)
958beed Ensure that ConsumeMetricsData() is not passed empty metrics in the Prometheus receiver (#345)
0be295f Change log statement in Prometheus receiver from info to debug. (#344)
d205393 Add Owais to codeowners (#339)
8fa6afe Translate OC resource labels to Jaeger process tags (#325)
```


## v0.0.2 Alpha

Alpha release of OpenTelemetry Service.

Docker image: omnition/opentelemetry-service:v0.0.2 (we are working on getting this under an OpenTelemetry org)

Main changes visible to users since previous release:

```terminal
8fa6afe Translate OC resource labels to Jaeger process tags (#325)
047b0f3 Allow environment variables in config (#334)
96c24a3 Add exclude/include spans option to attributes processor (#311)
4db0414 Allow metric processors to be specified in pipelines (#332)
c277569 Add observability instrumentation for Prometheus receiver (#327)
f47aa79 Add common configuration for receiver tls (#288)
a493765 Refactor extensions to new config format (#310)
41a7afa Add Span Processor logic
97a71b3 Use full name for the metrics and spans created for observability (#316)
fed4ed2 Add support to record metrics for metricsexporter (#315)
5edca32 Add include_filter configuration to prometheus receiver (#298)
0068d0a Passthrough CORS allowed origins (#260)
```


## v0.0.1 Alpha

This is the first alpha release of OpenTelemetry Service.

Docker image: omnition/opentelemetry-service:v0.0.1


[v0.3.0]: https://github.com/open-telemetry/opentelemetry-collector/compare/v0.2.10...v0.3.0
[v0.2.10]: https://github.com/open-telemetry/opentelemetry-collector/compare/v0.2.8...v0.2.10
[v0.2.8]: https://github.com/open-telemetry/opentelemetry-collector/compare/v0.2.7...v0.2.8
[v0.2.7]: https://github.com/open-telemetry/opentelemetry-collector/compare/v0.2.6...v0.2.7
[v0.2.6]: https://github.com/open-telemetry/opentelemetry-collector/compare/v0.2.5...v0.2.6
[v0.2.5]: https://github.com/open-telemetry/opentelemetry-collector/compare/v0.2.4...v0.2.5
[v0.2.4]: https://github.com/open-telemetry/opentelemetry-collector/compare/v0.2.3...v0.2.4
[v0.2.3]: https://github.com/open-telemetry/opentelemetry-collector/compare/v0.2.2...v0.2.3
[v0.2.2]: https://github.com/open-telemetry/opentelemetry-collector/compare/v0.2.0...v0.2.2
[v0.2.0]: https://github.com/open-telemetry/opentelemetry-collector/compare/v0.0.2...v0.2.0
[v0.0.2]: https://github.com/open-telemetry/opentelemetry-collector/compare/v0.0.1...v0.0.2
[v0.0.1]: https://github.com/open-telemetry/opentelemetry-collector/tree/v0.0.1<|MERGE_RESOLUTION|>--- conflicted
+++ resolved
@@ -18,11 +18,8 @@
 ## 💡 Enhancements 💡
 
 - Add semconv 1.7.0 and 1.8.0 (#4452)
-<<<<<<< HEAD
+- Added `feature-gates` CLI flag for controlling feature gate state. (#4368)
 - Add a default user-agent header to the OTLP/gRPC and OTLP/HTTP exporters containing collector build information (#3970)
-=======
-- Added `feature-gates` CLI flag for controlling feature gate state. (#4368)
->>>>>>> 96a882a8
 
 ## v0.39.0 Beta
 
