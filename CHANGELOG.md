--- conflicted
+++ resolved
@@ -32,11 +32,8 @@
 
 - Fix merge config map provider to close the watchers (#4570)
 - Fix expand map provider to call close on the base provider (#4571)
-<<<<<<< HEAD
 - Fix correct the value of `otelcol_exporter_send_failed_requests` (#4629)
-=======
 - `otlp` receiver: Fix legacy port cfg value override and HTTP server starting bug (#4631)
->>>>>>> f13a0119
 
 ## v0.41.0 Beta
 
