--- conflicted
+++ resolved
@@ -4,11 +4,8 @@
 
 ### 🛑 Breaking changes 🛑
 
-<<<<<<< HEAD
 - Require the storage to be explicitly set for the (experimental) persistent queue (#5784)
-=======
 - Remove deprecated `confighttp.HTTPClientSettings.ToClientWithHost` (#5803)
->>>>>>> d146f29c
 - Remove deprecated component stability helpers (#5802):
   - `component.WithTracesExporterAndStabilityLevel`
   - `component.WithMetricsExporterAndStabilityLevel`
