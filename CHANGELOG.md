# Changelog

## Unreleased

## v0.30.0 Beta

## 🛑 Breaking changes 🛑

- Rename `pdata.DoubleSum` to `pdata.Sum` (#3583)
- Rename `pdata.DoubleGauge` to `pdata.Gauge` (#3599)
- Migrated `pdata` to a dedicated package (#3483)
- Change Marshaler/Unmarshaler to be consistent with other interfaces (#3502)
- Remove consumer/simple package (#3438)
- Remove unnecessary interfaces from pdata (#3506)
- zipkinv1 implement directly Unmarshaler interface (#3504)
- zipkinv2 implement directly Marshaler/Unmarshaler interface (#3505)
- Change exporterhelper to accept ExporterCreateSettings instead of just logger (#3569)
- Deprecate Resize() from pdata slice APIs (#3573) 
- Use Func pattern in processorhelper, consistent with others (#3570)

## 💡 Enhancements 💡

- Update OTLP to v0.8.0 (#3572)
- Migrate from OpenCensus to OpenTelemetry for internal tracing (#3567) 
- Move internal/pdatagrpc to model/otlpgrpc (#3507) 
- Move internal/otlp to model/otlp (#3508)
- Create http Server via Config, enable cors and decompression (#3513)
- Allow users to set min and max TLS versions (#3591)
- Support setting ballast size in percentage of total Mem in ballast extension (#3456)
- Publish go.opentelemetry.io/collector/model as a separate module (#3530)
- Pass a TracerProvider via construct settings to all the components (#3592) 
- Make graceful shutdown optional (#3577)

## 🧰 Bug fixes 🧰

- `scraperhelper`: Include the scraper name in log messages (#3487)
<<<<<<< HEAD
- `otlpexporter`: Allow endpoint to be configured with a scheme of `http` or `https` (#3575)
=======
- `scraperhelper`: fix case when returned pdata is empty (#3520) 
- Record the correct number of points not metrics in Kafka receiver (#3553) 
- Validate the Prometheus configuration (#3589) 
>>>>>>> 16264bb7

## v0.29.0 Beta

## 🛑 Breaking changes 🛑

- Rename `service.Application` to `service.Collector` (#3268)
- Provide case sensitivity in config yaml mappings by using Koanf instead of Viper (#3337)
- Move zipkin constants to an internal package (#3431)
- Disallow renaming metrics using metric relabel configs (#3410)
- Move cgroup and iruntime utils from memory_limiter to internal folder (#3448)
- Move model pdata interfaces to pdata, expose them publicly (#3455)

## 💡 Enhancements 💡

- Change obsreport helpers for scraper to use the same pattern as Processor/Exporter (#3327)
- Convert `otlptext` to implement Marshaler interfaces (#3366)
- Add encoder/decoder and marshaler/unmarshaler for OTLP protobuf (#3401)
- Use the new marshaler/unmarshaler in `kafka` exporter (#3403)
- Convert `zipkinv2` to to/from translator interfaces (#3409)
- `zipkinv1`: Move to translator and encoders interfaces (#3419)
- Use the new marshaler/unmarshaler in `kafka` receiver #3402
- Change `oltp` receiver to use the new unmarshaler, avoid grpc-gateway dependency (#3406)
- Use the new Marshaler in the `otlphttp` exporter (#3433)
- Add grpc response struct for all signals instead of returning interface in `otlp` receiver/exporter (#3437)
- `zipkinv2`: Add encoders, decoders, marshalers (#3426)
- `scrapererror` receiver: Return concrete error type (#3360)
- `kafka` receiver: Add metrics support (#3452)
- `prometheus` receiver:
  - Add store to track stale metrics (#3414)
  - Add `up` and `scrape_xxxx` internal metrics (#3116)

## 🧰 Bug fixes 🧰

- `prometheus` receiver:
  - Reject datapoints with duplicate label keys (#3408)
  - Scrapers are not stopped when receiver is shutdown (#3450)
- `prometheusremotewrite` exporter: Adjust default retry settings (#3416)
- `hostmetrics` receiver: Fix missing startTimestamp for `processes` scraper (#3461)

## v0.28.0 Beta

## 🛑 Breaking changes 🛑

- Remove unused logstest package (#3222)
- Introduce `AppSettings` instead of `Parameters` (#3163)
- Remove unused testutil.TempSocketName (#3291)
- Move BigEndian helper functions in `tracetranslator` to an internal package.(#3298)
- Rename `configtest.LoadConfigFile` to `configtest.LoadConfigAndValidate` (#3306)
- Replace `ExtensionCreateParams` with `ExtensionCreateSettings` (#3294)
- Replace `ProcessorCreateParams` with `ProcessorCreateSettings`. (#3181)
- Replace `ExporterCreateParams` with `ExporterCreateSettings` (#3164)
- Replace `ReceiverCreateParams` with `ReceiverCreateSettings`. (#3167)
- Change `batchprocessor` logic to limit data points rather than metrics (#3141)
- Rename `PrwExporter` to `PRWExporter` and `NewPrwExporter` to `NewPRWExporter` (#3246)
- Avoid exposing OpenCensus reference in public APIs (#3253)
- Move `config.Parser` to `configparser.Parser` (#3304)
- Remove deprecated funcs inside the obsreceiver (#3314)
- Remove `obsreport.GRPCServerWithObservabilityEnabled`, enable observability in config (#3315)
- Remove `obsreport.ProcessorMetricViews`, use `BuildProcessorCustomMetricName` where needed (#3316)
- Remove "Receive" from `obsreport.Receiver` funcs (#3326)
- Remove "Export" from `obsreport.Exporter` funcs (#3333)
- Hide unnecessary public struct `obsreport.StartReceiveOptions` (#3353)
- Avoid exposing internal implementation public in OC/OTEL receivers (#3355)
- Updated configgrpc `ToDialOptions` and confighttp `ToClient` apis to take extensions configuration map (#3340)
- Remove `GenerateSequentialTraceID` and `GenerateSequentialSpanIDin` functions in testbed (#3390)
- Change "grpc" to "GRPC" in configauth function/type names (#3285)

## 💡 Enhancements 💡

- Add `doc.go` files to the consumer package and its subpackages (#3270)
- Improve documentation of consumer package and subpackages (#3269, #3361)
- Automate triggering of doc-update on release (#3234)
- Enable Dependabot for Github Actions (#3312)
- Remove the proto dependency in `goldendataset` for traces (#3322)
- Add telemetry for dropped data due to exporter sending queue overflow (#3328)
- Add initial implementation of `pdatagrcp` (#3231)
- Change receiver obsreport helpers pattern to match the Processor/Exporter (#3227)
- Add model translation and encoding interfaces (#3200)
- Add otlpjson as a serializer implementation (#3238)
- `prometheus` receiver:
  - Add `createNodeAndResourcePdata` for Prometheus->OTLP pdata (#3139)
  - Direct metricfamily Prometheus->OTLP (#3145)
- Add `componenttest.NewNop*CreateSettings` to simplify tests (#3375)
- Add support for markdown generation (#3100)
- Refactor components for the Client Authentication Extensions (#3287)

## 🧰 Bug fixes 🧰

- Use dedicated `zapcore.Core` for Windows service (#3147)
- Hook up start and shutdown functions in fileexporter (#3260)
- Fix oc to pdata translation for sum non-monotonic cumulative (#3272)
- Fix `timeseriesSignature` in prometheus receiver (#3310)

## v0.27.0 Beta

## 🛑 Breaking changes 🛑

- Change `Marshal` signatures in kafkaexporter's Marshalers to directly convert pdata to `sarama.ProducerMessage` (#3162)
- Remove `tracetranslator.DetermineValueType`, only used internally by Zipkin (#3114)
- Remove OpenCensus conventions, should not be used (#3113)
- Remove Zipkin specific translation constants, move to internal (#3112)
- Remove `tracetranslator.TagHTTPStatusCode`, use `conventions.AttributeHTTPStatusCode` (#3111)
- Remove OpenCensus status constants and transformation (#3110)
- Remove `tracetranslator.AttributeArrayToSlice`, not used in core or contrib (#3109)
- Remove `internaldata.MetricsData`, same APIs as for traces (#3156)
- Rename `config.IDFromString` to `NewIDFromString`, remove `MustIDFromString` (#3177)
- Move consumerfanout package to internal (#3207)
- Canonicalize enum names in pdata. Fix usage of uppercase names (#3208)

## 💡 Enhancements 💡

- Use `config.ComponentID` for obsreport receiver/scraper (#3098)
- Add initial implementation of the consumerhelper (#3146)
- Add Collector version to Prometheus Remote Write Exporter user-agent header (#3094)
- Refactor processorhelper to use consumerhelper, split by signal type (#3180)
- Use consumerhelper for exporterhelper, add WithCapabilities (#3186)
- Set capabilities for all core exporters, remove unnecessary funcs (#3190)
- Add an internal sharedcomponent to be shared by receivers with shared resources (#3198)
- Allow users to configure the Prometheus remote write queue (#3046)
- Mark internaldata traces translation as deprecated for external usage (#3176)

## 🧰 Bug fixes 🧰

- Fix Prometheus receiver metric start time and reset determination logic. (#3047)
  - The receiver will no longer drop the first sample for `counter`, `summary`, and `histogram` metrics.
- The Prometheus remote write exporter will no longer force `counter` metrics to have a `_total` suffix. (#2993)
- Remove locking from jaeger receiver start and stop processes (#3070)
- Fix batch processor metrics reorder, improve performance (#3034)
- Fix batch processor traces reorder, improve performance (#3107)
- Fix batch processor logs reorder, improve performance (#3125)
- Avoid one unnecessary allocation in grpc OTLP exporter (#3122)
- `batch` processor: Validate that batch config max size is greater than send size (#3126)
- Add capabilities to consumer, remove from processor (#2770)
- Remove internal protos usage in Prometheusremotewrite exporter (#3184)
- `prometheus` receiver: Honor Prometheus external labels (#3127)
- Validate that remote write queue settings are not negative (#3213)

## v0.26.0 Beta

## 🛑 Breaking changes 🛑

- Change `With*Unmarshallers` signatures in Kafka exporter/receiver (#2973)
- Rename `marshall` to `marshal` in all the occurrences (#2977)
- Remove `componenterror.ErrAlreadyStarted` and `componenterror.ErrAlreadyStopped`, components should not protect against this, Service will start/stop once.
- Rename `ApplicationStartInfo` to `BuildInfo`
- Rename `ApplicationStartInfo.ExeName` to `BuildInfo.Command`
- Rename `ApplicationStartInfo.LongName` to `BuildInfo.Description`

## 💡 Enhancements 💡

- `kafka` exporter: Add logs support (#2943)
- Add AppendEmpty and deprecate Append for slices (#2970)
- Update mdatagen to create factories of init instead of new (#2978)
- `zipkin` receiver: Reduce the judgment of zipkin v1 version (#2990)
- Custom authenticator logic to accept a `component.Host` which will extract the authenticator to use based on a new authenticator name property (#2767)
- `prometheusremotewrite` exporter: Add `resource_to_telemetry_conversion` config option (#3031)
- `logging` exporter: Extract OTLP text logging (#3082)
- Format timestamps as strings instead of int in otlptext output (#3088)
- Add darwin arm64 build (#3090)

## 🧰 Bug fixes 🧰

- Fix Jaeger receiver to honor TLS Settings (#2866)
- `zipkin` translator: Handle missing starttime case for zipkin json v2 format spans (#2506)
- `prometheus` exporter: Fix OTEL resource label drops (#2899)
- `prometheusremotewrite` exporter:
  - Enable the queue internally (#2974)
  - Don't drop instance and job labels (#2979)
- `jaeger` receiver: Wait for server goroutines exit on shutdown (#2985)
- `logging` exporter: Ignore invalid handle on close (#2994)
- Fix service zpages (#2996)
- `batch` processor: Fix to avoid reordering and send max size (#3029)


## v0.25.0 Beta

## 🛑 Breaking changes 🛑

- Rename ForEach (in pdata) with Range to be consistent with sync.Map (#2931)
- Rename `componenthelper.Start` to `componenthelper.StartFunc` (#2880)
- Rename `componenthelper.Stop` to `componenthelper.StopFunc` (#2880)
- Remove `exporterheleper.WithCustomUnmarshaler`, `processorheleper.WithCustomUnmarshaler`, `receiverheleper.WithCustomUnmarshaler`, `extensionheleper.WithCustomUnmarshaler`, implement `config.CustomUnmarshaler` interface instead (#2867)
- Remove `component.CustomUnmarshaler` implement `config.CustomUnmarshaler` interface instead (#2867)
- Remove `testutil.HostPortFromAddr`, users can write their own parsing helper (#2919)
- Remove `configparser.DecodeTypeAndName`, use `config.IDFromString` (#2869)
- Remove `config.NewViper`, users should use `config.NewParser` (#2917)
- Remove `testutil.WaitFor`, use `testify.Eventually` helper if needed (#2920)
- Remove testutil.WaitForPort, users can use testify.Eventually (#2926)
- Rename `processorhelper.NewTraceProcessor` to `processorhelper.NewTracesProcessor` (#2935)
- Rename `exporterhelper.NewTraceExporter` to `exporterhelper.NewTracesExporter` (#2937)
- Remove InitEmptyWithCapacity, add EnsureCapacity and Clear (#2845)
- Rename traces methods/objects to include Traces in Kafka receiver (#2966)

## 💡 Enhancements 💡

- Add `validatable` interface with `Validate()` to all `config.<component>` (#2898)
  - add the empty `Validate()` implementation for all component configs
- **Experimental**: Add a config source manager that wraps the interaction with config sources (#2857, #2903, #2948)
- `kafka` exporter: Key jaeger messages on traceid (#2855)
- `scraperhelper`: Don't try to count metrics if scraper returns an error (#2902)
- Extract ConfigFactory in a ParserProvider interface (#2868)
- `prometheus` exporter: Allows Summary metrics to be exported to Prometheus (#2900)
- `prometheus` receiver: Optimize `dpgSignature` function (#2945)
- `kafka` receiver: Add logs support (#2944)

## 🧰 Bug fixes 🧰

- `prometheus` receiver:
  - Treat Summary and Histogram metrics without "_sum" counter as valid metric (#2812)
  - Add `job` and `instance` as well-known labels (#2897)
- `prometheusremotewrite` exporter:
  - Sort Sample by Timestamp to avoid out of order errors (#2941)
  - Remove incompatible queued retry (#2951)
- `kafka` receiver: Fix data race with batchprocessor (#2957)
- `jaeger` receiver: Jaeger agent should not report ErrServerClosed (#2965)

## v0.24.0 Beta

## 🛑 Breaking changes 🛑

- Remove legacy internal metrics for memorylimiter processor, `spans_dropped` and `trace_batches_dropped` (#2841)
  - For `spans_dropped` use `processor/refused_spans` with `processor=memorylimiter`
- Rename pdata.*.[Start|End]Time to pdata.*.[Start|End]Timestamp (#2847)
- Rename pdata.DoubleExemplar to pdata.Exemplar (#2804)
- Rename pdata.DoubleHistogram to pdata.Histogram (#2797)
- Rename pdata.DoubleSummary to pdata.Summary (#2774)
- Refactor `consumererror` package (#2768)
  - Remove `PartialError` type in favor of signal-specific types
  - Rename `CombineErrors()` to `Combine()`
- Refactor `componenthelper` package (#2778)
  - Remove `ComponentSettings` and `DefaultComponentSettings()`
  - Rename `NewComponent()` to `New()`
- obsReport.NewExporter accepts a settings struct (#2668)
- Remove ErrorWaitingHost from `componenttest` (#2582)
- Move `config.Load` to `configparser.Load` (#2796)
- Remove `configtest.NewViperFromYamlFile()`, use `config.Parser.NewParserFromFile()` (#2806)
- Remove `config.ViperSubExact()`, use `config.Parser.Sub()` (#2806)
- Update LoadReceiver signature to remove unused params (#2823)
- Move `configerror.ErrDataTypeIsNotSupported` to `componenterror.ErrDataTypeIsNotSupported` (#2886)
- Rename`CreateTraceExporter` type to `CreateTracesExporter` in `exporterhelper` (#2779)
- Move `fluentbit` extension to contrib (#2795)
- Move `configmodels` to `config` (#2808)
- Move `fluentforward` receiver to contrib (#2723)

## 💡 Enhancements 💡

- `batch` processor: - Support max batch size for logs (#2736)
- Use `Endpoint` for health check extension (#2782)
- Use `confignet.TCPAddr` for `pprof` and `zpages` extensions (#2829)
- Deprecate `consumetest.New[${SIGNAL}]Nop` in favor of `consumetest.NewNop` (#2878)
- Deprecate `consumetest.New[${SIGNAL}]Err` in favor of `consumetest.NewErr` (#2878)
- Add watcher to values retrieved via config sources (#2803)
- Updates for cloud semantic conventions (#2809)
  - `cloud.infrastructure_service` -> `cloud.platform`
  - `cloud.zone` -> `cloud.availability_zone`
- Add systemd environment file for deb/rpm packages (#2822)
- Add validate interface in `configmodels` to force each component do configuration validation (#2802, #2856)
- Add `aws.ecs.task.revision` to semantic conventions list (#2816)
- Set unprivileged user to container image (#2838)
- Add New funcs for extension, exporter, processor config settings (#2872)
- Report metric about current size of the exporter retry queue (#2858)
- Allow adding new signals in `ProcessorFactory` by forcing everyone to embed `BaseProcessorFactory` (#2885)

## 🧰 Bug fixes 🧰

- `pdata.TracesFromOtlpProtoBytes`: Fixes to handle backwards compatibility changes in proto (#2798)
- `jaeger` receiver: Escape user input used in output (#2815)
- `prometheus` exporter: Ensure same time is used for updated time (#2745)
- `prometheusremotewrite` exporter: Close HTTP response body (#2875)

## v0.23.0 Beta

## 🛑 Breaking changes 🛑

- Move fanout consumers to fanoutconsumer package (#2615)
- Rename ExporterObsReport to Exporter (#2658)
- Rename ProcessorObsReport to Processor (#2657)
- Remove ValidateConfig and add Validate on the Config struct (#2665)
- Rename pdata Size to OtlpProtoSize (#2726)
- Rename [Traces|Metrics|Logs]Consumer to [Traces|Metrics|Logs] (#2761)
- Remove public access for `componenttest.Example*` components:
  - Users of these structs for testing configs should use the newly added `componenttest.Nop*` (update all components name in the config `example*` -> `nop` and use `componenttest.NopComponents()`).
  - Users of these structs for sink like behavior should use `consumertest.*Sink`.

## 💡 Enhancements 💡

- `hostmetrics` receiver: List labels along with respective metrics in metadata (#2662)
- `exporter` helper: Remove obsreport.ExporterContext, always add exporter name as a tag to the metrics (#2682)
- `jaeger` exporter: Change to not use internal data (#2698)
- `kafka` receiver: Change to not use internal data (#2697)
- `zipkin` receiver: Change to not use internal data (#2699)
- `kafka` exporter: Change to not use internal data (#2696)
- Ensure that extensions can be created and started multiple times (#2679)
- Use otlp request in logs wrapper, hide members in the wrapper (#2692)
- Add MetricsWrapper to dissallow access to internal representation (#2693)
- Add TracesWrapper to dissallow access to internal representation (#2721)
- Allow multiple OTLP receivers to be created (#2743)

## 🧰 Bug fixes 🧰

- `prometheus` exporter: Fix to work with standard labels that follow the naming convention of using periods instead of underscores (#2707)
- Propagate name and transport for `prometheus` receiver and exporter (#2680)
- `zipkin` receiver: Ensure shutdown correctness (#2765)

## v0.22.0 Beta

## 🛑 Breaking changes 🛑

- Rename ServiceExtension to just Extension (#2581)
- Remove `consumerdata.TraceData` (#2551)
- Move `consumerdata.MetricsData` to `internaldata.MetricsData` (#2512)
- Remove custom OpenCensus sematic conventions that have equivalent in otel (#2552)
- Move ScrapeErrors and PartialScrapeError to `scrapererror` (#2580)
- Remove support for deprecated unmarshaler `CustomUnmarshaler`, only `Unmarshal` is supported (#2591)
- Remove deprecated componenterror.CombineErrors (#2598)
- Rename `pdata.TimestampUnixNanos` to `pdata.Timestamp` (#2549)

## 💡 Enhancements 💡

- `prometheus` exporter: Re-implement on top of `github.com/prometheus/client_golang/prometheus` and add `metric_expiration` option
- `logging` exporter: Add support for AttributeMap (#2609)
- Add semantic conventions for instrumentation library (#2602)

## 🧰 Bug fixes 🧰

- `otlp` receiver: Fix `Shutdown()` bug (#2564)
- `batch` processor: Fix Shutdown behavior (#2537)
- `logging` exporter: Fix handling the loop for empty attributes (#2610)
- `prometheusremotewrite` exporter: Fix counter name check (#2613)

## v0.21.0 Beta

## 🛑 Breaking changes 🛑

- Remove deprecated function `IsValid` from trace/span ID (#2522)
- Remove accessors for deprecated status code (#2521)

## 💡 Enhancements 💡

- `otlphttp` exporter: Add `compression` option for gzip encoding of outgoing http requests (#2502)
- Add `ScrapeErrors` struct to `consumererror` to simplify errors usage (#2414)
- Add `cors_allowed_headers` option to `confighttp` (#2454)
- Add SASL/SCRAM authentication mechanism on `kafka` receiver and exporter (#2503)

## 🧰 Bug fixes 🧰

- `otlp` receiver: Sets the correct deprecated status code before sending data to the pipeline (#2521)
- Fix `IsPermanent` to account for wrapped errors (#2455)
- `otlp` exporter: Preserve original error messages (#2459)

## v0.20.0 Beta

## 🛑 Breaking changes 🛑

- Rename `samplingprocessor/probabilisticsamplerprocessor` to `probabilisticsamplerprocessor` (#2392)

## 💡 Enhancements 💡

- `hostmetrics` receiver: Refactor to use metrics metadata utilities (#2405, #2406, #2421)
- Add k8s.node semantic conventions (#2425)

## v0.19.0 Beta

## 🛑 Breaking changes 🛑
- Remove deprecated `queued_retry` processor
- Remove deprecated configs from `resource` processor: `type` (set "opencensus.type" key in "attributes.upsert" map instead) and `labels` (use "attributes.upsert" instead).

## 💡 Enhancements 💡

- `hostmetrics` receiver: Refactor load metrics to use generated metrics (#2375)
- Add uptime to the servicez debug page (#2385)
- Add new semantic conventions for AWS (#2365)

## 🧰 Bug fixes 🧰

- `jaeger` exporter: Improve connection state logging (#2239)
- `pdatagen`: Fix slice of values generated code (#2403)
- `filterset` processor: Avoid returning always nil error in strict filterset (#2399)

## v0.18.0 Beta

## 🛑 Breaking changes 🛑
- Rename host metrics according to metrics spec and rename `swap` scraper to `paging` (#2311)

## 💡 Enhancements 💡

- Add check for `NO_WINDOWS_SERVICE` environment variable to force interactive mode on Windows (#2272)
- `hostmetrics` receiver: Add `disk/weighted_io_time` metric (Linux only) (#2312)
- `opencensus` exporter: Add queue-retry (#2307)
- `filter` processor: Filter metrics using resource attributes (#2251)

## 🧰 Bug fixes 🧰

- `fluentforward` receiver: Fix string conversions (#2314)
- Fix zipkinv2 translation error tag handling (#2253)

## v0.17.0 Beta

## 💡 Enhancements 💡

- Default config environment variable expansion (#2231)
- `prometheusremotewrite` exporter: Add batched exports (#2249)
- `memorylimiter` processor: Introduce soft and hard limits (#2250)

## 🧰 Bug fixes 🧰

- Fix nits in pdata usage (#2235)
- Convert status to not be a pointer in the Span (#2242)
- Report the error from `pprof.StartCPUProfile` (#2263)
- Rename `service.Application.SignalTestComplete` to `Shutdown` (#2277)

## v0.16.0 Beta

## 🛑 Breaking changes 🛑

- Rename Push functions to be consistent across signals in `exporterhelper` (#2203)

## 💡 Enhancements 💡

- Change default OTLP/gRPC port number to 4317, also continue receiving on legacy port
  55680 during transition period (#2104).
- `kafka` exporter: Add support for exporting metrics as otlp Protobuf. (#1966)
- Move scraper helpers to its own `scraperhelper` package (#2185)
- Add `componenthelper` package to help build components (#2186)
- Remove usage of custom init/stop in `scraper` and use start/shutdown from `component` (#2193)
- Add more trace annotations, so zpages are more useful to determine failures (#2206)
- Add support to skip TLS verification (#2202)
- Expose non-nullable metric types (#2208)
- Expose non-nullable elements from slices of pointers (#2200)

## 🧰 Bug fixes 🧰

- Change InstrumentationLibrary to be non-nullable (#2196)
- Add support for slices to non-pointers, use non-nullable AnyValue (#2192)
- Fix `--set` flag to work with `{}` in configs (#2162)

## v0.15.0 Beta

## 🛑 Breaking changes 🛑

- Remove legacy metrics, they were marked as legacy for ~12 months #2105

## 💡 Enhancements 💡

- Implement conversion between OpenCensus and OpenTelemetry Summary Metric (#2048)
- Add ability to generate non nullable messages (#2005)
- Implement Summary Metric in Prometheus RemoteWrite Exporter (#2083)
- Add `resource_to_telemetry_conversion` to exporter helper expose exporter settings (#2060)
- Add `CustomRoundTripper` function to httpclientconfig (#2085)
- Allow for more logging options to be passed to `service` (#2132)
- Add config parameters for `jaeger` receiver (#2068)
- Map unset status code for `jaegar` translator as per spec (#2134)
- Add more trace annotations to the queue-retry logic (#2136)
- Add config settings for component telemetry (#2148)
- Use net.SplitHostPort for IPv6 support in `prometheus` receiver (#2154)
- Add --log-format command line option (default to "console") #2177.

## 🧰 Bug fixes 🧰

- `logging` exporter: Add Logging for Summary Datapoint (#2084)
- `hostmetrics` receiver: use correct TCP state labels on Unix systems (#2087)
- Fix otlp_log receiver wrong use of trace measurement (#2117)
- Fix "process/memory/rss" metric units (#2112)
- Fix "process/cpu_seconds" metrics (#2113)
- Add check for nil logger in exporterhelper functions (#2141)
- `prometheus` receiver:
  - Upgrade Prometheus version to fix race condition (#2121)
  - Fix the scraper/discover manager coordination (#2089)
  - Fix panic when adjusting buckets (#2168)

## v0.14.0 Beta

## 🚀 New components 🚀

- `otlphttp` exporter which implements OTLP over HTTP protocol.

## 🛑 Breaking changes 🛑

- Rename consumer.TraceConsumer to consumer.TracesConsumer #1974
- Rename component.TraceReceiver to component.TracesReceiver #1975
- Rename component.TraceProcessor to component.TracesProcessor #1976
- Rename component.TraceExporter to component.TracesExporter #1975
- Deprecate NopExporter, add NopConsumer (#1972)
- Deprecate SinkExporter, add SinkConsumer (#1973)
- Move `tailsampling` processor to contrib (#2012)
- Remove NewAttributeValueSlice (#2028) and mark NewAttributeValue as deprecated (#2022)
- Remove pdata.StringValue (#2021)
- Remove pdata.InitFromAttributeMap, use CopyTo if needed (#2042)
- Remove SetMapVal and SetArrayVal for pdata.AttributeValue (#2039)

## 💡 Enhancements 💡

- `zipkin` exporter: Add queue retry to zipkin (#1971)
- `prometheus` exporter: Add `send_timestamps` option (#1951)
- `filter` processor: Add `expr` pdata.Metric filtering support (#1940, #1996)
- `attribute` processor: Add log support (#1934)
- `logging` exporter: Add index for histogram buckets count (#2009)
- `otlphttp` exporter: Add correct handling of server error responses (#2016)
- `prometheusremotewrite` exporter:
  - Add user agent header to outgoing http request (#2000)
  - Convert histograms to cumulative (#2049)
  - Return permanent errors (#2053)
  - Add external labels (#2044)
- `hostmetrics` receiver: Use scraper controller (#1949)
- Change Span/Trace ID to be byte array (#2001)
- Add `simple` metrics helper to facilitate building pdata.Metrics in receivers (#1540)
- Improve diagnostic logging for exporters (#2020)
- Add obsreport to receiverhelper scrapers (#1961)
- Update OTLP to 0.6.0 and use the new Span Status code (#2031)
- Add support of partial requests for logs and metrics to the exporterhelper (#2059)

## 🧰 Bug fixes 🧰

- `logging` exporter: Added array serialization (#1994)
- `zipkin` receiver: Allow receiver to parse string tags (#1893)
- `batch` processor: Fix shutdown race (#1967)
- Guard for nil data points (#2055)

## v0.13.0 Beta

## 🛑 Breaking changes 🛑

- Host metric `system.disk.time` renamed to `system.disk.operation_time` (#1887)
- Use consumer for sender interface, remove unnecessary receiver address from Runner (#1941)
- Enable sending queue by default in all exporters configured to use it (#1924)
- Removed `groupbytraceprocessor` (#1891)
- Remove ability to configure collection interval per scraper (#1947)

## 💡 Enhancements 💡

- Host Metrics receiver now reports both `system.disk.io_time` and `system.disk.operation_time` (#1887)
- Match spans against the instrumentation library and resource attributes (#928)
- Add `receiverhelper` for creating flexible "scraper" metrics receiver (#1886, #1890, #1945, #1946)
- Migrate `tailsampling` processor to new OTLP-based internal data model and add Composite Sampler (#1894)
- Metadata Generator: Change Metrics fields to implement an interface with new methods (#1912)
- Add unmarshalling for `pdata.Traces` (#1948)
- Add debug-level message on error for `jaeger` exporter (#1964)

## 🧰 Bug fixes 🧰

- Fix bug where the service does not correctly start/stop the log exporters (#1943)
- Fix Queued Retry Unusable without Batch Processor (#1813) - (#1930)
- `prometheus` receiver: Log error message when `process_start_time_seconds` gauge is missing (#1921)
- Fix trace jaeger conversion to internal traces zero time bug (#1957)
- Fix panic in otlp traces to zipkin (#1963)
- Fix OTLP/HTTP receiver's path to be /v1/traces (#1979)

## v0.12.0 Beta

## 🚀 New components 🚀

- `configauth` package with the auth settings that can be used by receivers (#1807, #1808, #1809, #1810)
- `perfcounters` package that uses perflib for host metrics receiver (#1835, #1836, #1868, #1869, #1870)

## 💡 Enhancements 💡

- Remove `queued_retry` and enable `otlp` metrics receiver in default config (#1823, #1838)
- Add `limit_percentage` and `spike_limit_percentage` options to `memorylimiter` processor (#1622)
- `hostmetrics` receiver:
  - Collect additional labels from partitions in the filesystems scraper (#1858)
  - Add filters for mount point and filesystem type (#1866)
- Add cloud.provider semantic conventions (#1865)
- `attribute` processor: Add log support (#1783)
- Deprecate OpenCensus-based internal data structures (#1843)
- Introduce SpanID data type, not yet used in Protobuf messages ($1854, #1855)
- Enable `otlp` trace by default in the released docker image (#1883)
- `tailsampling` processor: Combine batches of spans into a single batch (#1864)
- `filter` processor: Update to use pdata (#1885)
- Allow MSI upgrades (#1914)

## 🧰 Bug fixes 🧰

- `prometheus` receiver: Print a more informative message about 'up' metric value (#1826)
- Use custom data type and custom JSON serialization for traceid (#1840)
- Skip creation of redundant nil resource in translation from OC if there are no combined metrics (#1803)
- `tailsampling` processor: Only send to next consumer once (#1735)
- Report Windows pagefile usage in bytes (#1837)
- Fix issue where Prometheus SD config cannot be parsed (#1877)

## v0.11.0 Beta

## 🛑 Breaking changes 🛑

- Rename service.Start() to Run() since it's a blocking call
- Fix slice Append to accept by value the element in pdata
- Change CreateTraceProcessor and CreateMetricsProcessor to use the same parameter order as receivers/logs processor and exporters.
- Prevent accidental use of LogsToOtlp and LogsFromOtlp and the OTLP data structs (#1703)
- Remove SetType from configmodels, ensure all registered factories set the type in config (#1798)
- Move process telemetry to service/internal (#1794)

## 💡 Enhancements 💡

- Add map and array attribute value type support (#1656)
- Add authentication support to kafka (#1632)
- Implement InstrumentationLibrary translation to jaeger (#1645)
- Add public functions to export pdata to ExportXServicesRequest Protobuf bytes (#1741)
- Expose telemetry level in the configtelemetry (#1796)
- Add configauth package (#1807)
- Add config to docker image (#1792)

## 🧰 Bug fixes 🧰

- Use zap int argument for int values instead of conversion (#1779)
- Add support for gzip encoded payload in OTLP/HTTP receiver (#1581)
- Return proto status for OTLP receiver when failed (#1788)

## v0.10.0 Beta

## 🛑 Breaking changes 🛑

- **Update OTLP to v0.5.0, incompatible metrics protocol.**
- Remove support for propagating summary metrics in OtelCollector.
  - This is a temporary change, and will affect mostly OpenCensus users who use metrics.

## 💡 Enhancements 💡
- Support zipkin proto in `kafka` receiver (#1646)
- Prometheus Remote Write Exporter supporting Cortex (#1577, #1643)
- Add deployment environment semantic convention (#1722)
- Add logs support to `batch` and `resource` processors (#1723, #1729)

## 🧰 Bug fixes 🧰
- Identify config error when expected map is other value type (#1641)
- Fix Kafka receiver closing ready channel multiple times (#1696)
- Fix a panic issue while processing Zipkin spans with an empty service name (#1742)
- Zipkin Receiver: Always set the endtime (#1750)

## v0.9.0 Beta

## 🛑 Breaking changes 🛑

- **Remove old base factories**:
  - `ReceiverFactoryBase` (#1583)
  - `ProcessorFactoryBase` (#1596)
  - `ExporterFactoryBase` (#1630)
- Remove logs factories and merge with normal factories (#1569)
- Remove `reconnection_delay` from OpenCensus exporter (#1516)
- Remove `ConsumerOld` interfaces (#1631)

## 🚀 New components 🚀
- `prometheusremotewrite` exporter: Send metrics data in Prometheus TimeSeries format to Cortex or any Prometheus (#1544)
- `kafka` receiver: Receive traces from Kafka (#1410)

## 💡 Enhancements 💡
- `kafka` exporter: Enable queueing, retry, timeout (#1455)
- Add `Headers` field in HTTPClientSettings (#1552)
- Change OpenCensus receiver (#1556) and exporter (#1571) to the new interfaces
- Add semantic attribute for `telemetry.auto.version` (#1578)
- Add uptime and RSS memory self-observability metrics (#1549)
- Support conversion for OpenCensus `SameProcessAsParentSpan` (#1629)
- Access application version in components (#1559)
- Make Kafka payload encoding configurable (#1584)

## 🧰 Bug fixes 🧰
- Stop further processing if `filterprocessor` filters all data (#1500)
- `processscraper`: Use same scrape time for all data points coming from same process (#1539)
- Ensure that time conversion for 0 returns nil timestamps or Time where IsZero returns true (#1550)
- Fix multiple exporters panic (#1563)
- Allow `attribute` processor for external use (#1574)
- Do not duplicate filesystem metrics for devices with many mount points (#1617)

## v0.8.0 Beta

## 🚀 New components 🚀

- `groupbytrace` processor that waits for a trace to be completed (#1362)

## 💡 Enhancements 💡

- Migrate `zipkin` receiver/exporter to the new interfaces (#1484)
- Migrate `prometheus` receiver/exporter to the new interfaces (#1477, #1515)
- Add new FactoryUnmarshaler support to all components, deprecate old way (#1468)
- Update `fileexporter` to write data in OTLP (#1488)
- Add extension factory helper (#1485)
- Host scrapers: Use same scrape time for all data points coming from same source (#1473)
- Make logs SeverityNumber publicly available (#1496)
- Add recently included conventions for k8s and container resources (#1519)
- Add new config StartTimeMetricRegex to `prometheus` receiver (#1511)
- Convert Zipkin receiver and exporter to use OTLP (#1446)

## 🧰 Bug fixes 🧰

- Infer OpenCensus resource type based on OpenTelemetry's semantic conventions (#1462)
- Fix log adapter in `prometheus` receiver (#1493)
- Avoid frequent errors for process telemetry on Windows (#1487)

## v0.7.0 Beta

## 🚀 New components 🚀

- Receivers
  - `fluentfoward` runs a TCP server that accepts events via the [Fluent Forward protocol](https://github.com/fluent/fluentd/wiki/Forward-Protocol-Specification-v1) (#1173)
- Exporters
  - `kafka` exports traces to Kafka (#1439)
- Extensions
  - **Experimental** `fluentbit` facilitates running a FluentBit subprocess of the collector (#1381)

## 💡 Enhancements 💡

- Updated `golang/protobuf` from v1.3.5 to v1.4.2 (#1308)
- Updated `opencensus-proto` from v0.2.1 to v0.3.0 (#1308)
- Added round_robin `balancer_name` as an option to gRPC client settings (#1353)
- `hostmetrics` receiver
  - Switch to using perf counters to get disk io metrics on Windows (#1340)
  - Add device filter for file system (#1379) and disk (#1378) scrapers
  - Record process physical & virtual memory stats separately (#1403)
  - Scrape system.disk.time on Windows (#1408)
  - Add disk.pending_operations metric (#1428)
  - Add network interface label to network metrics (#1377)
- Add `exporterhelper` (#1351) and `processorhelper` (#1359) factories
- Update OTLP to latest version (#1384)
- Disable timeout, retry on failure and sending queue for `logging` exporter (#1400)
- Add support for retry and sending queue for `jaeger` exporter (#1401)
- Add batch size bytes metric to `batch` processor (#1270)
- `otlp` receiver: Add Log Support (#1444)
- Allow to configure read/write buffer sizes for http Client (#1447)
- Update DB conventions to latest and add exception conventions (#1452)

## 🧰 Bug fixes 🧰

- Fix `resource` processor for old metrics (#1412)
- `jaeger` receiver: Do not try to stop if failed to start. Collector service will do that (#1434)

## v0.6.0 Beta

## 🛑 Breaking changes 🛑

- Renamed the metrics generated by `hostmetrics` receiver to match the (currently still pending) OpenTelemetry system metric conventions (#1261) (#1269)
- Removed `vmmetrics` receiver (#1282)
- Removed `cpu` scraper `report_per_cpu` config option (#1326)

## 💡 Enhancements 💡

- Added disk merged (#1267) and process count (#1268) metrics to `hostmetrics`
- Log metric data points in `logging` exporter (#1258)
- Changed the `batch` processor to not ignore the errors returned by the exporters (#1259)
- Build and publish MSI (#1153) and DEB/RPM packages (#1278, #1335)
- Added batch size metric to `batch` processor (#1241)
- Added log support for `memorylimiter` processor (#1291) and `logging` exporter (#1298)
- Always add tags for `observability`, other metrics may use them (#1312)
- Added metrics support (#1313) and allow partial retries in `queued_retry` processor (#1297)
- Update `resource` processor: introduce `attributes` config parameter to specify actions on attributes similar to `attributes` processor, old config interface is deprecated (#1315)
- Update memory state labels for non-Linux OSs (#1325)
- Ensure tcp connection value is provided for all states, even when count is 0 (#1329)
- Set `batch` processor channel size to num cpus (#1330)
- Add `send_batch_max_size` config parameter to `batch` processor enforcing hard limit on batch size (#1310)
- Add support for including a per-RPC authentication to gRPC settings (#1250)

## 🧰 Bug fixes 🧰

- Fixed OTLP waitForReady, not set from config (#1254)
- Fixed all translation diffs between OTLP and Jaeger (#1222)
- Disabled `process` scraper for any non Linux/Windows OS (#1328)

## v0.5.0 Beta

## 🛑 Breaking changes 🛑

- **Update OTLP to v0.4.0 (#1142)**: Collector will be incompatible with any other sender or receiver of OTLP protocol
of different versions
- Make "--new-metrics" command line flag the default (#1148)
- Change `endpoint` to `url` in Zipkin exporter config (#1186)
- Change `tls_credentials` to `tls_settings` in Jaegar receiver config (#1233)
- OTLP receiver config change for `protocols` to support mTLS (#1223)
- Remove `export_resource_labels` flag from Zipkin exporter (#1163)

## 🚀 New components 🚀

- Receivers
  - Added process scraper to the `hostmetrics` receiver (#1047)

## 💡 Enhancements 💡

- otlpexporter: send configured headers in request (#1130)
- Enable Collector to be run as a Windows service (#1120)
- Add config for HttpServer (#1196)
- Allow cors in HTTPServerSettings (#1211)
- Add a generic grpc server settings config, cleanup client config (#1183)
- Rely on gRPC to batch and loadbalance between connections instead of custom logic (#1212)
- Allow to tune the read/write buffers for gRPC clients (#1213)
- Allow to tune the read/write buffers for gRPC server (#1218)

## 🧰 Bug fixes 🧰

- Handle overlapping metrics from different jobs in prometheus exporter (#1096)
- Fix handling of SpanKind INTERNAL in OTLP OC translation (#1143)
- Unify zipkin v1 and v2 annotation/tag parsing logic (#1002)
- mTLS: Add support to configure client CA and enforce ClientAuth (#1185)
- Fixed untyped Prometheus receiver bug (#1194)
- Do not embed ProtocolServerSettings in gRPC (#1210)
- Add Context to the missing CreateMetricsReceiver method (#1216)

## v0.4.0 Beta

Released 2020-06-16

## 🛑 Breaking changes 🛑

- `isEnabled` configuration option removed (#909) 
- `thrift_tchannel` protocol moved from `jaeger` receiver to `jaeger_legacy` in contrib (#636) 

## ⚠️ Major changes ⚠️

- Switch from `localhost` to `0.0.0.0` by default for all receivers (#1006)
- Internal API Changes (only impacts contributors)
  - Add context to `Start` and `Stop` methods in the component (#790)
  - Rename `AttributeValue` and `AttributeMap` method names (#781)
(other breaking changes in the internal trace data types)
  - Change entire repo to use the new vanityurl go.opentelemetry.io/collector (#977)

## 🚀 New components 🚀

- Receivers
  - `hostmetrics` receiver with CPU (#862), disk (#921), load (#974), filesystem (#926), memory (#911), network (#930), and virtual memory (#989) support
- Processors
  - `batch` for batching received metrics (#1060) 
  - `filter` for filtering (dropping) received metrics (#1001) 

## 💡 Enhancements 💡

- `otlp` receiver implement HTTP X-Protobuf (#1021)
- Exporters: Support mTLS in gRPC exporters (#927) 
- Extensions: Add `zpages` for service (servicez, pipelinez, extensions) (#894) 

## 🧰 Bug fixes 🧰

- Add missing logging for metrics at `debug` level (#1108) 
- Fix setting internal status code in `jaeger` receivers (#1105) 
- `zipkin` export fails on span without timestamp when used with `queued_retry` (#1068) 
- Fix `zipkin` receiver status code conversion (#996) 
- Remove extra send/receive annotations with using `zipkin` v1 (#960)
- Fix resource attribute mutation bug when exporting in `jaeger` proto (#907) 
- Fix metric/spans count, add tests for nil entries in the slices (#787) 


## 🧩 Components 🧩

### Traces

| Receivers | Processors | Exporters |
|:----------:|:-----------:|:----------:|
| Jaeger | Attributes | File |
| OpenCensus | Batch | Jaeger |
| OTLP | Memory Limiter | Logging |
| Zipkin | Queued Retry | OpenCensus |
| | Resource | OTLP |
| | Sampling | Zipkin |
| | Span ||

### Metrics

| Receivers | Processors | Exporters |
|:----------:|:-----------:|:----------:|
| HostMetrics | Batch | File |
| OpenCensus | Filter | Logging |
| OTLP | Memory Limiter | OpenCensus |
| Prometheus || OTLP |
| VM Metrics || Prometheus |

### Extensions

- Health Check
- Performance Profiler
- zPages


## v0.3.0 Beta

Released 2020-03-30

### Breaking changes

-  Make prometheus receiver config loading strict. #697 
Prometheus receiver will now fail fast if the config contains unused keys in it.

### Changes and fixes

- Enable best effort serve by default of Prometheus Exporter (https://github.com/orijtech/prometheus-go-metrics-exporter/pull/6)
- Fix null pointer exception in the logging exporter #743 
- Remove unnecessary condition to have at least one processor #744 

### Components

| Receivers / Exporters | Processors | Extensions |
|:---------------------:|:-----------:|:-----------:|
| Jaeger | Attributes | Health Check |
| OpenCensus | Batch | Performance Profiler |
| OpenTelemetry | Memory Limiter | zPages |
| Zipkin | Queued Retry | |
| | Resource | |
| | Sampling | |
| | Span | |


## v0.2.8 Alpha

Alpha v0.2.8 of OpenTelemetry Collector

- Implemented OTLP receiver and exporter.
- Added ability to pass config to the service programmatically (useful for custom builds).
- Improved own metrics / observability.
- Refactored component and factory interface definitions (breaking change #683) 


## v0.2.7 Alpha

Alpha v0.2.7 of OpenTelemetry Collector

- Improved error handling on shutdown
- Partial implementation of new metrics (new obsreport package)
- Include resource labels for Zipkin exporter
- New `HASH` action to attribute processor



## v0.2.6 Alpha

Alpha v0.2.6 of OpenTelemetry Collector.
- Update metrics prefix to `otelcol` and expose command line argument to modify the prefix value.
- Extend Span processor to have include/exclude span logic.
- Batch dropped span now emits zero when no spans are dropped.


## v0.2.5 Alpha

Alpha v0.2.5 of OpenTelemetry Collector.

- Regexp-based filtering of spans based on service names.
- Ability to choose strict or regexp matching for include/exclude filters.


## v0.2.4 Alpha

Alpha v0.2.4 of OpenTelemetry Collector.

- Regexp-based filtering of span names.
- Ability to extract attributes from span names and rename span.
- File exporter for debugging.
- Span processor is now enabled by default.


## v0.2.3 Alpha

Alpha v0.2.3 of OpenTelemetry Collector.

Changes:
21a70d6 Add a memory limiter processor (#498)
9778b16 Refactor Jaeger Receiver config (#490)
ec4ad0c Remove workers from OpenCensus receiver implementation (#497)
4e01fa3 Update k8s config to use opentelemetry docker image and configuration (#459)


## v0.2.2 Alpha

Alpha v0.2.2 of OpenTelemetry Collector.

Main changes visible to users since previous release:

- Improved Testbed and added more E2E tests.
- Made component interfaces more uniform (this is a breaking change).

Note: v0.2.1 never existed and is skipped since it was tainted in some dependencies.


## v0.2.0 Alpha

Alpha v0.2 of OpenTelemetry Collector.

Docker image: omnition/opentelemetry-collector:v0.2.0 (we are working on getting this under an OpenTelemetry org)

Main changes visible to users since previous release:

* Rename from `service` to `collector`, the binary is now named `otelcol`

* Configuration reorganized and using strict mode

* Concurrency issues for pipelines transforming data addressed

Commits:

```terminal
0e505d5 Refactor config: pipelines now under service (#376)
402b80c Add Capabilities to Processor and use for Fanout cloning decision (#374)
b27d824 Use strict mode to read config (#375)
d769eb5 Fix concurrency handling when data is fanned out (#367)
dc6b290 Rename all github paths from opentelemtry-service to opentelemetry-collector (#371)
d038801 Rename otelsvc to otelcol (#365)
c264e0e Add Include/Exclude logic for Attributes Processor (#363)
8ce427a Pin a commit for Prometheus dependency in go.mod (#364)
2393774 Bump Jaeger version to 1.14.0 (latest) (#349)
63362d5 Update testbed modules (#360)
c0e2a27 Change dashes to underscores to separate words in config files (#357)
7609eaa Rename OpenTelemetry Service to Collector in docs and comments (#354)
bc5b299 Add common gRPC configuration settings (#340)
b38505c Remove network access popups on macos (#348)
f7727d1 Fixed loop variable pointer bug in jaeger translator (#341)
958beed Ensure that ConsumeMetricsData() is not passed empty metrics in the Prometheus receiver (#345)
0be295f Change log statement in Prometheus receiver from info to debug. (#344)
d205393 Add Owais to codeowners (#339)
8fa6afe Translate OC resource labels to Jaeger process tags (#325)
```


## v0.0.2 Alpha

Alpha release of OpenTelemetry Service.

Docker image: omnition/opentelemetry-service:v0.0.2 (we are working on getting this under an OpenTelemetry org)

Main changes visible to users since previous release:

```terminal
8fa6afe Translate OC resource labels to Jaeger process tags (#325)
047b0f3 Allow environment variables in config (#334)
96c24a3 Add exclude/include spans option to attributes processor (#311)
4db0414 Allow metric processors to be specified in pipelines (#332)
c277569 Add observability instrumentation for Prometheus receiver (#327)
f47aa79 Add common configuration for receiver tls (#288)
a493765 Refactor extensions to new config format (#310)
41a7afa Add Span Processor logic
97a71b3 Use full name for the metrics and spans created for observability (#316)
fed4ed2 Add support to record metrics for metricsexporter (#315)
5edca32 Add include_filter configuration to prometheus receiver (#298)
0068d0a Passthrough CORS allowed origins (#260)
```


## v0.0.1 Alpha

This is the first alpha release of OpenTelemetry Service.

Docker image: omnition/opentelemetry-service:v0.0.1


[v0.3.0]: https://github.com/open-telemetry/opentelemetry-collector/compare/v0.2.10...v0.3.0
[v0.2.10]: https://github.com/open-telemetry/opentelemetry-collector/compare/v0.2.8...v0.2.10
[v0.2.8]: https://github.com/open-telemetry/opentelemetry-collector/compare/v0.2.7...v0.2.8
[v0.2.7]: https://github.com/open-telemetry/opentelemetry-collector/compare/v0.2.6...v0.2.7
[v0.2.6]: https://github.com/open-telemetry/opentelemetry-collector/compare/v0.2.5...v0.2.6
[v0.2.5]: https://github.com/open-telemetry/opentelemetry-collector/compare/v0.2.4...v0.2.5
[v0.2.4]: https://github.com/open-telemetry/opentelemetry-collector/compare/v0.2.3...v0.2.4
[v0.2.3]: https://github.com/open-telemetry/opentelemetry-collector/compare/v0.2.2...v0.2.3
[v0.2.2]: https://github.com/open-telemetry/opentelemetry-collector/compare/v0.2.0...v0.2.2
[v0.2.0]: https://github.com/open-telemetry/opentelemetry-collector/compare/v0.0.2...v0.2.0
[v0.0.2]: https://github.com/open-telemetry/opentelemetry-collector/compare/v0.0.1...v0.0.2
[v0.0.1]: https://github.com/open-telemetry/opentelemetry-collector/tree/v0.0.1<|MERGE_RESOLUTION|>--- conflicted
+++ resolved
@@ -34,13 +34,10 @@
 ## 🧰 Bug fixes 🧰
 
 - `scraperhelper`: Include the scraper name in log messages (#3487)
-<<<<<<< HEAD
+- `scraperhelper`: fix case when returned pdata is empty (#3520) 
 - `otlpexporter`: Allow endpoint to be configured with a scheme of `http` or `https` (#3575)
-=======
-- `scraperhelper`: fix case when returned pdata is empty (#3520) 
 - Record the correct number of points not metrics in Kafka receiver (#3553) 
 - Validate the Prometheus configuration (#3589) 
->>>>>>> 16264bb7
 
 ## v0.29.0 Beta
 
