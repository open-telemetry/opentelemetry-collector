# Changelog

## Unreleased

## 🛑 Breaking changes 🛑

- Remove `tracetranslator.DetermineValueType`, only used internally by Zipkin (#3114)
- Remove OpenCensus conventions, should not be used (#3113)
- Remove Zipkin specific translation constants, move to internal (#3112)
- Remove `tracetranslator.TagHTTPStatusCode`, use `conventions.AttributeHTTPStatusCode` (#3111)
- Remove OpenCensus status constants and transformation (#3110)
- Remove `tracetranslator.AttributeArrayToSlice`, not used in core or contrib (#3109)

## 🧰 Bug fixes 🧰

<<<<<<< HEAD
- Change `Marshal` signatures in kafkaexporter's Marshalers to directly convert pdata to `sarama.ProducerMessage` (#3162)

=======
- Fix Prometheus receiver metric start time and reset determination logic. (#3047)
  - The receiver will no longer drop the first sample for `counter`, `summary`, and `histogram` metrics.
- The Prometheus remote write exporter will no longer force `counter` metrics to have a `_total` suffix. (#2993)
>>>>>>> 709d8a82

## v0.26.0 Beta

## 🛑 Breaking changes 🛑

- Change `With*Unmarshallers` signatures in Kafka exporter/receiver (#2973)
- Rename `marshall` to `marshal` in all the occurrences (#2977)
- Remove `componenterror.ErrAlreadyStarted` and `componenterror.ErrAlreadyStopped`, components should not protect against this, Service will start/stop once.
- Rename `ApplicationStartInfo` to `BuildInfo`
- Rename `ApplicationStartInfo.ExeName` to `BuildInfo.Command`
- Rename `ApplicationStartInfo.LongName` to `BuildInfo.Description`

## 💡 Enhancements 💡

- `kafka` exporter: Add logs support (#2943)
- Add AppendEmpty and deprecate Append for slices (#2970)
- Update mdatagen to create factories of init instead of new (#2978)
- `zipkin` receiver: Reduce the judgment of zipkin v1 version (#2990)
- Custom authenticator logic to accept a `component.Host` which will extract the authenticator to use based on a new authenticator name property (#2767)
- `prometheusremotewrite` exporter: Add `resource_to_telemetry_conversion` config option (#3031)
- `logging` exporter: Extract OTLP text logging (#3082)
- Format timestamps as strings instead of int in otlptext output (#3088)
- Add darwin arm64 build (#3090)

## 🧰 Bug fixes 🧰

- Fix Jaeger receiver to honor TLS Settings (#2866)
- `zipkin` translator: Handle missing starttime case for zipkin json v2 format spans (#2506)
- `prometheus` exporter: Fix OTEL resource label drops (#2899)
- `prometheusremotewrite` exporter:
  - Enable the queue internally (#2974)
  - Don't drop instance and job labels (#2979)
- `jaeger` receiver: Wait for server goroutines exit on shutdown (#2985)
- `logging` exporter: Ignore invalid handle on close (#2994)
- Fix service zpages (#2996)
- `batch` processor: Fix to avoid reordering and send max size (#3029)


## v0.25.0 Beta

## 🛑 Breaking changes 🛑

- Rename ForEach (in pdata) with Range to be consistent with sync.Map (#2931)
- Rename `componenthelper.Start` to `componenthelper.StartFunc` (#2880)
- Rename `componenthelper.Stop` to `componenthelper.StopFunc` (#2880)
- Remove `exporterheleper.WithCustomUnmarshaler`, `processorheleper.WithCustomUnmarshaler`, `receiverheleper.WithCustomUnmarshaler`, `extensionheleper.WithCustomUnmarshaler`, implement `config.CustomUnmarshaler` interface instead (#2867)
- Remove `component.CustomUnmarshaler` implement `config.CustomUnmarshaler` interface instead (#2867)
- Remove `testutil.HostPortFromAddr`, users can write their own parsing helper (#2919)
- Remove `configparser.DecodeTypeAndName`, use `config.IDFromString` (#2869)
- Remove `config.NewViper`, users should use `config.NewParser` (#2917)
- Remove `testutil.WaitFor`, use `testify.Eventually` helper if needed (#2920)
- Remove testutil.WaitForPort, users can use testify.Eventually (#2926)
- Rename `processorhelper.NewTraceProcessor` to `processorhelper.NewTracesProcessor` (#2935)
- Rename `exporterhelper.NewTraceExporter` to `exporterhelper.NewTracesExporter` (#2937)
- Remove InitEmptyWithCapacity, add EnsureCapacity and Clear (#2845)
- Rename traces methods/objects to include Traces in Kafka receiver (#2966)

## 💡 Enhancements 💡

- Add `validatable` interface with `Validate()` to all `config.<component>` (#2898)
  - add the empty `Validate()` implementation for all component configs
- **Experimental**: Add a config source manager that wraps the interaction with config sources (#2857, #2903, #2948)
- `kafka` exporter: Key jaeger messages on traceid (#2855)
- `scraperhelper`: Don't try to count metrics if scraper returns an error (#2902)
- Extract ConfigFactory in a ParserProvider interface (#2868)
- `prometheus` exporter: Allows Summary metrics to be exported to Prometheus (#2900)
- `prometheus` receiver: Optimize `dpgSignature` function (#2945)
- `kafka` receiver: Add logs support (#2944)

## 🧰 Bug fixes 🧰

- `prometheus` receiver:
  - Treat Summary and Histogram metrics without "_sum" counter as valid metric (#2812)
  - Add `job` and `instance` as well-known labels (#2897)
- `prometheusremotewrite` exporter:
  - Sort Sample by Timestamp to avoid out of order errors (#2941)
  - Remove incompatible queued retry (#2951)
- `kafka` receiver: Fix data race with batchprocessor (#2957)
- `jaeger` receiver: Jaeger agent should not report ErrServerClosed (#2965)

## v0.24.0 Beta

## 🛑 Breaking changes 🛑

- Remove legacy internal metrics for memorylimiter processor, `spans_dropped` and `trace_batches_dropped` (#2841)
  - For `spans_dropped` use `processor/refused_spans` with `processor=memorylimiter`
- Rename pdata.*.[Start|End]Time to pdata.*.[Start|End]Timestamp (#2847)
- Rename pdata.DoubleExemplar to pdata.Exemplar (#2804)
- Rename pdata.DoubleHistogram to pdata.Histogram (#2797)
- Rename pdata.DoubleSummary to pdata.Summary (#2774)
- Refactor `consumererror` package (#2768)
  - Remove `PartialError` type in favor of signal-specific types
  - Rename `CombineErrors()` to `Combine()`
- Refactor `componenthelper` package (#2778)
  - Remove `ComponentSettings` and `DefaultComponentSettings()`
  - Rename `NewComponent()` to `New()`
- obsReport.NewExporter accepts a settings struct (#2668)
- Remove ErrorWaitingHost from `componenttest` (#2582)
- Move `config.Load` to `configparser.Load` (#2796)
- Remove `configtest.NewViperFromYamlFile()`, use `config.Parser.NewParserFromFile()` (#2806)
- Remove `config.ViperSubExact()`, use `config.Parser.Sub()` (#2806)
- Update LoadReceiver signature to remove unused params (#2823)
- Move `configerror.ErrDataTypeIsNotSupported` to `componenterror.ErrDataTypeIsNotSupported` (#2886)
- Rename`CreateTraceExporter` type to `CreateTracesExporter` in `exporterhelper` (#2779)
- Move `fluentbit` extension to contrib (#2795)
- Move `configmodels` to `config` (#2808)
- Move `fluentforward` receiver to contrib (#2723)

## 💡 Enhancements 💡

- `batch` processor: - Support max batch size for logs (#2736)
- Use `Endpoint` for health check extension (#2782)
- Use `confignet.TCPAddr` for `pprof` and `zpages` extensions (#2829)
- Deprecate `consumetest.New[${SIGNAL}]Nop` in favor of `consumetest.NewNop` (#2878)
- Deprecate `consumetest.New[${SIGNAL}]Err` in favor of `consumetest.NewErr` (#2878)
- Add watcher to values retrieved via config sources (#2803)
- Updates for cloud semantic conventions (#2809)
  - `cloud.infrastructure_service` -> `cloud.platform`
  - `cloud.zone` -> `cloud.availability_zone`
- Add systemd environment file for deb/rpm packages (#2822)
- Add validate interface in `configmodels` to force each component do configuration validation (#2802, #2856)
- Add `aws.ecs.task.revision` to semantic conventions list (#2816)
- Set unprivileged user to container image (#2838)
- Add New funcs for extension, exporter, processor config settings (#2872)
- Report metric about current size of the exporter retry queue (#2858)
- Allow adding new signals in `ProcessorFactory` by forcing everyone to embed `BaseProcessorFactory` (#2885)

## 🧰 Bug fixes 🧰

- `pdata.TracesFromOtlpProtoBytes`: Fixes to handle backwards compatibility changes in proto (#2798)
- `jaeger` receiver: Escape user input used in output (#2815)
- `prometheus` exporter: Ensure same time is used for updated time (#2745)
- `prometheusremotewrite` exporter: Close HTTP response body (#2875)

## v0.23.0 Beta

## 🛑 Breaking changes 🛑

- Move fanout consumers to fanoutconsumer package (#2615)
- Rename ExporterObsReport to Exporter (#2658)
- Rename ProcessorObsReport to Processor (#2657)
- Remove ValidateConfig and add Validate on the Config struct (#2665)
- Rename pdata Size to OtlpProtoSize (#2726)
- Rename [Traces|Metrics|Logs]Consumer to [Traces|Metrics|Logs] (#2761)
- Remove public access for `componenttest.Example*` components:
  - Users of these structs for testing configs should use the newly added `componenttest.Nop*` (update all components name in the config `example*` -> `nop` and use `componenttest.NopComponents()`).
  - Users of these structs for sink like behavior should use `consumertest.*Sink`.

## 💡 Enhancements 💡

- `hostmetrics` receiver: List labels along with respective metrics in metadata (#2662)
- `exporter` helper: Remove obsreport.ExporterContext, always add exporter name as a tag to the metrics (#2682)
- `jaeger` exporter: Change to not use internal data (#2698)
- `kafka` receiver: Change to not use internal data (#2697)
- `zipkin` receiver: Change to not use internal data (#2699)
- `kafka` exporter: Change to not use internal data (#2696)
- Ensure that extensions can be created and started multiple times (#2679)
- Use otlp request in logs wrapper, hide members in the wrapper (#2692)
- Add MetricsWrapper to dissallow access to internal representation (#2693)
- Add TracesWrapper to dissallow access to internal representation (#2721)
- Allow multiple OTLP receivers to be created (#2743)

## 🧰 Bug fixes 🧰

- `prometheus` exporter: Fix to work with standard labels that follow the naming convention of using periods instead of underscores (#2707)
- Propagate name and transport for `prometheus` receiver and exporter (#2680)
- `zipkin` receiver: Ensure shutdown correctness (#2765)

## v0.22.0 Beta

## 🛑 Breaking changes 🛑

- Rename ServiceExtension to just Extension (#2581)
- Remove `consumerdata.TraceData` (#2551)
- Move `consumerdata.MetricsData` to `internaldata.MetricsData` (#2512)
- Remove custom OpenCensus sematic conventions that have equivalent in otel (#2552)
- Move ScrapeErrors and PartialScrapeError to `scrapererror` (#2580)
- Remove support for deprecated unmarshaler `CustomUnmarshaler`, only `Unmarshal` is supported (#2591)
- Remove deprecated componenterror.CombineErrors (#2598)
- Rename `pdata.TimestampUnixNanos` to `pdata.Timestamp` (#2549)

## 💡 Enhancements 💡

- `prometheus` exporter: Re-implement on top of `github.com/prometheus/client_golang/prometheus` and add `metric_expiration` option
- `logging` exporter: Add support for AttributeMap (#2609)
- Add semantic conventions for instrumentation library (#2602)

## 🧰 Bug fixes 🧰

- `otlp` receiver: Fix `Shutdown()` bug (#2564)
- `batch` processor: Fix Shutdown behavior (#2537)
- `logging` exporter: Fix handling the loop for empty attributes (#2610)
- `prometheusremotewrite` exporter: Fix counter name check (#2613)

## v0.21.0 Beta

## 🛑 Breaking changes 🛑

- Remove deprecated function `IsValid` from trace/span ID (#2522)
- Remove accessors for deprecated status code (#2521)

## 💡 Enhancements 💡

- `otlphttp` exporter: Add `compression` option for gzip encoding of outgoing http requests (#2502)
- Add `ScrapeErrors` struct to `consumererror` to simplify errors usage (#2414)
- Add `cors_allowed_headers` option to `confighttp` (#2454)
- Add SASL/SCRAM authentication mechanism on `kafka` receiver and exporter (#2503)

## 🧰 Bug fixes 🧰

- `otlp` receiver: Sets the correct deprecated status code before sending data to the pipeline (#2521)
- Fix `IsPermanent` to account for wrapped errors (#2455)
- `otlp` exporter: Preserve original error messages (#2459)

## v0.20.0 Beta

## 🛑 Breaking changes 🛑

- Rename `samplingprocessor/probabilisticsamplerprocessor` to `probabilisticsamplerprocessor` (#2392)

## 💡 Enhancements 💡

- `hostmetrics` receiver: Refactor to use metrics metadata utilities (#2405, #2406, #2421)
- Add k8s.node semantic conventions (#2425)

## v0.19.0 Beta

## 🛑 Breaking changes 🛑
- Remove deprecated `queued_retry` processor
- Remove deprecated configs from `resource` processor: `type` (set "opencensus.type" key in "attributes.upsert" map instead) and `labels` (use "attributes.upsert" instead).

## 💡 Enhancements 💡

- `hostmetrics` receiver: Refactor load metrics to use generated metrics (#2375)
- Add uptime to the servicez debug page (#2385)
- Add new semantic conventions for AWS (#2365)

## 🧰 Bug fixes 🧰

- `jaeger` exporter: Improve connection state logging (#2239)
- `pdatagen`: Fix slice of values generated code (#2403)
- `filterset` processor: Avoid returning always nil error in strict filterset (#2399)

## v0.18.0 Beta

## 🛑 Breaking changes 🛑
- Rename host metrics according to metrics spec and rename `swap` scraper to `paging` (#2311)

## 💡 Enhancements 💡

- Add check for `NO_WINDOWS_SERVICE` environment variable to force interactive mode on Windows (#2272)
- `hostmetrics` receiver: Add `disk/weighted_io_time` metric (Linux only) (#2312)
- `opencensus` exporter: Add queue-retry (#2307)
- `filter` processor: Filter metrics using resource attributes (#2251)

## 🧰 Bug fixes 🧰

- `fluentforward` receiver: Fix string conversions (#2314)
- Fix zipkinv2 translation error tag handling (#2253)

## v0.17.0 Beta

## 💡 Enhancements 💡

- Default config environment variable expansion (#2231)
- `prometheusremotewrite` exporter: Add batched exports (#2249)
- `memorylimiter` processor: Introduce soft and hard limits (#2250)

## 🧰 Bug fixes 🧰

- Fix nits in pdata usage (#2235)
- Convert status to not be a pointer in the Span (#2242)
- Report the error from `pprof.StartCPUProfile` (#2263)
- Rename `service.Application.SignalTestComplete` to `Shutdown` (#2277)

## v0.16.0 Beta

## 🛑 Breaking changes 🛑

- Rename Push functions to be consistent across signals in `exporterhelper` (#2203)

## 💡 Enhancements 💡

- Change default OTLP/gRPC port number to 4317, also continue receiving on legacy port
  55680 during transition period (#2104).
- `kafka` exporter: Add support for exporting metrics as otlp Protobuf. (#1966)
- Move scraper helpers to its own `scraperhelper` package (#2185)
- Add `componenthelper` package to help build components (#2186)
- Remove usage of custom init/stop in `scraper` and use start/shutdown from `component` (#2193)
- Add more trace annotations, so zpages are more useful to determine failures (#2206)
- Add support to skip TLS verification (#2202)
- Expose non-nullable metric types (#2208)
- Expose non-nullable elements from slices of pointers (#2200)

## 🧰 Bug fixes 🧰

- Change InstrumentationLibrary to be non-nullable (#2196)
- Add support for slices to non-pointers, use non-nullable AnyValue (#2192)
- Fix `--set` flag to work with `{}` in configs (#2162)

## v0.15.0 Beta

## 🛑 Breaking changes 🛑

- Remove legacy metrics, they were marked as legacy for ~12 months #2105

## 💡 Enhancements 💡

- Implement conversion between OpenCensus and OpenTelemetry Summary Metric (#2048)
- Add ability to generate non nullable messages (#2005)
- Implement Summary Metric in Prometheus RemoteWrite Exporter (#2083)
- Add `resource_to_telemetry_conversion` to exporter helper expose exporter settings (#2060)
- Add `CustomRoundTripper` function to httpclientconfig (#2085)
- Allow for more logging options to be passed to `service` (#2132)
- Add config parameters for `jaeger` receiver (#2068)
- Map unset status code for `jaegar` translator as per spec (#2134)
- Add more trace annotations to the queue-retry logic (#2136)
- Add config settings for component telemetry (#2148)
- Use net.SplitHostPort for IPv6 support in `prometheus` receiver (#2154)
- Add --log-format command line option (default to "console") #2177.

## 🧰 Bug fixes 🧰

- `logging` exporter: Add Logging for Summary Datapoint (#2084)
- `hostmetrics` receiver: use correct TCP state labels on Unix systems (#2087)
- Fix otlp_log receiver wrong use of trace measurement (#2117)
- Fix "process/memory/rss" metric units (#2112)
- Fix "process/cpu_seconds" metrics (#2113)
- Add check for nil logger in exporterhelper functions (#2141)
- `prometheus` receiver:
  - Upgrade Prometheus version to fix race condition (#2121)
  - Fix the scraper/discover manager coordination (#2089)
  - Fix panic when adjusting buckets (#2168)

## v0.14.0 Beta

## 🚀 New components 🚀

- `otlphttp` exporter which implements OTLP over HTTP protocol.

## 🛑 Breaking changes 🛑

- Rename consumer.TraceConsumer to consumer.TracesConsumer #1974
- Rename component.TraceReceiver to component.TracesReceiver #1975
- Rename component.TraceProcessor to component.TracesProcessor #1976
- Rename component.TraceExporter to component.TracesExporter #1975
- Deprecate NopExporter, add NopConsumer (#1972)
- Deprecate SinkExporter, add SinkConsumer (#1973)
- Move `tailsampling` processor to contrib (#2012)
- Remove NewAttributeValueSlice (#2028) and mark NewAttributeValue as deprecated (#2022)
- Remove pdata.StringValue (#2021)
- Remove pdata.InitFromAttributeMap, use CopyTo if needed (#2042)
- Remove SetMapVal and SetArrayVal for pdata.AttributeValue (#2039)

## 💡 Enhancements 💡

- `zipkin` exporter: Add queue retry to zipkin (#1971)
- `prometheus` exporter: Add `send_timestamps` option (#1951)
- `filter` processor: Add `expr` pdata.Metric filtering support (#1940, #1996)
- `attribute` processor: Add log support (#1934)
- `logging` exporter: Add index for histogram buckets count (#2009)
- `otlphttp` exporter: Add correct handling of server error responses (#2016)
- `prometheusremotewrite` exporter:
  - Add user agent header to outgoing http request (#2000)
  - Convert histograms to cumulative (#2049)
  - Return permanent errors (#2053)
  - Add external labels (#2044)
- `hostmetrics` receiver: Use scraper controller (#1949)
- Change Span/Trace ID to be byte array (#2001)
- Add `simple` metrics helper to facilitate building pdata.Metrics in receivers (#1540)
- Improve diagnostic logging for exporters (#2020)
- Add obsreport to receiverhelper scrapers (#1961)
- Update OTLP to 0.6.0 and use the new Span Status code (#2031)
- Add support of partial requests for logs and metrics to the exporterhelper (#2059)

## 🧰 Bug fixes 🧰

- `logging` exporter: Added array serialization (#1994)
- `zipkin` receiver: Allow receiver to parse string tags (#1893)
- `batch` processor: Fix shutdown race (#1967)
- Guard for nil data points (#2055)

## v0.13.0 Beta

## 🛑 Breaking changes 🛑

- Host metric `system.disk.time` renamed to `system.disk.operation_time` (#1887)
- Use consumer for sender interface, remove unnecessary receiver address from Runner (#1941)
- Enable sending queue by default in all exporters configured to use it (#1924)
- Removed `groupbytraceprocessor` (#1891)
- Remove ability to configure collection interval per scraper (#1947)

## 💡 Enhancements 💡

- Host Metrics receiver now reports both `system.disk.io_time` and `system.disk.operation_time` (#1887)
- Match spans against the instrumentation library and resource attributes (#928)
- Add `receiverhelper` for creating flexible "scraper" metrics receiver (#1886, #1890, #1945, #1946)
- Migrate `tailsampling` processor to new OTLP-based internal data model and add Composite Sampler (#1894)
- Metadata Generator: Change Metrics fields to implement an interface with new methods (#1912)
- Add unmarshalling for `pdata.Traces` (#1948)
- Add debug-level message on error for `jaeger` exporter (#1964)

## 🧰 Bug fixes 🧰

- Fix bug where the service does not correctly start/stop the log exporters (#1943)
- Fix Queued Retry Unusable without Batch Processor (#1813) - (#1930)
- `prometheus` receiver: Log error message when `process_start_time_seconds` gauge is missing (#1921)
- Fix trace jaeger conversion to internal traces zero time bug (#1957)
- Fix panic in otlp traces to zipkin (#1963)
- Fix OTLP/HTTP receiver's path to be /v1/traces (#1979)

## v0.12.0 Beta

## 🚀 New components 🚀

- `configauth` package with the auth settings that can be used by receivers (#1807, #1808, #1809, #1810)
- `perfcounters` package that uses perflib for host metrics receiver (#1835, #1836, #1868, #1869, #1870)

## 💡 Enhancements 💡

- Remove `queued_retry` and enable `otlp` metrics receiver in default config (#1823, #1838)
- Add `limit_percentage` and `spike_limit_percentage` options to `memorylimiter` processor (#1622)
- `hostmetrics` receiver:
  - Collect additional labels from partitions in the filesystems scraper (#1858)
  - Add filters for mount point and filesystem type (#1866)
- Add cloud.provider semantic conventions (#1865)
- `attribute` processor: Add log support (#1783)
- Deprecate OpenCensus-based internal data structures (#1843)
- Introduce SpanID data type, not yet used in Protobuf messages ($1854, #1855)
- Enable `otlp` trace by default in the released docker image (#1883)
- `tailsampling` processor: Combine batches of spans into a single batch (#1864)
- `filter` processor: Update to use pdata (#1885)
- Allow MSI upgrades (#1914)

## 🧰 Bug fixes 🧰

- `prometheus` receiver: Print a more informative message about 'up' metric value (#1826)
- Use custom data type and custom JSON serialization for traceid (#1840)
- Skip creation of redundant nil resource in translation from OC if there are no combined metrics (#1803)
- `tailsampling` processor: Only send to next consumer once (#1735)
- Report Windows pagefile usage in bytes (#1837)
- Fix issue where Prometheus SD config cannot be parsed (#1877)

## v0.11.0 Beta

## 🛑 Breaking changes 🛑

- Rename service.Start() to Run() since it's a blocking call
- Fix slice Append to accept by value the element in pdata
- Change CreateTraceProcessor and CreateMetricsProcessor to use the same parameter order as receivers/logs processor and exporters.
- Prevent accidental use of LogsToOtlp and LogsFromOtlp and the OTLP data structs (#1703)
- Remove SetType from configmodels, ensure all registered factories set the type in config (#1798)
- Move process telemetry to service/internal (#1794)

## 💡 Enhancements 💡

- Add map and array attribute value type support (#1656)
- Add authentication support to kafka (#1632)
- Implement InstrumentationLibrary translation to jaeger (#1645)
- Add public functions to export pdata to ExportXServicesRequest Protobuf bytes (#1741)
- Expose telemetry level in the configtelemetry (#1796)
- Add configauth package (#1807)
- Add config to docker image (#1792)

## 🧰 Bug fixes 🧰

- Use zap int argument for int values instead of conversion (#1779)
- Add support for gzip encoded payload in OTLP/HTTP receiver (#1581)
- Return proto status for OTLP receiver when failed (#1788)

## v0.10.0 Beta

## 🛑 Breaking changes 🛑

- **Update OTLP to v0.5.0, incompatible metrics protocol.**
- Remove support for propagating summary metrics in OtelCollector.
  - This is a temporary change, and will affect mostly OpenCensus users who use metrics.

## 💡 Enhancements 💡
- Support zipkin proto in `kafka` receiver (#1646)
- Prometheus Remote Write Exporter supporting Cortex (#1577, #1643)
- Add deployment environment semantic convention (#1722)
- Add logs support to `batch` and `resource` processors (#1723, #1729)

## 🧰 Bug fixes 🧰
- Identify config error when expected map is other value type (#1641)
- Fix Kafka receiver closing ready channel multiple times (#1696)
- Fix a panic issue while processing Zipkin spans with an empty service name (#1742)
- Zipkin Receiver: Always set the endtime (#1750)

## v0.9.0 Beta

## 🛑 Breaking changes 🛑

- **Remove old base factories**:
  - `ReceiverFactoryBase` (#1583)
  - `ProcessorFactoryBase` (#1596)
  - `ExporterFactoryBase` (#1630)
- Remove logs factories and merge with normal factories (#1569)
- Remove `reconnection_delay` from OpenCensus exporter (#1516)
- Remove `ConsumerOld` interfaces (#1631)

## 🚀 New components 🚀
- `prometheusremotewrite` exporter: Send metrics data in Prometheus TimeSeries format to Cortex or any Prometheus (#1544)
- `kafka` receiver: Receive traces from Kafka (#1410)

## 💡 Enhancements 💡
- `kafka` exporter: Enable queueing, retry, timeout (#1455)
- Add `Headers` field in HTTPClientSettings (#1552)
- Change OpenCensus receiver (#1556) and exporter (#1571) to the new interfaces
- Add semantic attribute for `telemetry.auto.version` (#1578)
- Add uptime and RSS memory self-observability metrics (#1549)
- Support conversion for OpenCensus `SameProcessAsParentSpan` (#1629)
- Access application version in components (#1559)
- Make Kafka payload encoding configurable (#1584)

## 🧰 Bug fixes 🧰
- Stop further processing if `filterprocessor` filters all data (#1500)
- `processscraper`: Use same scrape time for all data points coming from same process (#1539)
- Ensure that time conversion for 0 returns nil timestamps or Time where IsZero returns true (#1550)
- Fix multiple exporters panic (#1563)
- Allow `attribute` processor for external use (#1574)
- Do not duplicate filesystem metrics for devices with many mount points (#1617)

## v0.8.0 Beta

## 🚀 New components 🚀

- `groupbytrace` processor that waits for a trace to be completed (#1362)

## 💡 Enhancements 💡

- Migrate `zipkin` receiver/exporter to the new interfaces (#1484)
- Migrate `prometheus` receiver/exporter to the new interfaces (#1477, #1515)
- Add new FactoryUnmarshaler support to all components, deprecate old way (#1468)
- Update `fileexporter` to write data in OTLP (#1488)
- Add extension factory helper (#1485)
- Host scrapers: Use same scrape time for all data points coming from same source (#1473)
- Make logs SeverityNumber publicly available (#1496)
- Add recently included conventions for k8s and container resources (#1519)
- Add new config StartTimeMetricRegex to `prometheus` receiver (#1511)
- Convert Zipkin receiver and exporter to use OTLP (#1446)

## 🧰 Bug fixes 🧰

- Infer OpenCensus resource type based on OpenTelemetry's semantic conventions (#1462)
- Fix log adapter in `prometheus` receiver (#1493)
- Avoid frequent errors for process telemetry on Windows (#1487)

## v0.7.0 Beta

## 🚀 New components 🚀

- Receivers
  - `fluentfoward` runs a TCP server that accepts events via the [Fluent Forward protocol](https://github.com/fluent/fluentd/wiki/Forward-Protocol-Specification-v1) (#1173)
- Exporters
  - `kafka` exports traces to Kafka (#1439)
- Extensions
  - **Experimental** `fluentbit` facilitates running a FluentBit subprocess of the collector (#1381)

## 💡 Enhancements 💡

- Updated `golang/protobuf` from v1.3.5 to v1.4.2 (#1308)
- Updated `opencensus-proto` from v0.2.1 to v0.3.0 (#1308)
- Added round_robin `balancer_name` as an option to gRPC client settings (#1353)
- `hostmetrics` receiver
  - Switch to using perf counters to get disk io metrics on Windows (#1340)
  - Add device filter for file system (#1379) and disk (#1378) scrapers
  - Record process physical & virtual memory stats separately (#1403)
  - Scrape system.disk.time on Windows (#1408)
  - Add disk.pending_operations metric (#1428)
  - Add network interface label to network metrics (#1377)
- Add `exporterhelper` (#1351) and `processorhelper` (#1359) factories
- Update OTLP to latest version (#1384)
- Disable timeout, retry on failure and sending queue for `logging` exporter (#1400)
- Add support for retry and sending queue for `jaeger` exporter (#1401)
- Add batch size bytes metric to `batch` processor (#1270)
- `otlp` receiver: Add Log Support (#1444)
- Allow to configure read/write buffer sizes for http Client (#1447)
- Update DB conventions to latest and add exception conventions (#1452)

## 🧰 Bug fixes 🧰

- Fix `resource` processor for old metrics (#1412)
- `jaeger` receiver: Do not try to stop if failed to start. Collector service will do that (#1434)

## v0.6.0 Beta

## 🛑 Breaking changes 🛑

- Renamed the metrics generated by `hostmetrics` receiver to match the (currently still pending) OpenTelemetry system metric conventions (#1261) (#1269)
- Removed `vmmetrics` receiver (#1282)
- Removed `cpu` scraper `report_per_cpu` config option (#1326)

## 💡 Enhancements 💡

- Added disk merged (#1267) and process count (#1268) metrics to `hostmetrics`
- Log metric data points in `logging` exporter (#1258)
- Changed the `batch` processor to not ignore the errors returned by the exporters (#1259)
- Build and publish MSI (#1153) and DEB/RPM packages (#1278, #1335)
- Added batch size metric to `batch` processor (#1241)
- Added log support for `memorylimiter` processor (#1291) and `logging` exporter (#1298)
- Always add tags for `observability`, other metrics may use them (#1312)
- Added metrics support (#1313) and allow partial retries in `queued_retry` processor (#1297)
- Update `resource` processor: introduce `attributes` config parameter to specify actions on attributes similar to `attributes` processor, old config interface is deprecated (#1315)
- Update memory state labels for non-Linux OSs (#1325)
- Ensure tcp connection value is provided for all states, even when count is 0 (#1329)
- Set `batch` processor channel size to num cpus (#1330)
- Add `send_batch_max_size` config parameter to `batch` processor enforcing hard limit on batch size (#1310)
- Add support for including a per-RPC authentication to gRPC settings (#1250)

## 🧰 Bug fixes 🧰

- Fixed OTLP waitForReady, not set from config (#1254)
- Fixed all translation diffs between OTLP and Jaeger (#1222)
- Disabled `process` scraper for any non Linux/Windows OS (#1328)

## v0.5.0 Beta

## 🛑 Breaking changes 🛑

- **Update OTLP to v0.4.0 (#1142)**: Collector will be incompatible with any other sender or receiver of OTLP protocol
of different versions
- Make "--new-metrics" command line flag the default (#1148)
- Change `endpoint` to `url` in Zipkin exporter config (#1186)
- Change `tls_credentials` to `tls_settings` in Jaegar receiver config (#1233)
- OTLP receiver config change for `protocols` to support mTLS (#1223)
- Remove `export_resource_labels` flag from Zipkin exporter (#1163)

## 🚀 New components 🚀

- Receivers
  - Added process scraper to the `hostmetrics` receiver (#1047)

## 💡 Enhancements 💡

- otlpexporter: send configured headers in request (#1130)
- Enable Collector to be run as a Windows service (#1120)
- Add config for HttpServer (#1196)
- Allow cors in HTTPServerSettings (#1211)
- Add a generic grpc server settings config, cleanup client config (#1183)
- Rely on gRPC to batch and loadbalance between connections instead of custom logic (#1212)
- Allow to tune the read/write buffers for gRPC clients (#1213)
- Allow to tune the read/write buffers for gRPC server (#1218)

## 🧰 Bug fixes 🧰

- Handle overlapping metrics from different jobs in prometheus exporter (#1096)
- Fix handling of SpanKind INTERNAL in OTLP OC translation (#1143)
- Unify zipkin v1 and v2 annotation/tag parsing logic (#1002)
- mTLS: Add support to configure client CA and enforce ClientAuth (#1185)
- Fixed untyped Prometheus receiver bug (#1194)
- Do not embed ProtocolServerSettings in gRPC (#1210)
- Add Context to the missing CreateMetricsReceiver method (#1216)

## v0.4.0 Beta

Released 2020-06-16

## 🛑 Breaking changes 🛑

- `isEnabled` configuration option removed (#909) 
- `thrift_tchannel` protocol moved from `jaeger` receiver to `jaeger_legacy` in contrib (#636) 

## ⚠️ Major changes ⚠️

- Switch from `localhost` to `0.0.0.0` by default for all receivers (#1006)
- Internal API Changes (only impacts contributors)
  - Add context to `Start` and `Stop` methods in the component (#790)
  - Rename `AttributeValue` and `AttributeMap` method names (#781)
(other breaking changes in the internal trace data types)
  - Change entire repo to use the new vanityurl go.opentelemetry.io/collector (#977)

## 🚀 New components 🚀

- Receivers
  - `hostmetrics` receiver with CPU (#862), disk (#921), load (#974), filesystem (#926), memory (#911), network (#930), and virtual memory (#989) support
- Processors
  - `batch` for batching received metrics (#1060) 
  - `filter` for filtering (dropping) received metrics (#1001) 

## 💡 Enhancements 💡

- `otlp` receiver implement HTTP X-Protobuf (#1021)
- Exporters: Support mTLS in gRPC exporters (#927) 
- Extensions: Add `zpages` for service (servicez, pipelinez, extensions) (#894) 

## 🧰 Bug fixes 🧰

- Add missing logging for metrics at `debug` level (#1108) 
- Fix setting internal status code in `jaeger` receivers (#1105) 
- `zipkin` export fails on span without timestamp when used with `queued_retry` (#1068) 
- Fix `zipkin` receiver status code conversion (#996) 
- Remove extra send/receive annotations with using `zipkin` v1 (#960)
- Fix resource attribute mutation bug when exporting in `jaeger` proto (#907) 
- Fix metric/spans count, add tests for nil entries in the slices (#787) 


## 🧩 Components 🧩

### Traces

| Receivers | Processors | Exporters |
|:----------:|:-----------:|:----------:|
| Jaeger | Attributes | File |
| OpenCensus | Batch | Jaeger |
| OTLP | Memory Limiter | Logging |
| Zipkin | Queued Retry | OpenCensus |
| | Resource | OTLP |
| | Sampling | Zipkin |
| | Span ||

### Metrics

| Receivers | Processors | Exporters |
|:----------:|:-----------:|:----------:|
| HostMetrics | Batch | File |
| OpenCensus | Filter | Logging |
| OTLP | Memory Limiter | OpenCensus |
| Prometheus || OTLP |
| VM Metrics || Prometheus |

### Extensions

- Health Check
- Performance Profiler
- zPages


## v0.3.0 Beta

Released 2020-03-30

### Breaking changes

-  Make prometheus receiver config loading strict. #697 
Prometheus receiver will now fail fast if the config contains unused keys in it.

### Changes and fixes

- Enable best effort serve by default of Prometheus Exporter (https://github.com/orijtech/prometheus-go-metrics-exporter/pull/6)
- Fix null pointer exception in the logging exporter #743 
- Remove unnecessary condition to have at least one processor #744 

### Components

| Receivers / Exporters | Processors | Extensions |
|:---------------------:|:-----------:|:-----------:|
| Jaeger | Attributes | Health Check |
| OpenCensus | Batch | Performance Profiler |
| OpenTelemetry | Memory Limiter | zPages |
| Zipkin | Queued Retry | |
| | Resource | |
| | Sampling | |
| | Span | |


## v0.2.8 Alpha

Alpha v0.2.8 of OpenTelemetry Collector

- Implemented OTLP receiver and exporter.
- Added ability to pass config to the service programmatically (useful for custom builds).
- Improved own metrics / observability.
- Refactored component and factory interface definitions (breaking change #683) 


## v0.2.7 Alpha

Alpha v0.2.7 of OpenTelemetry Collector

- Improved error handling on shutdown
- Partial implementation of new metrics (new obsreport package)
- Include resource labels for Zipkin exporter
- New `HASH` action to attribute processor



## v0.2.6 Alpha

Alpha v0.2.6 of OpenTelemetry Collector.
- Update metrics prefix to `otelcol` and expose command line argument to modify the prefix value.
- Extend Span processor to have include/exclude span logic.
- Batch dropped span now emits zero when no spans are dropped.


## v0.2.5 Alpha

Alpha v0.2.5 of OpenTelemetry Collector.

- Regexp-based filtering of spans based on service names.
- Ability to choose strict or regexp matching for include/exclude filters.


## v0.2.4 Alpha

Alpha v0.2.4 of OpenTelemetry Collector.

- Regexp-based filtering of span names.
- Ability to extract attributes from span names and rename span.
- File exporter for debugging.
- Span processor is now enabled by default.


## v0.2.3 Alpha

Alpha v0.2.3 of OpenTelemetry Collector.

Changes:
21a70d6 Add a memory limiter processor (#498)
9778b16 Refactor Jaeger Receiver config (#490)
ec4ad0c Remove workers from OpenCensus receiver implementation (#497)
4e01fa3 Update k8s config to use opentelemetry docker image and configuration (#459)


## v0.2.2 Alpha

Alpha v0.2.2 of OpenTelemetry Collector.

Main changes visible to users since previous release:

- Improved Testbed and added more E2E tests.
- Made component interfaces more uniform (this is a breaking change).

Note: v0.2.1 never existed and is skipped since it was tainted in some dependencies.


## v0.2.0 Alpha

Alpha v0.2 of OpenTelemetry Collector.

Docker image: omnition/opentelemetry-collector:v0.2.0 (we are working on getting this under an OpenTelemetry org)

Main changes visible to users since previous release:

* Rename from `service` to `collector`, the binary is now named `otelcol`

* Configuration reorganized and using strict mode

* Concurrency issues for pipelines transforming data addressed

Commits:

```terminal
0e505d5 Refactor config: pipelines now under service (#376)
402b80c Add Capabilities to Processor and use for Fanout cloning decision (#374)
b27d824 Use strict mode to read config (#375)
d769eb5 Fix concurrency handling when data is fanned out (#367)
dc6b290 Rename all github paths from opentelemtry-service to opentelemetry-collector (#371)
d038801 Rename otelsvc to otelcol (#365)
c264e0e Add Include/Exclude logic for Attributes Processor (#363)
8ce427a Pin a commit for Prometheus dependency in go.mod (#364)
2393774 Bump Jaeger version to 1.14.0 (latest) (#349)
63362d5 Update testbed modules (#360)
c0e2a27 Change dashes to underscores to separate words in config files (#357)
7609eaa Rename OpenTelemetry Service to Collector in docs and comments (#354)
bc5b299 Add common gRPC configuration settings (#340)
b38505c Remove network access popups on macos (#348)
f7727d1 Fixed loop variable pointer bug in jaeger translator (#341)
958beed Ensure that ConsumeMetricsData() is not passed empty metrics in the Prometheus receiver (#345)
0be295f Change log statement in Prometheus receiver from info to debug. (#344)
d205393 Add Owais to codeowners (#339)
8fa6afe Translate OC resource labels to Jaeger process tags (#325)
```


## v0.0.2 Alpha

Alpha release of OpenTelemetry Service.

Docker image: omnition/opentelemetry-service:v0.0.2 (we are working on getting this under an OpenTelemetry org)

Main changes visible to users since previous release:

```terminal
8fa6afe Translate OC resource labels to Jaeger process tags (#325)
047b0f3 Allow environment variables in config (#334)
96c24a3 Add exclude/include spans option to attributes processor (#311)
4db0414 Allow metric processors to be specified in pipelines (#332)
c277569 Add observability instrumentation for Prometheus receiver (#327)
f47aa79 Add common configuration for receiver tls (#288)
a493765 Refactor extensions to new config format (#310)
41a7afa Add Span Processor logic
97a71b3 Use full name for the metrics and spans created for observability (#316)
fed4ed2 Add support to record metrics for metricsexporter (#315)
5edca32 Add include_filter configuration to prometheus receiver (#298)
0068d0a Passthrough CORS allowed origins (#260)
```


## v0.0.1 Alpha

This is the first alpha release of OpenTelemetry Service.

Docker image: omnition/opentelemetry-service:v0.0.1


[v0.3.0]: https://github.com/open-telemetry/opentelemetry-collector/compare/v0.2.10...v0.3.0
[v0.2.10]: https://github.com/open-telemetry/opentelemetry-collector/compare/v0.2.8...v0.2.10
[v0.2.8]: https://github.com/open-telemetry/opentelemetry-collector/compare/v0.2.7...v0.2.8
[v0.2.7]: https://github.com/open-telemetry/opentelemetry-collector/compare/v0.2.6...v0.2.7
[v0.2.6]: https://github.com/open-telemetry/opentelemetry-collector/compare/v0.2.5...v0.2.6
[v0.2.5]: https://github.com/open-telemetry/opentelemetry-collector/compare/v0.2.4...v0.2.5
[v0.2.4]: https://github.com/open-telemetry/opentelemetry-collector/compare/v0.2.3...v0.2.4
[v0.2.3]: https://github.com/open-telemetry/opentelemetry-collector/compare/v0.2.2...v0.2.3
[v0.2.2]: https://github.com/open-telemetry/opentelemetry-collector/compare/v0.2.0...v0.2.2
[v0.2.0]: https://github.com/open-telemetry/opentelemetry-collector/compare/v0.0.2...v0.2.0
[v0.0.2]: https://github.com/open-telemetry/opentelemetry-collector/compare/v0.0.1...v0.0.2
[v0.0.1]: https://github.com/open-telemetry/opentelemetry-collector/tree/v0.0.1<|MERGE_RESOLUTION|>--- conflicted
+++ resolved
@@ -13,14 +13,11 @@
 
 ## 🧰 Bug fixes 🧰
 
-<<<<<<< HEAD
-- Change `Marshal` signatures in kafkaexporter's Marshalers to directly convert pdata to `sarama.ProducerMessage` (#3162)
-
-=======
 - Fix Prometheus receiver metric start time and reset determination logic. (#3047)
   - The receiver will no longer drop the first sample for `counter`, `summary`, and `histogram` metrics.
 - The Prometheus remote write exporter will no longer force `counter` metrics to have a `_total` suffix. (#2993)
->>>>>>> 709d8a82
+- Change `Marshal` signatures in kafkaexporter's Marshalers to directly convert pdata to `sarama.ProducerMessage` (#3162)
+
 
 ## v0.26.0 Beta
 
