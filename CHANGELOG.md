--- conflicted
+++ resolved
@@ -12,15 +12,13 @@
 
 - Deprecate `service.ConfigServiceTelemetry`, `service.ConfigServiceTelemetryLogs`, and `service.ConfigServiceTelemetryMetrics` (#5565)
 
-<<<<<<< HEAD
 ### 💡 Enhancements 💡
 
 - `exporter/logging`: Skip "bad file descriptor" sync errors (#5585)
-=======
+
 ### 🧰 Bug fixes 🧰
 
 - Fix initialization of the OpenTelemetry MetricProvider. (#5571)
->>>>>>> d63aea3c
 
 ## v0.54.0 Beta
 
