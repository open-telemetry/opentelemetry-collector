# Changelog

## Unreleased

## v0.42.0 Beta

## 🛑 Breaking changes 🛑

- Remove `configmapprovider.NewInMemory()` (#4507)
- Disallow direct implementation of `configmapprovider.Retrieved` (#4577)
- `configauth`: remove interceptor functions from the ServerAuthenticator interface (#4583)
- Replace ConfigMapProvider and ConfigUnmarshaler in collector settings by one simpler ConfigProvider (#4590)
- Remove deprecated consumererror.Combine (#4597)
- Remove `configmapprovider.NewDefault`, `configmapprovider.NewExpand`, `configmapprovider.NewMerge` (#4600)
  - The merge functionality is now embedded into `service.NewConfigProvider` (#4637).
- Move `configtest.LoadConfig` and `configtest.LoadConfigAndValidate` to `servicetest` (#4606)
- Builder: Remove deprecated `include-core` flag (#4616)
- Collector telemetry level must now be accessed through an atomic function. (#4549)

## 💡 Enhancements 💡

- `confighttp`: add client-side compression support. (#4441)
  - Each exporter should remove `compression` field if they have and should use `confighttp.HTTPClientSettings`
- Allow more zap logger configs: `disable_caller`, `disable_stacktrace`, `output_paths`, `error_output_paths`, `initial_fields` (#1048)
- Allow the custom zap logger encoding (#4532)
- Collector self-metrics may now be configured through the configuration file. (#4069)
  - CLI flags for configuring self-metrics are deprecated and will be removed
    in a future release.
  - `service.telemetry.metrics.level` and `service.telemetry.metrics.address`
    should be used to configure collector self-metrics.
- `configauth`: add helpers to create new server authenticators. (#4558)
- Refactor `configgrpc` for compression methods (#4624)
- Add an option to allow `config.Map` conversion in the `service.ConfigProvider` (#4634)
<<<<<<< HEAD
- Added support to expose gRPC framework's logs as part of collector logs (#4501)
=======
- Builder: Enable unmarshal exact to help finding hard to find typos #4644
>>>>>>> f5fb458e

## 🧰 Bug fixes 🧰

- Fix merge config map provider to close the watchers (#4570)
- Fix expand map provider to call close on the base provider (#4571)
- Fix correct the value of `otelcol_exporter_send_failed_requests` (#4629)
- `otlp` receiver: Fix legacy port cfg value override and HTTP server starting bug (#4631)

## v0.41.0 Beta

## 🛑 Breaking changes 🛑

- Remove reference to `defaultcomponents` in core and deprecate `include_core` flag (#4087)
- Remove `config.NewConfigMapFrom[File|Buffer]`, add testonly version (#4502)
- `configtls`: TLS 1.2 is the new default mininum version (#4503)
- `confighttp`: `ToServer` now accepts a `component.Host`, in line with gRPC's counterpart (#4514)
- CORS configuration for OTLP/HTTP receivers has been moved into a `cors:` block, instead of individual `cors_allowed_origins` and `cors_allowed_headers` settings (#4492)

## 💡 Enhancements 💡

- OTLP/HTTP receivers now support setting the `Access-Control-Max-Age` header for CORS caching. (#4492)
- `client.Info` pre-populated for all receivers using common helpers like `confighttp` and `configgrpc` (#4423)

## 🧰 Bug fixes 🧰

- Fix handling of corrupted records by persistent buffer (experimental) (#4475)

## 💡 Enhancements 💡

- Extending the contribution guide to help clarify what is acceptable defaults and recommendations.
## v0.40.0 Beta

## 🛑 Breaking changes 🛑

- Package `client` refactored (#4416) and auth data included in it (#4422). Final PR to be merged in the next release (#4423)
- Remove `pdata.AttributeMap.InitFromMap` (#4429)
- Updated configgrpc `ToDialOptions` to support passing providers to instrumentation library (#4451)
- Make state information propagation non-blocking on the collector (#4460)

## 💡 Enhancements 💡

- Add semconv 1.7.0 and 1.8.0 (#4452)
- Added `feature-gates` CLI flag for controlling feature gate state. (#4368)
- Add a default user-agent header to the OTLP/gRPC and OTLP/HTTP exporters containing collector build information (#3970)

## v0.39.0 Beta

## 🛑 Breaking changes 🛑

- Remove deprecated config (already no-op) `ballast_size_mib` in memorylimiterprocessor (#4365)
- Remove `config.Receivers`, `config.Exporters`, `config.Processors`, and `config.Extensions`. Use map directly (#4344)
- Remove `component.BaseProcessorFactory`, use `processorhelper.NewFactory` instead (#4175)
- Force usage of `exporterhelper.NewFactory` to implement `component.ExporterFactory` (#4338)
- Force usage of `receiverhelper.NewFactory` to implement `component.ReceiverFactory` (#4338)
- Force usage of `extensionhelper.NewFactory` to implement `component.ExtensionFactory` (#4338)
- Move `service/parserprovider` package to `config/configmapprovider` (#4206)
   - Rename `MapProvider` interface to `Provider`
   - Remove `MapProvider` from helper names
- Renamed slice-valued `pdata` types and functions for consistency. (#4325)
  - Rename `pdata.AnyValueArray` to `pdata.AttributeValueSlice`
  - Rename `ArrayVal()` to `SliceVal()`
  - Rename `SetArrayVal()` to `SetSliceVal()`
- Remove `config.Pipeline.Name` (#4326)
- Rename `config.Mapprovider` as `configmapprovider.Provider` (#4337)
- Move `config.WatchableRetrieved` and `config.Retrieved` interfaces to `config/configmapprovider` package (#4337)
- Remove `config.Pipeline.InputDataType` (#4343)
- otlpexporter: Do not retry on PermissionDenied and Unauthenticated (#4349)
- Enable configuring collector metrics through service config file. (#4069)
  - New `service::telemetry::metrics` structure added to configuration
  - Existing metrics configuration CLI flags are deprecated and to be
    removed in the future.
  - `--metrics-prefix` is no longer operative; the prefix is determined by
    the value of `service.buildInfo.Command`.
  - `--add-instance-id` is no longer operative; an instance ID will always be added.
- Remove deprecated funcs `consumererror.As[Traces|Metrics|Logs]` (#4364)
- Remove support to expand env variables in default configs (#4366)

## 💡 Enhancements 💡
- Supports more compression methods(`snappy` and `zstd`) for configgrpc, in addition to current `gzip` (#4088)
- Moved the OpenTelemetry Collector Builder to core (#4307)

## 🧰 Bug fixes 🧰

- Fix AggregationTemporality and IsMonotonic when metric descriptors are split in the batch processor (#4389)

## v0.38.0 Beta

## 🛑 Breaking changes 🛑

- Removed `configauth.HTTPClientAuthenticator` and `configauth.GRPCClientAuthenticator` in favor of `configauth.ClientAuthenticator`. (#4255)
- Rename `parserprovider.MapProvider` as `config.MapProvider`. (#4178)
- Rename `parserprovider.Watchable` as `config.WatchableMapProvider`. (#4178)
- Remove deprecated no-op flags to setup Collector's logging "--log-level", "--log-profile", "--log-format". (#4213)
- Move `cmd/pdatagen` as internal package `model/internal/cmd/pdatagen`. (#4243)
- Use directly the ComponentID in configauth. (#4238)
- Refactor configauth, getters use the map instead of iteration. (#4234)
- Change scraperhelper to follow the recommended append model for pdata. (#4202)

## 💡 Enhancements 💡

- Update proto to 0.11.0. (#4209)
- Change pdata to use the newly added [Traces|Metrics|Logs]Data. (#4214)
- Add ExponentialHistogram field to pdata. (#4219)
- Make sure otlphttp exporter tests include TraceID and SpanID. (#4268)
- Use multimod tool in release process. (#4229)
- Change queue metrics to use opencensus metrics instead of stats, close to otel-go. (#4220)
- Make receiver data delivery guarantees explicit (#4262)
- Simplify unmarshal logic by adding more supported hooks. (#4237)
- Add unmarshaler for otlpgrpc.[*]Request and otlpgrp.[*]Response (#4215)

## v0.37.0 Beta

## 🛑 Breaking changes 🛑

- Move `configcheck.ValidateConfigFromFactories` as internal function in service package (#3876)
- Rename `configparser.Parser` as `config.Map` (#4075)
- Rename `component.DefaultBuildInfo()` to `component.NewDefaultBuildInfo()` (#4129)
- Rename `consumererror.Permanent` to `consumererror.NewPermanent` (#4118)
- Rename `config.NewID` to `config.NewComponentID` and `config.NewIDFromString` to `config.NewComponentIDFromString` (#4137)
- Rename `config.NewIDWithName` to `config.NewComponentIDWithName` (#4151)
- Move `extension/storage` to `extension/experimental/storage` (#4082)
- Rename `obsreporttest.SetupRecordedMetricsTest()` to `obsreporttest.SetupTelemetry()` and `obsreporttest.TestTelemetrySettings` to `obsreporttest.TestTelemetry` (#4157)

## 💡 Enhancements 💡

- Add Gen dependabot into CI (#4083)
- Update OTLP to v0.10.0 (#4045).
- Add Flags field to NumberDataPoint, HistogramDataPoint, SummaryDataPoint (#4081).
- Add feature gate library (#4108)
- Add version to the internal telemetry metrics (#4140)

## 🧰 Bug fixes 🧰

- Fix panic when not using `service.NewCommand` (#4139)

## v0.36.0 Beta

## 🛑 Breaking changes 🛑

- Remove deprecated pdata.AttributeMapToMap (#3994)
- Move ValidateConfig from configcheck to configtest (#3956)
- Remove `mem-ballast-size-mib`, already deprecated and no-op (#4005)
- Remove `semconv.AttributeMessageType` (#4020)
- Remove `semconv.AttributeHTTPStatusText` (#4015)
- Remove squash on `configtls.TLSClientSetting` and move TLS client configs under `tls` (#4063)
- Rename TLS server config `*configtls.TLSServerSetting` from `tls_settings` to `tls` (#4063)
- Split `service.Collector` from the `cobra.Command` (#4074)
- Rename `memorylimiter` to `memorylimiterprocessor` (#4064)

## 💡 Enhancements 💡

- Create new semconv package for v1.6.1 (#3948)
- Add AttributeValueBytes support to AsString (#4002)
- Add AttributeValueTypeBytes support to AttributeMap.AsRaw (#4003)
- Add MeterProvider to TelemetrySettings (#4031)
- Add configuration to setup collector logs via config file. (#4009)

## v0.35.0 Beta

## 🛑 Breaking changes 🛑

- Remove the legacy gRPC port(`55680`) support in OTLP receiver (#3966)
- Rename configparser.Parser to configparser.ConfigMap (#3964)
- Remove obsreport.ScraperContext, embed into StartMetricsOp (#3969)
- Remove dependency on deprecated go.opentelemetry.io/otel/oteltest (#3979)
- Remove deprecated pdata.AttributeValueToString (#3953)
- Remove deprecated pdata.TimestampFromTime. Closes: #3925 (#3935)

## 💡 Enhancements 💡

- Add TelemetryCreateSettings (#3984)
- Only initialize collector telemetry once (#3918)
- Add trace context info to LogRecord log (#3959)
- Add new view for AWS ECS health check extension. (#3776)

## v0.34.0 Beta

## 🛑 Breaking changes 🛑

- Artifacts are no longer published in this repository, check [here](https://github.com/open-telemetry/opentelemetry-collector-releases) (#3941)
- Remove deprecated `tracetranslator.AttributeValueToString` and `tracetranslator.AttributeMapToMap` (#3873)
- Change semantic conventions for status (code, msg) as per specifications (#3872)
- Add `pdata.NewTimestampFromTime`, deprecate `pdata.TimestampFromTime` (#3868)
- Add `pdata.NewAttributeMapFromMap`, deprecate `pdata.AttributeMap.InitFromMap` (#3936)
- Move `fileexporter` to contrib (#3474)
- Move `jaegerexporter` to contrib (#3474)
- Move `kafkaexporter` to contrib (#3474)
- Move `opencensusexporter` to contrib (#3474)
- Move `prometheusexporter` to contrib (#3474)
- Move `prometheusremotewriteexporter` to contrib (#3474)
- Move `zipkinexporter` to contrib (#3474)
- Move `attributeprocessor` to contrib (#3474)
- Move `filterprocessor` to contrib (#3474)
- Move `probabilisticsamplerprocessor` to contrib (#3474)
- Move `resourceprocessor` to contrib (#3474)
- Move `spanprocessor` to contrib (#3474)
- Move `hostmetricsreceiver` to contrib (#3474)
- Move `jaegerreceiver` to contrib (#3474)
- Move `kafkareceiver` to contrib (#3474)
- Move `opencensusreceiver` to contrib (#3474)
- Move `prometheusreceiver` to contrib (#3474)
- Move `zipkinreceiver` to contrib (#3474)
- Move `bearertokenauthextension` to contrib (#3474)
- Move `healthcheckextension` to contrib (#3474)
- Move `oidcauthextension` to contrib (#3474)
- Move `pprofextension` to contrib (#3474)
- Move `translator/internaldata` to contrib (#3474)
- Move `translator/trace/jaeger` to contrib (#3474)
- Move `translator/trace/zipkin` to contrib (#3474)
- Move `testbed` to contrib (#3474)
- Move `exporter/exporterhelper/resource_to_telemetry` to contrib (#3474)
- Move `processor/processorhelper/attraction` to contrib (#3474)
- Move `translator/conventions` to `model/semconv` (#3901)

## v0.33.0 Beta

## 🛑 Breaking changes 🛑

- Rename `configloader` interface to `configunmarshaler` (#3774)
- Remove `LabelsMap` from all the metrics points (#3706)
- Update generated K8S attribute labels to fix capitalization (#3823)

## 💡 Enhancements 💡

- Collector has now full support for metrics proto v0.9.0.

## v0.32.0 Beta

This release is marked as "bad" since the metrics pipelines will produce bad data.

- See https://github.com/open-telemetry/opentelemetry-collector/issues/3824

## 🛑 Breaking changes 🛑

- Rename `CustomUnmarshable` interface to `Unmarshallable` (#3774)

## 💡 Enhancements 💡

- Change default OTLP/HTTP port number from 55681 to 4318 (#3743)
- Update OTLP proto to v0.9.0 (#3740)
  - Remove `SetValue`/`Value` func for `NumberDataPoint`/`Exemplar` (#3730)
  - Remove `IntGauge`/`IntSum`from pdata (#3731)
  - Remove `IntDataPoint` from pdata (#3735)
  - Add support for `Bytes` attribute type (#3756)
  - Add `SchemaUrl` field (#3759)
  - Add `Attributes` to `NumberDataPoint`, `HistogramDataPoint`, `SummaryDataPoint` (#3761)
- `conventions` translator: Replace with conventions generated from spec v1.5.0 (#3494)
- `prometheus` receiver: Add `ToMetricPdata` method (#3695)
- Make configsource `Watchable` an optional interface (#3792)
- `obsreport` exporter: Change to accept `ExporterCreateSettings` (#3789)

## 🧰 Bug fixes 🧰

- `configgrpc`: Use chained interceptors in the gRPC server (#3744)
- `prometheus` receiver: Use actual interval startTimeMs for cumulative types (#3694)
- `jaeger` translator: Fix bug that could generate empty proto spans (#3808)

## v0.31.0 Beta

## 🛑 Breaking changes 🛑

- Remove Resize() from pdata slice APIs (#3675)
- Remove the ballast allocation when `mem-ballast-size-mib` is set in command line (#3626)
  - Use [`ballast extension`](./extension/ballastextension/README.md) to set memory ballast instead.
- Rename `DoubleDataPoint` to `NumberDataPoint` (#3633)
- Remove `IntHistogram` (#3676)

## 💡 Enhancements 💡

- Update to OTLP 0.8.0:
  - Translate `IntHistogram` to `Histogram` in `otlp_wrappers` (#3676)
  - Translate `IntGauge` to `Gauge` in `otlp_wrappers` (#3619)
  - Translate `IntSum` to `Sum` in `otlp_wrappers` (#3621)
  - Update `NumberDataPoint` to support `DoubleVal` and `IntVal` (#3689)
  - Update `Exemplar` to use `oneOfPrimitiveValue` (#3699)
  - Remove `IntExemplar` and `IntExemplarSlice` from `pdata` (#3705)
  - Mark `IntGauge`/`IntSum`/`IntDataPoint` as deprecated (#3707)
  - Remove `IntGauge`/`IntSum` from `batchprocessor` (#3718)
  - `prometheusremotewrite` exporter: Convert to new Number metrics (#3714)
  - `prometheus` receiver: Convert to new Number metrics (#3716)
  - `prometheus` exporter: Convert to new Number metrics (#3709)
  - `hostmetrics` receiver: Convert to new Number metrics (#3710)
  - `opencensus`: Convert to new Number metrics (#3708)
  - `scraperhelper` receiver: Convert to new Number metrics (#3717)
  - `testbed`: Convert to new Number metrics (#3719)
  - `expoerterhelper`: Convert `resourcetolabel` to new Number metrics (#3723)
- `configauth`: Prepare auth API to return a context (#3618)
- `pdata`:
  - Implement `Equal()` for map-valued `AttributeValues` (#3612)
  - Add `[Type]Slice.Sort(func)` to sort slices (#3671)
- `memorylimiter`:
  - Add validation on ballast size between `memorylimiter` and `ballastextension` (#3532)
  - Access Ballast extension via `Host.GetExtensions` (#3634)
- `prometheusremotewrite` exporter: Add a WAL implementation without wiring up (#3597)
- `prometheus` receiver: Add `metricGroup.toDistributionPoint` pdata conversion (#3667)
- Use `ComponentID` as identifier instead of config (#3696)
- `zpages`: Move config validation from factory to `Validate` (#3697)
- Enable `tracez` z-pages from otel-go, disable opencensus (#3698)
- Convert temporality and monotonicity for deprecated sums (#3729)

## 🧰 Bug fixes 🧰

- `otlpexporter`: Allow endpoint to be configured with a scheme of `http` or `https` (#3575)
- Handle errors when reloading the collector service (#3615)
- Do not report fatal error when `cmux.ErrServerClosed` (#3703)
- Fix bool attribute equality in `pdata` (#3688)

## v0.30.0 Beta

## 🛑 Breaking changes 🛑

- Rename `pdata.DoubleSum` to `pdata.Sum` (#3583)
- Rename `pdata.DoubleGauge` to `pdata.Gauge` (#3599)
- Migrated `pdata` to a dedicated package (#3483)
- Change Marshaler/Unmarshaler to be consistent with other interfaces (#3502)
- Remove consumer/simple package (#3438)
- Remove unnecessary interfaces from pdata (#3506)
- zipkinv1 implement directly Unmarshaler interface (#3504)
- zipkinv2 implement directly Marshaler/Unmarshaler interface (#3505)
- Change exporterhelper to accept ExporterCreateSettings instead of just logger (#3569)
- Deprecate Resize() from pdata slice APIs (#3573)
- Use Func pattern in processorhelper, consistent with others (#3570)

## 💡 Enhancements 💡

- Update OTLP to v0.8.0 (#3572)
- Migrate from OpenCensus to OpenTelemetry for internal tracing (#3567)
- Move internal/pdatagrpc to model/otlpgrpc (#3507)
- Move internal/otlp to model/otlp (#3508)
- Create http Server via Config, enable cors and decompression (#3513)
- Allow users to set min and max TLS versions (#3591)
- Support setting ballast size in percentage of total Mem in ballast extension (#3456)
- Publish go.opentelemetry.io/collector/model as a separate module (#3530)
- Pass a TracerProvider via construct settings to all the components (#3592)
- Make graceful shutdown optional (#3577)

## 🧰 Bug fixes 🧰

- `scraperhelper`: Include the scraper name in log messages (#3487)
- `scraperhelper`: fix case when returned pdata is empty (#3520)
- Record the correct number of points not metrics in Kafka receiver (#3553)
- Validate the Prometheus configuration (#3589)

## v0.29.0 Beta

## 🛑 Breaking changes 🛑

- Rename `service.Application` to `service.Collector` (#3268)
- Provide case sensitivity in config yaml mappings by using Koanf instead of Viper (#3337)
- Move zipkin constants to an internal package (#3431)
- Disallow renaming metrics using metric relabel configs (#3410)
- Move cgroup and iruntime utils from memory_limiter to internal folder (#3448)
- Move model pdata interfaces to pdata, expose them publicly (#3455)

## 💡 Enhancements 💡

- Change obsreport helpers for scraper to use the same pattern as Processor/Exporter (#3327)
- Convert `otlptext` to implement Marshaler interfaces (#3366)
- Add encoder/decoder and marshaler/unmarshaler for OTLP protobuf (#3401)
- Use the new marshaler/unmarshaler in `kafka` exporter (#3403)
- Convert `zipkinv2` to to/from translator interfaces (#3409)
- `zipkinv1`: Move to translator and encoders interfaces (#3419)
- Use the new marshaler/unmarshaler in `kafka` receiver #3402
- Change `oltp` receiver to use the new unmarshaler, avoid grpc-gateway dependency (#3406)
- Use the new Marshaler in the `otlphttp` exporter (#3433)
- Add grpc response struct for all signals instead of returning interface in `otlp` receiver/exporter (#3437)
- `zipkinv2`: Add encoders, decoders, marshalers (#3426)
- `scrapererror` receiver: Return concrete error type (#3360)
- `kafka` receiver: Add metrics support (#3452)
- `prometheus` receiver:
  - Add store to track stale metrics (#3414)
  - Add `up` and `scrape_xxxx` internal metrics (#3116)

## 🧰 Bug fixes 🧰

- `prometheus` receiver:
  - Reject datapoints with duplicate label keys (#3408)
  - Scrapers are not stopped when receiver is shutdown (#3450)
- `prometheusremotewrite` exporter: Adjust default retry settings (#3416)
- `hostmetrics` receiver: Fix missing startTimestamp for `processes` scraper (#3461)

## v0.28.0 Beta

## 🛑 Breaking changes 🛑

- Remove unused logstest package (#3222)
- Introduce `AppSettings` instead of `Parameters` (#3163)
- Remove unused testutil.TempSocketName (#3291)
- Move BigEndian helper functions in `tracetranslator` to an internal package.(#3298)
- Rename `configtest.LoadConfigFile` to `configtest.LoadConfigAndValidate` (#3306)
- Replace `ExtensionCreateParams` with `ExtensionCreateSettings` (#3294)
- Replace `ProcessorCreateParams` with `ProcessorCreateSettings`. (#3181)
- Replace `ExporterCreateParams` with `ExporterCreateSettings` (#3164)
- Replace `ReceiverCreateParams` with `ReceiverCreateSettings`. (#3167)
- Change `batchprocessor` logic to limit data points rather than metrics (#3141)
- Rename `PrwExporter` to `PRWExporter` and `NewPrwExporter` to `NewPRWExporter` (#3246)
- Avoid exposing OpenCensus reference in public APIs (#3253)
- Move `config.Parser` to `configparser.Parser` (#3304)
- Remove deprecated funcs inside the obsreceiver (#3314)
- Remove `obsreport.GRPCServerWithObservabilityEnabled`, enable observability in config (#3315)
- Remove `obsreport.ProcessorMetricViews`, use `BuildProcessorCustomMetricName` where needed (#3316)
- Remove "Receive" from `obsreport.Receiver` funcs (#3326)
- Remove "Export" from `obsreport.Exporter` funcs (#3333)
- Hide unnecessary public struct `obsreport.StartReceiveOptions` (#3353)
- Avoid exposing internal implementation public in OC/OTEL receivers (#3355)
- Updated configgrpc `ToDialOptions` and confighttp `ToClient` apis to take extensions configuration map (#3340)
- Remove `GenerateSequentialTraceID` and `GenerateSequentialSpanIDin` functions in testbed (#3390)
- Change "grpc" to "GRPC" in configauth function/type names (#3285)

## 💡 Enhancements 💡

- Add `doc.go` files to the consumer package and its subpackages (#3270)
- Improve documentation of consumer package and subpackages (#3269, #3361)
- Automate triggering of doc-update on release (#3234)
- Enable Dependabot for Github Actions (#3312)
- Remove the proto dependency in `goldendataset` for traces (#3322)
- Add telemetry for dropped data due to exporter sending queue overflow (#3328)
- Add initial implementation of `pdatagrcp` (#3231)
- Change receiver obsreport helpers pattern to match the Processor/Exporter (#3227)
- Add model translation and encoding interfaces (#3200)
- Add otlpjson as a serializer implementation (#3238)
- `prometheus` receiver:
  - Add `createNodeAndResourcePdata` for Prometheus->OTLP pdata (#3139)
  - Direct metricfamily Prometheus->OTLP (#3145)
- Add `componenttest.NewNop*CreateSettings` to simplify tests (#3375)
- Add support for markdown generation (#3100)
- Refactor components for the Client Authentication Extensions (#3287)

## 🧰 Bug fixes 🧰

- Use dedicated `zapcore.Core` for Windows service (#3147)
- Hook up start and shutdown functions in fileexporter (#3260)
- Fix oc to pdata translation for sum non-monotonic cumulative (#3272)
- Fix `timeseriesSignature` in prometheus receiver (#3310)

## v0.27.0 Beta

## 🛑 Breaking changes 🛑

- Change `Marshal` signatures in kafkaexporter's Marshalers to directly convert pdata to `sarama.ProducerMessage` (#3162)
- Remove `tracetranslator.DetermineValueType`, only used internally by Zipkin (#3114)
- Remove OpenCensus conventions, should not be used (#3113)
- Remove Zipkin specific translation constants, move to internal (#3112)
- Remove `tracetranslator.TagHTTPStatusCode`, use `conventions.AttributeHTTPStatusCode` (#3111)
- Remove OpenCensus status constants and transformation (#3110)
- Remove `tracetranslator.AttributeArrayToSlice`, not used in core or contrib (#3109)
- Remove `internaldata.MetricsData`, same APIs as for traces (#3156)
- Rename `config.IDFromString` to `NewIDFromString`, remove `MustIDFromString` (#3177)
- Move consumerfanout package to internal (#3207)
- Canonicalize enum names in pdata. Fix usage of uppercase names (#3208)

## 💡 Enhancements 💡

- Use `config.ComponentID` for obsreport receiver/scraper (#3098)
- Add initial implementation of the consumerhelper (#3146)
- Add Collector version to Prometheus Remote Write Exporter user-agent header (#3094)
- Refactor processorhelper to use consumerhelper, split by signal type (#3180)
- Use consumerhelper for exporterhelper, add WithCapabilities (#3186)
- Set capabilities for all core exporters, remove unnecessary funcs (#3190)
- Add an internal sharedcomponent to be shared by receivers with shared resources (#3198)
- Allow users to configure the Prometheus remote write queue (#3046)
- Mark internaldata traces translation as deprecated for external usage (#3176)

## 🧰 Bug fixes 🧰

- Fix Prometheus receiver metric start time and reset determination logic. (#3047)
  - The receiver will no longer drop the first sample for `counter`, `summary`, and `histogram` metrics.
- The Prometheus remote write exporter will no longer force `counter` metrics to have a `_total` suffix. (#2993)
- Remove locking from jaeger receiver start and stop processes (#3070)
- Fix batch processor metrics reorder, improve performance (#3034)
- Fix batch processor traces reorder, improve performance (#3107)
- Fix batch processor logs reorder, improve performance (#3125)
- Avoid one unnecessary allocation in grpc OTLP exporter (#3122)
- `batch` processor: Validate that batch config max size is greater than send size (#3126)
- Add capabilities to consumer, remove from processor (#2770)
- Remove internal protos usage in Prometheusremotewrite exporter (#3184)
- `prometheus` receiver: Honor Prometheus external labels (#3127)
- Validate that remote write queue settings are not negative (#3213)

## v0.26.0 Beta

## 🛑 Breaking changes 🛑

- Change `With*Unmarshallers` signatures in Kafka exporter/receiver (#2973)
- Rename `marshall` to `marshal` in all the occurrences (#2977)
- Remove `componenterror.ErrAlreadyStarted` and `componenterror.ErrAlreadyStopped`, components should not protect against this, Service will start/stop once.
- Rename `ApplicationStartInfo` to `BuildInfo`
- Rename `ApplicationStartInfo.ExeName` to `BuildInfo.Command`
- Rename `ApplicationStartInfo.LongName` to `BuildInfo.Description`

## 💡 Enhancements 💡

- `kafka` exporter: Add logs support (#2943)
- Add AppendEmpty and deprecate Append for slices (#2970)
- Update mdatagen to create factories of init instead of new (#2978)
- `zipkin` receiver: Reduce the judgment of zipkin v1 version (#2990)
- Custom authenticator logic to accept a `component.Host` which will extract the authenticator to use based on a new authenticator name property (#2767)
- `prometheusremotewrite` exporter: Add `resource_to_telemetry_conversion` config option (#3031)
- `logging` exporter: Extract OTLP text logging (#3082)
- Format timestamps as strings instead of int in otlptext output (#3088)
- Add darwin arm64 build (#3090)

## 🧰 Bug fixes 🧰

- Fix Jaeger receiver to honor TLS Settings (#2866)
- `zipkin` translator: Handle missing starttime case for zipkin json v2 format spans (#2506)
- `prometheus` exporter: Fix OTEL resource label drops (#2899)
- `prometheusremotewrite` exporter:
  - Enable the queue internally (#2974)
  - Don't drop instance and job labels (#2979)
- `jaeger` receiver: Wait for server goroutines exit on shutdown (#2985)
- `logging` exporter: Ignore invalid handle on close (#2994)
- Fix service zpages (#2996)
- `batch` processor: Fix to avoid reordering and send max size (#3029)


## v0.25.0 Beta

## 🛑 Breaking changes 🛑

- Rename ForEach (in pdata) with Range to be consistent with sync.Map (#2931)
- Rename `componenthelper.Start` to `componenthelper.StartFunc` (#2880)
- Rename `componenthelper.Stop` to `componenthelper.StopFunc` (#2880)
- Remove `exporterheleper.WithCustomUnmarshaler`, `processorheleper.WithCustomUnmarshaler`, `receiverheleper.WithCustomUnmarshaler`, `extensionheleper.WithCustomUnmarshaler`, implement `config.CustomUnmarshaler` interface instead (#2867)
- Remove `component.CustomUnmarshaler` implement `config.CustomUnmarshaler` interface instead (#2867)
- Remove `testutil.HostPortFromAddr`, users can write their own parsing helper (#2919)
- Remove `configparser.DecodeTypeAndName`, use `config.IDFromString` (#2869)
- Remove `config.NewViper`, users should use `config.NewParser` (#2917)
- Remove `testutil.WaitFor`, use `testify.Eventually` helper if needed (#2920)
- Remove testutil.WaitForPort, users can use testify.Eventually (#2926)
- Rename `processorhelper.NewTraceProcessor` to `processorhelper.NewTracesProcessor` (#2935)
- Rename `exporterhelper.NewTraceExporter` to `exporterhelper.NewTracesExporter` (#2937)
- Remove InitEmptyWithCapacity, add EnsureCapacity and Clear (#2845)
- Rename traces methods/objects to include Traces in Kafka receiver (#2966)

## 💡 Enhancements 💡

- Add `validatable` interface with `Validate()` to all `config.<component>` (#2898)
  - add the empty `Validate()` implementation for all component configs
- **Experimental**: Add a config source manager that wraps the interaction with config sources (#2857, #2903, #2948)
- `kafka` exporter: Key jaeger messages on traceid (#2855)
- `scraperhelper`: Don't try to count metrics if scraper returns an error (#2902)
- Extract ConfigFactory in a ParserProvider interface (#2868)
- `prometheus` exporter: Allows Summary metrics to be exported to Prometheus (#2900)
- `prometheus` receiver: Optimize `dpgSignature` function (#2945)
- `kafka` receiver: Add logs support (#2944)

## 🧰 Bug fixes 🧰

- `prometheus` receiver:
  - Treat Summary and Histogram metrics without "_sum" counter as valid metric (#2812)
  - Add `job` and `instance` as well-known labels (#2897)
- `prometheusremotewrite` exporter:
  - Sort Sample by Timestamp to avoid out of order errors (#2941)
  - Remove incompatible queued retry (#2951)
- `kafka` receiver: Fix data race with batchprocessor (#2957)
- `jaeger` receiver: Jaeger agent should not report ErrServerClosed (#2965)

## v0.24.0 Beta

## 🛑 Breaking changes 🛑

- Remove legacy internal metrics for memorylimiter processor, `spans_dropped` and `trace_batches_dropped` (#2841)
  - For `spans_dropped` use `processor/refused_spans` with `processor=memorylimiter`
- Rename pdata.*.[Start|End]Time to pdata.*.[Start|End]Timestamp (#2847)
- Rename pdata.DoubleExemplar to pdata.Exemplar (#2804)
- Rename pdata.DoubleHistogram to pdata.Histogram (#2797)
- Rename pdata.DoubleSummary to pdata.Summary (#2774)
- Refactor `consumererror` package (#2768)
  - Remove `PartialError` type in favor of signal-specific types
  - Rename `CombineErrors()` to `Combine()`
- Refactor `componenthelper` package (#2778)
  - Remove `ComponentSettings` and `DefaultComponentSettings()`
  - Rename `NewComponent()` to `New()`
- obsReport.NewExporter accepts a settings struct (#2668)
- Remove ErrorWaitingHost from `componenttest` (#2582)
- Move `config.Load` to `configparser.Load` (#2796)
- Remove `configtest.NewViperFromYamlFile()`, use `config.Parser.NewParserFromFile()` (#2806)
- Remove `config.ViperSubExact()`, use `config.Parser.Sub()` (#2806)
- Update LoadReceiver signature to remove unused params (#2823)
- Move `configerror.ErrDataTypeIsNotSupported` to `componenterror.ErrDataTypeIsNotSupported` (#2886)
- Rename`CreateTraceExporter` type to `CreateTracesExporter` in `exporterhelper` (#2779)
- Move `fluentbit` extension to contrib (#2795)
- Move `configmodels` to `config` (#2808)
- Move `fluentforward` receiver to contrib (#2723)

## 💡 Enhancements 💡

- `batch` processor: - Support max batch size for logs (#2736)
- Use `Endpoint` for health check extension (#2782)
- Use `confignet.TCPAddr` for `pprof` and `zpages` extensions (#2829)
- Deprecate `consumetest.New[${SIGNAL}]Nop` in favor of `consumetest.NewNop` (#2878)
- Deprecate `consumetest.New[${SIGNAL}]Err` in favor of `consumetest.NewErr` (#2878)
- Add watcher to values retrieved via config sources (#2803)
- Updates for cloud semantic conventions (#2809)
  - `cloud.infrastructure_service` -> `cloud.platform`
  - `cloud.zone` -> `cloud.availability_zone`
- Add systemd environment file for deb/rpm packages (#2822)
- Add validate interface in `configmodels` to force each component do configuration validation (#2802, #2856)
- Add `aws.ecs.task.revision` to semantic conventions list (#2816)
- Set unprivileged user to container image (#2838)
- Add New funcs for extension, exporter, processor config settings (#2872)
- Report metric about current size of the exporter retry queue (#2858)
- Allow adding new signals in `ProcessorFactory` by forcing everyone to embed `BaseProcessorFactory` (#2885)

## 🧰 Bug fixes 🧰

- `pdata.TracesFromOtlpProtoBytes`: Fixes to handle backwards compatibility changes in proto (#2798)
- `jaeger` receiver: Escape user input used in output (#2815)
- `prometheus` exporter: Ensure same time is used for updated time (#2745)
- `prometheusremotewrite` exporter: Close HTTP response body (#2875)

## v0.23.0 Beta

## 🛑 Breaking changes 🛑

- Move fanout consumers to fanoutconsumer package (#2615)
- Rename ExporterObsReport to Exporter (#2658)
- Rename ProcessorObsReport to Processor (#2657)
- Remove ValidateConfig and add Validate on the Config struct (#2665)
- Rename pdata Size to OtlpProtoSize (#2726)
- Rename [Traces|Metrics|Logs]Consumer to [Traces|Metrics|Logs] (#2761)
- Remove public access for `componenttest.Example*` components:
  - Users of these structs for testing configs should use the newly added `componenttest.Nop*` (update all components name in the config `example*` -> `nop` and use `componenttest.NopComponents()`).
  - Users of these structs for sink like behavior should use `consumertest.*Sink`.

## 💡 Enhancements 💡

- `hostmetrics` receiver: List labels along with respective metrics in metadata (#2662)
- `exporter` helper: Remove obsreport.ExporterContext, always add exporter name as a tag to the metrics (#2682)
- `jaeger` exporter: Change to not use internal data (#2698)
- `kafka` receiver: Change to not use internal data (#2697)
- `zipkin` receiver: Change to not use internal data (#2699)
- `kafka` exporter: Change to not use internal data (#2696)
- Ensure that extensions can be created and started multiple times (#2679)
- Use otlp request in logs wrapper, hide members in the wrapper (#2692)
- Add MetricsWrapper to dissallow access to internal representation (#2693)
- Add TracesWrapper to dissallow access to internal representation (#2721)
- Allow multiple OTLP receivers to be created (#2743)

## 🧰 Bug fixes 🧰

- `prometheus` exporter: Fix to work with standard labels that follow the naming convention of using periods instead of underscores (#2707)
- Propagate name and transport for `prometheus` receiver and exporter (#2680)
- `zipkin` receiver: Ensure shutdown correctness (#2765)

## v0.22.0 Beta

## 🛑 Breaking changes 🛑

- Rename ServiceExtension to just Extension (#2581)
- Remove `consumerdata.TraceData` (#2551)
- Move `consumerdata.MetricsData` to `internaldata.MetricsData` (#2512)
- Remove custom OpenCensus sematic conventions that have equivalent in otel (#2552)
- Move ScrapeErrors and PartialScrapeError to `scrapererror` (#2580)
- Remove support for deprecated unmarshaler `CustomUnmarshaler`, only `Unmarshal` is supported (#2591)
- Remove deprecated componenterror.CombineErrors (#2598)
- Rename `pdata.TimestampUnixNanos` to `pdata.Timestamp` (#2549)

## 💡 Enhancements 💡

- `prometheus` exporter: Re-implement on top of `github.com/prometheus/client_golang/prometheus` and add `metric_expiration` option
- `logging` exporter: Add support for AttributeMap (#2609)
- Add semantic conventions for instrumentation library (#2602)

## 🧰 Bug fixes 🧰

- `otlp` receiver: Fix `Shutdown()` bug (#2564)
- `batch` processor: Fix Shutdown behavior (#2537)
- `logging` exporter: Fix handling the loop for empty attributes (#2610)
- `prometheusremotewrite` exporter: Fix counter name check (#2613)

## v0.21.0 Beta

## 🛑 Breaking changes 🛑

- Remove deprecated function `IsValid` from trace/span ID (#2522)
- Remove accessors for deprecated status code (#2521)

## 💡 Enhancements 💡

- `otlphttp` exporter: Add `compression` option for gzip encoding of outgoing http requests (#2502)
- Add `ScrapeErrors` struct to `consumererror` to simplify errors usage (#2414)
- Add `cors_allowed_headers` option to `confighttp` (#2454)
- Add SASL/SCRAM authentication mechanism on `kafka` receiver and exporter (#2503)

## 🧰 Bug fixes 🧰

- `otlp` receiver: Sets the correct deprecated status code before sending data to the pipeline (#2521)
- Fix `IsPermanent` to account for wrapped errors (#2455)
- `otlp` exporter: Preserve original error messages (#2459)

## v0.20.0 Beta

## 🛑 Breaking changes 🛑

- Rename `samplingprocessor/probabilisticsamplerprocessor` to `probabilisticsamplerprocessor` (#2392)

## 💡 Enhancements 💡

- `hostmetrics` receiver: Refactor to use metrics metadata utilities (#2405, #2406, #2421)
- Add k8s.node semantic conventions (#2425)

## v0.19.0 Beta

## 🛑 Breaking changes 🛑
- Remove deprecated `queued_retry` processor
- Remove deprecated configs from `resource` processor: `type` (set "opencensus.type" key in "attributes.upsert" map instead) and `labels` (use "attributes.upsert" instead).

## 💡 Enhancements 💡

- `hostmetrics` receiver: Refactor load metrics to use generated metrics (#2375)
- Add uptime to the servicez debug page (#2385)
- Add new semantic conventions for AWS (#2365)

## 🧰 Bug fixes 🧰

- `jaeger` exporter: Improve connection state logging (#2239)
- `pdatagen`: Fix slice of values generated code (#2403)
- `filterset` processor: Avoid returning always nil error in strict filterset (#2399)

## v0.18.0 Beta

## 🛑 Breaking changes 🛑
- Rename host metrics according to metrics spec and rename `swap` scraper to `paging` (#2311)

## 💡 Enhancements 💡

- Add check for `NO_WINDOWS_SERVICE` environment variable to force interactive mode on Windows (#2272)
- `hostmetrics` receiver: Add `disk/weighted_io_time` metric (Linux only) (#2312)
- `opencensus` exporter: Add queue-retry (#2307)
- `filter` processor: Filter metrics using resource attributes (#2251)

## 🧰 Bug fixes 🧰

- `fluentforward` receiver: Fix string conversions (#2314)
- Fix zipkinv2 translation error tag handling (#2253)

## v0.17.0 Beta

## 💡 Enhancements 💡

- Default config environment variable expansion (#2231)
- `prometheusremotewrite` exporter: Add batched exports (#2249)
- `memorylimiter` processor: Introduce soft and hard limits (#2250)

## 🧰 Bug fixes 🧰

- Fix nits in pdata usage (#2235)
- Convert status to not be a pointer in the Span (#2242)
- Report the error from `pprof.StartCPUProfile` (#2263)
- Rename `service.Application.SignalTestComplete` to `Shutdown` (#2277)

## v0.16.0 Beta

## 🛑 Breaking changes 🛑

- Rename Push functions to be consistent across signals in `exporterhelper` (#2203)

## 💡 Enhancements 💡

- Change default OTLP/gRPC port number to 4317, also continue receiving on legacy port
  55680 during transition period (#2104).
- `kafka` exporter: Add support for exporting metrics as otlp Protobuf. (#1966)
- Move scraper helpers to its own `scraperhelper` package (#2185)
- Add `componenthelper` package to help build components (#2186)
- Remove usage of custom init/stop in `scraper` and use start/shutdown from `component` (#2193)
- Add more trace annotations, so zpages are more useful to determine failures (#2206)
- Add support to skip TLS verification (#2202)
- Expose non-nullable metric types (#2208)
- Expose non-nullable elements from slices of pointers (#2200)

## 🧰 Bug fixes 🧰

- Change InstrumentationLibrary to be non-nullable (#2196)
- Add support for slices to non-pointers, use non-nullable AnyValue (#2192)
- Fix `--set` flag to work with `{}` in configs (#2162)

## v0.15.0 Beta

## 🛑 Breaking changes 🛑

- Remove legacy metrics, they were marked as legacy for ~12 months #2105

## 💡 Enhancements 💡

- Implement conversion between OpenCensus and OpenTelemetry Summary Metric (#2048)
- Add ability to generate non nullable messages (#2005)
- Implement Summary Metric in Prometheus RemoteWrite Exporter (#2083)
- Add `resource_to_telemetry_conversion` to exporter helper expose exporter settings (#2060)
- Add `CustomRoundTripper` function to httpclientconfig (#2085)
- Allow for more logging options to be passed to `service` (#2132)
- Add config parameters for `jaeger` receiver (#2068)
- Map unset status code for `jaegar` translator as per spec (#2134)
- Add more trace annotations to the queue-retry logic (#2136)
- Add config settings for component telemetry (#2148)
- Use net.SplitHostPort for IPv6 support in `prometheus` receiver (#2154)
- Add --log-format command line option (default to "console") #2177.

## 🧰 Bug fixes 🧰

- `logging` exporter: Add Logging for Summary Datapoint (#2084)
- `hostmetrics` receiver: use correct TCP state labels on Unix systems (#2087)
- Fix otlp_log receiver wrong use of trace measurement (#2117)
- Fix "process/memory/rss" metric units (#2112)
- Fix "process/cpu_seconds" metrics (#2113)
- Add check for nil logger in exporterhelper functions (#2141)
- `prometheus` receiver:
  - Upgrade Prometheus version to fix race condition (#2121)
  - Fix the scraper/discover manager coordination (#2089)
  - Fix panic when adjusting buckets (#2168)

## v0.14.0 Beta

## 🚀 New components 🚀

- `otlphttp` exporter which implements OTLP over HTTP protocol.

## 🛑 Breaking changes 🛑

- Rename consumer.TraceConsumer to consumer.TracesConsumer #1974
- Rename component.TraceReceiver to component.TracesReceiver #1975
- Rename component.TraceProcessor to component.TracesProcessor #1976
- Rename component.TraceExporter to component.TracesExporter #1975
- Deprecate NopExporter, add NopConsumer (#1972)
- Deprecate SinkExporter, add SinkConsumer (#1973)
- Move `tailsampling` processor to contrib (#2012)
- Remove NewAttributeValueSlice (#2028) and mark NewAttributeValue as deprecated (#2022)
- Remove pdata.StringValue (#2021)
- Remove pdata.InitFromAttributeMap, use CopyTo if needed (#2042)
- Remove SetMapVal and SetArrayVal for pdata.AttributeValue (#2039)

## 💡 Enhancements 💡

- `zipkin` exporter: Add queue retry to zipkin (#1971)
- `prometheus` exporter: Add `send_timestamps` option (#1951)
- `filter` processor: Add `expr` pdata.Metric filtering support (#1940, #1996)
- `attribute` processor: Add log support (#1934)
- `logging` exporter: Add index for histogram buckets count (#2009)
- `otlphttp` exporter: Add correct handling of server error responses (#2016)
- `prometheusremotewrite` exporter:
  - Add user agent header to outgoing http request (#2000)
  - Convert histograms to cumulative (#2049)
  - Return permanent errors (#2053)
  - Add external labels (#2044)
- `hostmetrics` receiver: Use scraper controller (#1949)
- Change Span/Trace ID to be byte array (#2001)
- Add `simple` metrics helper to facilitate building pdata.Metrics in receivers (#1540)
- Improve diagnostic logging for exporters (#2020)
- Add obsreport to receiverhelper scrapers (#1961)
- Update OTLP to 0.6.0 and use the new Span Status code (#2031)
- Add support of partial requests for logs and metrics to the exporterhelper (#2059)

## 🧰 Bug fixes 🧰

- `logging` exporter: Added array serialization (#1994)
- `zipkin` receiver: Allow receiver to parse string tags (#1893)
- `batch` processor: Fix shutdown race (#1967)
- Guard for nil data points (#2055)

## v0.13.0 Beta

## 🛑 Breaking changes 🛑

- Host metric `system.disk.time` renamed to `system.disk.operation_time` (#1887)
- Use consumer for sender interface, remove unnecessary receiver address from Runner (#1941)
- Enable sending queue by default in all exporters configured to use it (#1924)
- Removed `groupbytraceprocessor` (#1891)
- Remove ability to configure collection interval per scraper (#1947)

## 💡 Enhancements 💡

- Host Metrics receiver now reports both `system.disk.io_time` and `system.disk.operation_time` (#1887)
- Match spans against the instrumentation library and resource attributes (#928)
- Add `receiverhelper` for creating flexible "scraper" metrics receiver (#1886, #1890, #1945, #1946)
- Migrate `tailsampling` processor to new OTLP-based internal data model and add Composite Sampler (#1894)
- Metadata Generator: Change Metrics fields to implement an interface with new methods (#1912)
- Add unmarshalling for `pdata.Traces` (#1948)
- Add debug-level message on error for `jaeger` exporter (#1964)

## 🧰 Bug fixes 🧰

- Fix bug where the service does not correctly start/stop the log exporters (#1943)
- Fix Queued Retry Unusable without Batch Processor (#1813) - (#1930)
- `prometheus` receiver: Log error message when `process_start_time_seconds` gauge is missing (#1921)
- Fix trace jaeger conversion to internal traces zero time bug (#1957)
- Fix panic in otlp traces to zipkin (#1963)
- Fix OTLP/HTTP receiver's path to be /v1/traces (#1979)

## v0.12.0 Beta

## 🚀 New components 🚀

- `configauth` package with the auth settings that can be used by receivers (#1807, #1808, #1809, #1810)
- `perfcounters` package that uses perflib for host metrics receiver (#1835, #1836, #1868, #1869, #1870)

## 💡 Enhancements 💡

- Remove `queued_retry` and enable `otlp` metrics receiver in default config (#1823, #1838)
- Add `limit_percentage` and `spike_limit_percentage` options to `memorylimiter` processor (#1622)
- `hostmetrics` receiver:
  - Collect additional labels from partitions in the filesystems scraper (#1858)
  - Add filters for mount point and filesystem type (#1866)
- Add cloud.provider semantic conventions (#1865)
- `attribute` processor: Add log support (#1783)
- Deprecate OpenCensus-based internal data structures (#1843)
- Introduce SpanID data type, not yet used in Protobuf messages ($1854, #1855)
- Enable `otlp` trace by default in the released docker image (#1883)
- `tailsampling` processor: Combine batches of spans into a single batch (#1864)
- `filter` processor: Update to use pdata (#1885)
- Allow MSI upgrades (#1914)

## 🧰 Bug fixes 🧰

- `prometheus` receiver: Print a more informative message about 'up' metric value (#1826)
- Use custom data type and custom JSON serialization for traceid (#1840)
- Skip creation of redundant nil resource in translation from OC if there are no combined metrics (#1803)
- `tailsampling` processor: Only send to next consumer once (#1735)
- Report Windows pagefile usage in bytes (#1837)
- Fix issue where Prometheus SD config cannot be parsed (#1877)

## v0.11.0 Beta

## 🛑 Breaking changes 🛑

- Rename service.Start() to Run() since it's a blocking call
- Fix slice Append to accept by value the element in pdata
- Change CreateTraceProcessor and CreateMetricsProcessor to use the same parameter order as receivers/logs processor and exporters.
- Prevent accidental use of LogsToOtlp and LogsFromOtlp and the OTLP data structs (#1703)
- Remove SetType from configmodels, ensure all registered factories set the type in config (#1798)
- Move process telemetry to service/internal (#1794)

## 💡 Enhancements 💡

- Add map and array attribute value type support (#1656)
- Add authentication support to kafka (#1632)
- Implement InstrumentationLibrary translation to jaeger (#1645)
- Add public functions to export pdata to ExportXServicesRequest Protobuf bytes (#1741)
- Expose telemetry level in the configtelemetry (#1796)
- Add configauth package (#1807)
- Add config to docker image (#1792)

## 🧰 Bug fixes 🧰

- Use zap int argument for int values instead of conversion (#1779)
- Add support for gzip encoded payload in OTLP/HTTP receiver (#1581)
- Return proto status for OTLP receiver when failed (#1788)

## v0.10.0 Beta

## 🛑 Breaking changes 🛑

- **Update OTLP to v0.5.0, incompatible metrics protocol.**
- Remove support for propagating summary metrics in OtelCollector.
  - This is a temporary change, and will affect mostly OpenCensus users who use metrics.

## 💡 Enhancements 💡
- Support zipkin proto in `kafka` receiver (#1646)
- Prometheus Remote Write Exporter supporting Cortex (#1577, #1643)
- Add deployment environment semantic convention (#1722)
- Add logs support to `batch` and `resource` processors (#1723, #1729)

## 🧰 Bug fixes 🧰
- Identify config error when expected map is other value type (#1641)
- Fix Kafka receiver closing ready channel multiple times (#1696)
- Fix a panic issue while processing Zipkin spans with an empty service name (#1742)
- Zipkin Receiver: Always set the endtime (#1750)

## v0.9.0 Beta

## 🛑 Breaking changes 🛑

- **Remove old base factories**:
  - `ReceiverFactoryBase` (#1583)
  - `ProcessorFactoryBase` (#1596)
  - `ExporterFactoryBase` (#1630)
- Remove logs factories and merge with normal factories (#1569)
- Remove `reconnection_delay` from OpenCensus exporter (#1516)
- Remove `ConsumerOld` interfaces (#1631)

## 🚀 New components 🚀
- `prometheusremotewrite` exporter: Send metrics data in Prometheus TimeSeries format to Cortex or any Prometheus (#1544)
- `kafka` receiver: Receive traces from Kafka (#1410)

## 💡 Enhancements 💡
- `kafka` exporter: Enable queueing, retry, timeout (#1455)
- Add `Headers` field in HTTPClientSettings (#1552)
- Change OpenCensus receiver (#1556) and exporter (#1571) to the new interfaces
- Add semantic attribute for `telemetry.auto.version` (#1578)
- Add uptime and RSS memory self-observability metrics (#1549)
- Support conversion for OpenCensus `SameProcessAsParentSpan` (#1629)
- Access application version in components (#1559)
- Make Kafka payload encoding configurable (#1584)

## 🧰 Bug fixes 🧰
- Stop further processing if `filterprocessor` filters all data (#1500)
- `processscraper`: Use same scrape time for all data points coming from same process (#1539)
- Ensure that time conversion for 0 returns nil timestamps or Time where IsZero returns true (#1550)
- Fix multiple exporters panic (#1563)
- Allow `attribute` processor for external use (#1574)
- Do not duplicate filesystem metrics for devices with many mount points (#1617)

## v0.8.0 Beta

## 🚀 New components 🚀

- `groupbytrace` processor that waits for a trace to be completed (#1362)

## 💡 Enhancements 💡

- Migrate `zipkin` receiver/exporter to the new interfaces (#1484)
- Migrate `prometheus` receiver/exporter to the new interfaces (#1477, #1515)
- Add new FactoryUnmarshaler support to all components, deprecate old way (#1468)
- Update `fileexporter` to write data in OTLP (#1488)
- Add extension factory helper (#1485)
- Host scrapers: Use same scrape time for all data points coming from same source (#1473)
- Make logs SeverityNumber publicly available (#1496)
- Add recently included conventions for k8s and container resources (#1519)
- Add new config StartTimeMetricRegex to `prometheus` receiver (#1511)
- Convert Zipkin receiver and exporter to use OTLP (#1446)

## 🧰 Bug fixes 🧰

- Infer OpenCensus resource type based on OpenTelemetry's semantic conventions (#1462)
- Fix log adapter in `prometheus` receiver (#1493)
- Avoid frequent errors for process telemetry on Windows (#1487)

## v0.7.0 Beta

## 🚀 New components 🚀

- Receivers
  - `fluentfoward` runs a TCP server that accepts events via the [Fluent Forward protocol](https://github.com/fluent/fluentd/wiki/Forward-Protocol-Specification-v1) (#1173)
- Exporters
  - `kafka` exports traces to Kafka (#1439)
- Extensions
  - **Experimental** `fluentbit` facilitates running a FluentBit subprocess of the collector (#1381)

## 💡 Enhancements 💡

- Updated `golang/protobuf` from v1.3.5 to v1.4.2 (#1308)
- Updated `opencensus-proto` from v0.2.1 to v0.3.0 (#1308)
- Added round_robin `balancer_name` as an option to gRPC client settings (#1353)
- `hostmetrics` receiver
  - Switch to using perf counters to get disk io metrics on Windows (#1340)
  - Add device filter for file system (#1379) and disk (#1378) scrapers
  - Record process physical & virtual memory stats separately (#1403)
  - Scrape system.disk.time on Windows (#1408)
  - Add disk.pending_operations metric (#1428)
  - Add network interface label to network metrics (#1377)
- Add `exporterhelper` (#1351) and `processorhelper` (#1359) factories
- Update OTLP to latest version (#1384)
- Disable timeout, retry on failure and sending queue for `logging` exporter (#1400)
- Add support for retry and sending queue for `jaeger` exporter (#1401)
- Add batch size bytes metric to `batch` processor (#1270)
- `otlp` receiver: Add Log Support (#1444)
- Allow to configure read/write buffer sizes for http Client (#1447)
- Update DB conventions to latest and add exception conventions (#1452)

## 🧰 Bug fixes 🧰

- Fix `resource` processor for old metrics (#1412)
- `jaeger` receiver: Do not try to stop if failed to start. Collector service will do that (#1434)

## v0.6.0 Beta

## 🛑 Breaking changes 🛑

- Renamed the metrics generated by `hostmetrics` receiver to match the (currently still pending) OpenTelemetry system metric conventions (#1261) (#1269)
- Removed `vmmetrics` receiver (#1282)
- Removed `cpu` scraper `report_per_cpu` config option (#1326)

## 💡 Enhancements 💡

- Added disk merged (#1267) and process count (#1268) metrics to `hostmetrics`
- Log metric data points in `logging` exporter (#1258)
- Changed the `batch` processor to not ignore the errors returned by the exporters (#1259)
- Build and publish MSI (#1153) and DEB/RPM packages (#1278, #1335)
- Added batch size metric to `batch` processor (#1241)
- Added log support for `memorylimiter` processor (#1291) and `logging` exporter (#1298)
- Always add tags for `observability`, other metrics may use them (#1312)
- Added metrics support (#1313) and allow partial retries in `queued_retry` processor (#1297)
- Update `resource` processor: introduce `attributes` config parameter to specify actions on attributes similar to `attributes` processor, old config interface is deprecated (#1315)
- Update memory state labels for non-Linux OSs (#1325)
- Ensure tcp connection value is provided for all states, even when count is 0 (#1329)
- Set `batch` processor channel size to num cpus (#1330)
- Add `send_batch_max_size` config parameter to `batch` processor enforcing hard limit on batch size (#1310)
- Add support for including a per-RPC authentication to gRPC settings (#1250)

## 🧰 Bug fixes 🧰

- Fixed OTLP waitForReady, not set from config (#1254)
- Fixed all translation diffs between OTLP and Jaeger (#1222)
- Disabled `process` scraper for any non Linux/Windows OS (#1328)

## v0.5.0 Beta

## 🛑 Breaking changes 🛑

- **Update OTLP to v0.4.0 (#1142)**: Collector will be incompatible with any other sender or receiver of OTLP protocol
of different versions
- Make "--new-metrics" command line flag the default (#1148)
- Change `endpoint` to `url` in Zipkin exporter config (#1186)
- Change `tls_credentials` to `tls_settings` in Jaegar receiver config (#1233)
- OTLP receiver config change for `protocols` to support mTLS (#1223)
- Remove `export_resource_labels` flag from Zipkin exporter (#1163)

## 🚀 New components 🚀

- Receivers
  - Added process scraper to the `hostmetrics` receiver (#1047)

## 💡 Enhancements 💡

- otlpexporter: send configured headers in request (#1130)
- Enable Collector to be run as a Windows service (#1120)
- Add config for HttpServer (#1196)
- Allow cors in HTTPServerSettings (#1211)
- Add a generic grpc server settings config, cleanup client config (#1183)
- Rely on gRPC to batch and loadbalance between connections instead of custom logic (#1212)
- Allow to tune the read/write buffers for gRPC clients (#1213)
- Allow to tune the read/write buffers for gRPC server (#1218)

## 🧰 Bug fixes 🧰

- Handle overlapping metrics from different jobs in prometheus exporter (#1096)
- Fix handling of SpanKind INTERNAL in OTLP OC translation (#1143)
- Unify zipkin v1 and v2 annotation/tag parsing logic (#1002)
- mTLS: Add support to configure client CA and enforce ClientAuth (#1185)
- Fixed untyped Prometheus receiver bug (#1194)
- Do not embed ProtocolServerSettings in gRPC (#1210)
- Add Context to the missing CreateMetricsReceiver method (#1216)

## v0.4.0 Beta

Released 2020-06-16

## 🛑 Breaking changes 🛑

- `isEnabled` configuration option removed (#909)
- `thrift_tchannel` protocol moved from `jaeger` receiver to `jaeger_legacy` in contrib (#636)

## ⚠️ Major changes ⚠️

- Switch from `localhost` to `0.0.0.0` by default for all receivers (#1006)
- Internal API Changes (only impacts contributors)
  - Add context to `Start` and `Stop` methods in the component (#790)
  - Rename `AttributeValue` and `AttributeMap` method names (#781)
(other breaking changes in the internal trace data types)
  - Change entire repo to use the new vanityurl go.opentelemetry.io/collector (#977)

## 🚀 New components 🚀

- Receivers
  - `hostmetrics` receiver with CPU (#862), disk (#921), load (#974), filesystem (#926), memory (#911), network (#930), and virtual memory (#989) support
- Processors
  - `batch` for batching received metrics (#1060)
  - `filter` for filtering (dropping) received metrics (#1001)

## 💡 Enhancements 💡

- `otlp` receiver implement HTTP X-Protobuf (#1021)
- Exporters: Support mTLS in gRPC exporters (#927)
- Extensions: Add `zpages` for service (servicez, pipelinez, extensions) (#894)

## 🧰 Bug fixes 🧰

- Add missing logging for metrics at `debug` level (#1108)
- Fix setting internal status code in `jaeger` receivers (#1105)
- `zipkin` export fails on span without timestamp when used with `queued_retry` (#1068)
- Fix `zipkin` receiver status code conversion (#996)
- Remove extra send/receive annotations with using `zipkin` v1 (#960)
- Fix resource attribute mutation bug when exporting in `jaeger` proto (#907)
- Fix metric/spans count, add tests for nil entries in the slices (#787)


## 🧩 Components 🧩

### Traces

| Receivers | Processors | Exporters |
|:----------:|:-----------:|:----------:|
| Jaeger | Attributes | File |
| OpenCensus | Batch | Jaeger |
| OTLP | Memory Limiter | Logging |
| Zipkin | Queued Retry | OpenCensus |
| | Resource | OTLP |
| | Sampling | Zipkin |
| | Span ||

### Metrics

| Receivers | Processors | Exporters |
|:----------:|:-----------:|:----------:|
| HostMetrics | Batch | File |
| OpenCensus | Filter | Logging |
| OTLP | Memory Limiter | OpenCensus |
| Prometheus || OTLP |
| VM Metrics || Prometheus |

### Extensions

- Health Check
- Performance Profiler
- zPages


## v0.3.0 Beta

Released 2020-03-30

### Breaking changes

-  Make prometheus receiver config loading strict. #697
Prometheus receiver will now fail fast if the config contains unused keys in it.

### Changes and fixes

- Enable best effort serve by default of Prometheus Exporter (https://github.com/orijtech/prometheus-go-metrics-exporter/pull/6)
- Fix null pointer exception in the logging exporter #743
- Remove unnecessary condition to have at least one processor #744

### Components

| Receivers / Exporters | Processors | Extensions |
|:---------------------:|:-----------:|:-----------:|
| Jaeger | Attributes | Health Check |
| OpenCensus | Batch | Performance Profiler |
| OpenTelemetry | Memory Limiter | zPages |
| Zipkin | Queued Retry | |
| | Resource | |
| | Sampling | |
| | Span | |


## v0.2.8 Alpha

Alpha v0.2.8 of OpenTelemetry Collector

- Implemented OTLP receiver and exporter.
- Added ability to pass config to the service programmatically (useful for custom builds).
- Improved own metrics / observability.
- Refactored component and factory interface definitions (breaking change #683)


## v0.2.7 Alpha

Alpha v0.2.7 of OpenTelemetry Collector

- Improved error handling on shutdown
- Partial implementation of new metrics (new obsreport package)
- Include resource labels for Zipkin exporter
- New `HASH` action to attribute processor



## v0.2.6 Alpha

Alpha v0.2.6 of OpenTelemetry Collector.
- Update metrics prefix to `otelcol` and expose command line argument to modify the prefix value.
- Extend Span processor to have include/exclude span logic.
- Batch dropped span now emits zero when no spans are dropped.


## v0.2.5 Alpha

Alpha v0.2.5 of OpenTelemetry Collector.

- Regexp-based filtering of spans based on service names.
- Ability to choose strict or regexp matching for include/exclude filters.


## v0.2.4 Alpha

Alpha v0.2.4 of OpenTelemetry Collector.

- Regexp-based filtering of span names.
- Ability to extract attributes from span names and rename span.
- File exporter for debugging.
- Span processor is now enabled by default.


## v0.2.3 Alpha

Alpha v0.2.3 of OpenTelemetry Collector.

Changes:
21a70d6 Add a memory limiter processor (#498)
9778b16 Refactor Jaeger Receiver config (#490)
ec4ad0c Remove workers from OpenCensus receiver implementation (#497)
4e01fa3 Update k8s config to use opentelemetry docker image and configuration (#459)


## v0.2.2 Alpha

Alpha v0.2.2 of OpenTelemetry Collector.

Main changes visible to users since previous release:

- Improved Testbed and added more E2E tests.
- Made component interfaces more uniform (this is a breaking change).

Note: v0.2.1 never existed and is skipped since it was tainted in some dependencies.


## v0.2.0 Alpha

Alpha v0.2 of OpenTelemetry Collector.

Docker image: omnition/opentelemetry-collector:v0.2.0 (we are working on getting this under an OpenTelemetry org)

Main changes visible to users since previous release:

* Rename from `service` to `collector`, the binary is now named `otelcol`

* Configuration reorganized and using strict mode

* Concurrency issues for pipelines transforming data addressed

Commits:

```terminal
0e505d5 Refactor config: pipelines now under service (#376)
402b80c Add Capabilities to Processor and use for Fanout cloning decision (#374)
b27d824 Use strict mode to read config (#375)
d769eb5 Fix concurrency handling when data is fanned out (#367)
dc6b290 Rename all github paths from opentelemtry-service to opentelemetry-collector (#371)
d038801 Rename otelsvc to otelcol (#365)
c264e0e Add Include/Exclude logic for Attributes Processor (#363)
8ce427a Pin a commit for Prometheus dependency in go.mod (#364)
2393774 Bump Jaeger version to 1.14.0 (latest) (#349)
63362d5 Update testbed modules (#360)
c0e2a27 Change dashes to underscores to separate words in config files (#357)
7609eaa Rename OpenTelemetry Service to Collector in docs and comments (#354)
bc5b299 Add common gRPC configuration settings (#340)
b38505c Remove network access popups on macos (#348)
f7727d1 Fixed loop variable pointer bug in jaeger translator (#341)
958beed Ensure that ConsumeMetricsData() is not passed empty metrics in the Prometheus receiver (#345)
0be295f Change log statement in Prometheus receiver from info to debug. (#344)
d205393 Add Owais to codeowners (#339)
8fa6afe Translate OC resource labels to Jaeger process tags (#325)
```


## v0.0.2 Alpha

Alpha release of OpenTelemetry Service.

Docker image: omnition/opentelemetry-service:v0.0.2 (we are working on getting this under an OpenTelemetry org)

Main changes visible to users since previous release:

```terminal
8fa6afe Translate OC resource labels to Jaeger process tags (#325)
047b0f3 Allow environment variables in config (#334)
96c24a3 Add exclude/include spans option to attributes processor (#311)
4db0414 Allow metric processors to be specified in pipelines (#332)
c277569 Add observability instrumentation for Prometheus receiver (#327)
f47aa79 Add common configuration for receiver tls (#288)
a493765 Refactor extensions to new config format (#310)
41a7afa Add Span Processor logic
97a71b3 Use full name for the metrics and spans created for observability (#316)
fed4ed2 Add support to record metrics for metricsexporter (#315)
5edca32 Add include_filter configuration to prometheus receiver (#298)
0068d0a Passthrough CORS allowed origins (#260)
```


## v0.0.1 Alpha

This is the first alpha release of OpenTelemetry Service.

Docker image: omnition/opentelemetry-service:v0.0.1


[v0.3.0]: https://github.com/open-telemetry/opentelemetry-collector/compare/v0.2.10...v0.3.0
[v0.2.10]: https://github.com/open-telemetry/opentelemetry-collector/compare/v0.2.8...v0.2.10
[v0.2.8]: https://github.com/open-telemetry/opentelemetry-collector/compare/v0.2.7...v0.2.8
[v0.2.7]: https://github.com/open-telemetry/opentelemetry-collector/compare/v0.2.6...v0.2.7
[v0.2.6]: https://github.com/open-telemetry/opentelemetry-collector/compare/v0.2.5...v0.2.6
[v0.2.5]: https://github.com/open-telemetry/opentelemetry-collector/compare/v0.2.4...v0.2.5
[v0.2.4]: https://github.com/open-telemetry/opentelemetry-collector/compare/v0.2.3...v0.2.4
[v0.2.3]: https://github.com/open-telemetry/opentelemetry-collector/compare/v0.2.2...v0.2.3
[v0.2.2]: https://github.com/open-telemetry/opentelemetry-collector/compare/v0.2.0...v0.2.2
[v0.2.0]: https://github.com/open-telemetry/opentelemetry-collector/compare/v0.0.2...v0.2.0
[v0.0.2]: https://github.com/open-telemetry/opentelemetry-collector/compare/v0.0.1...v0.0.2
[v0.0.1]: https://github.com/open-telemetry/opentelemetry-collector/tree/v0.0.1<|MERGE_RESOLUTION|>--- conflicted
+++ resolved
@@ -31,11 +31,8 @@
 - `configauth`: add helpers to create new server authenticators. (#4558)
 - Refactor `configgrpc` for compression methods (#4624)
 - Add an option to allow `config.Map` conversion in the `service.ConfigProvider` (#4634)
-<<<<<<< HEAD
 - Added support to expose gRPC framework's logs as part of collector logs (#4501)
-=======
 - Builder: Enable unmarshal exact to help finding hard to find typos #4644
->>>>>>> f5fb458e
 
 ## 🧰 Bug fixes 🧰
 
