# Changelog

## Unreleased

## 🚀 New components 🚀

- `otlphttp` exporter which implements OTLP over HTTP protocol.

## 🛑 Breaking changes 🛑

- Rename consumer.TraceConsumer to consumer.TracesConsumer #1974
<<<<<<< HEAD
- Rename component.TraceReceiver to component.TracesReceiver #1975
=======
- Rename component.TraceProcessor to component.TracesProcessor #1976
>>>>>>> 371514c3

## v0.13.0 Beta

## 🛑 Breaking changes 🛑

- Host metric `system.disk.time` renamed to `system.disk.operation_time` (#1887)
- Use consumer for sender interface, remove unnecessary receiver address from Runner (#1941)
- Enable sending queue by default in all exporters configured to use it (#1924)
- Removed `groupbytraceprocessor` (#1891)
- Remove ability to configure collection interval per scraper (#1947)

## 💡 Enhancements 💡

- Host Metrics receiver now reports both `system.disk.io_time` and `system.disk.operation_time` (#1887)
- Match spans against the instrumentation library and resource attributes (#928)
- Add `receiverhelper` for creating flexible "scraper" metrics receiver (#1886, #1890, #1945, #1946)
- Migrate `tailsampling` processor to new OTLP-based internal data model and add Composite Sampler (#1894)
- Metadata Generator: Change Metrics fields to implement an interface with new methods (#1912)
- Add unmarshalling for `pdata.Traces` (#1948)
- Add debug-level message on error for `jaeger` exporter (#1964)

## 🧰 Bug fixes 🧰

- Fix bug where the service does not correctly start/stop the log exporters (#1943)
- Fix Queued Retry Unusable without Batch Processor (#1813) - (#1930)
- `prometheus` receiver: Log error message when `process_start_time_seconds` gauge is missing (#1921)
- Fix trace jaeger conversion to internal traces zero time bug (#1957)
- Fix panic in otlp traces to zipkin (#1963)
- Fix OTLP/HTTP receiver's path to be /v1/traces (#1979)

## v0.12.0 Beta

## 🚀 New components 🚀

- `configauth` package with the auth settings that can be used by receivers (#1807, #1808, #1809, #1810)
- `perfcounters` package that uses perflib for host metrics receiver (#1835, #1836, #1868, #1869, #1870)

## 💡 Enhancements 💡

- Remove `queued_retry` and enable `otlp` metrics receiver in default config (#1823, #1838)
- Add `limit_percentage` and `spike_limit_percentage` options to `memorylimiter` processor (#1622)
- `hostmetrics` receiver:
  - Collect additional labels from partitions in the filesystems scraper (#1858)
  - Add filters for mount point and filesystem type (#1866)
- Add cloud.provider semantic conventions (#1865)
- `attribute` processor: Add log support (#1783)
- Deprecate OpenCensus-based internal data structures (#1843)
- Introduce SpanID data type, not yet used in Protobuf messages ($1854, #1855)
- Enable `otlp` trace by default in the released docker image (#1883)
- `tailsampling` processor: Combine batches of spans into a single batch (#1864)
- `filter` processor: Update to use pdata (#1885)
- Allow MSI upgrades (#1914)

## 🧰 Bug fixes 🧰

- `prometheus` receiver: Print a more informative message about 'up' metric value (#1826)
- Use custom data type and custom JSON serialization for traceid (#1840)
- Skip creation of redundant nil resource in translation from OC if there are no combined metrics (#1803)
- `tailsampling` processor: Only send to next consumer once (#1735)
- Report Windows pagefile usage in bytes (#1837)
- Fix issue where Prometheus SD config cannot be parsed (#1877)

## v0.11.0 Beta

## 🛑 Breaking changes 🛑

- Rename service.Start() to Run() since it's a blocking call
- Fix slice Append to accept by value the element in pdata
- Change CreateTraceProcessor and CreateMetricsProcessor to use the same parameter order as receivers/logs processor and exporters.
- Prevent accidental use of LogsToOtlp and LogsFromOtlp and the OTLP data structs (#1703)
- Remove SetType from configmodels, ensure all registered factories set the type in config (#1798)
- Move process telemetry to service/internal (#1794)

## 💡 Enhancements 💡

- Add map and array attribute value type support (#1656)
- Add authentication support to kafka (#1632)
- Implement InstrumentationLibrary translation to jaeger (#1645)
- Add public functions to export pdata to ExportXServicesRequest Protobuf bytes (#1741)
- Expose telemetry level in the configtelemetry (#1796)
- Add configauth package (#1807)
- Add config to docker image (#1792)

## 🧰 Bug fixes 🧰

- Use zap int argument for int values instead of conversion (#1779)
- Add support for gzip encoded payload in OTLP/HTTP receiver (#1581)
- Return proto status for OTLP receiver when failed (#1788)

## v0.10.0 Beta

## 🛑 Breaking changes 🛑

- **Update OTLP to v0.5.0, incompatible metrics protocol.**
- Remove support for propagating summary metrics in OtelCollector.
  - This is a temporary change, and will affect mostly OpenCensus users who use metrics.

## 💡 Enhancements 💡
- Support zipkin proto in `kafka` receiver (#1646)
- Prometheus Remote Write Exporter supporting Cortex (#1577, #1643)
- Add deployment environment semantic convention (#1722)
- Add logs support to `batch` and `resource` processors (#1723, #1729)

## 🧰 Bug fixes 🧰
- Identify config error when expected map is other value type (#1641)
- Fix Kafka receiver closing ready channel multiple times (#1696)
- Fix a panic issue while processing Zipkin spans with an empty service name (#1742)
- Zipkin Receiver: Always set the endtime (#1750)

## v0.9.0 Beta

## 🛑 Breaking changes 🛑

- **Remove old base factories**:
  - `ReceiverFactoryBase` (#1583)
  - `ProcessorFactoryBase` (#1596)
  - `ExporterFactoryBase` (#1630)
- Remove logs factories and merge with normal factories (#1569)
- Remove `reconnection_delay` from OpenCensus exporter (#1516)
- Remove `ConsumerOld` interfaces (#1631)

## 🚀 New components 🚀
- `prometheusremotewrite` exporter: Send metrics data in Prometheus TimeSeries format to Cortex or any Prometheus (#1544)
- `kafka` receiver: Receive traces from Kafka (#1410)

## 💡 Enhancements 💡
- `kafka` exporter: Enable queueing, retry, timeout (#1455)
- Add `Headers` field in HTTPClientSettings (#1552)
- Change OpenCensus receiver (#1556) and exporter (#1571) to the new interfaces
- Add semantic attribute for `telemetry.auto.version` (#1578)
- Add uptime and RSS memory self-observability metrics (#1549)
- Support conversion for OpenCensus `SameProcessAsParentSpan` (#1629)
- Access application version in components (#1559)
- Make Kafka payload encoding configurable (#1584)

## 🧰 Bug fixes 🧰
- Stop further processing if `filterprocessor` filters all data (#1500)
- `processscraper`: Use same scrape time for all data points coming from same process (#1539)
- Ensure that time conversion for 0 returns nil timestamps or Time where IsZero returns true (#1550)
- Fix multiple exporters panic (#1563)
- Allow `attribute` processor for external use (#1574)
- Do not duplicate filesystem metrics for devices with many mount points (#1617)

## v0.8.0 Beta

## 🚀 New components 🚀

- `groupbytrace` processor that waits for a trace to be completed (#1362)

## 💡 Enhancements 💡

- Migrate `zipkin` receiver/exporter to the new interfaces (#1484)
- Migrate `prometheus` receiver/exporter to the new interfaces (#1477, #1515)
- Add new FactoryUnmarshaler support to all components, deprecate old way (#1468)
- Update `fileexporter` to write data in OTLP (#1488)
- Add extension factory helper (#1485)
- Host scrapers: Use same scrape time for all data points coming from same source (#1473)
- Make logs SeverityNumber publicly available (#1496)
- Add recently included conventions for k8s and container resources (#1519)
- Add new config StartTimeMetricRegex to `prometheus` receiver (#1511)
- Convert Zipkin receiver and exporter to use OTLP (#1446)

## 🧰 Bug fixes 🧰

- Infer OpenCensus resource type based on OpenTelemetry's semantic conventions (#1462)
- Fix log adapter in `prometheus` receiver (#1493)
- Avoid frequent errors for process telemetry on Windows (#1487)

## v0.7.0 Beta

## 🚀 New components 🚀

- Receivers
  - `fluentfoward` runs a TCP server that accepts events via the [Fluent Forward protocol](https://github.com/fluent/fluentd/wiki/Forward-Protocol-Specification-v1) (#1173)
- Exporters
  - `kafka` exports traces to Kafka (#1439)
- Extensions
  - **Experimental** `fluentbit` facilitates running a FluentBit subprocess of the collector (#1381)

## 💡 Enhancements 💡

- Updated `golang/protobuf` from v1.3.5 to v1.4.2 (#1308)
- Updated `opencensus-proto` from v0.2.1 to v0.3.0 (#1308)
- Added round_robin `balancer_name` as an option to gRPC client settings (#1353)
- `hostmetrics` receiver
  - Switch to using perf counters to get disk io metrics on Windows (#1340)
  - Add device filter for file system (#1379) and disk (#1378) scrapers
  - Record process physical & virtual memory stats separately (#1403)
  - Scrape system.disk.time on Windows (#1408)
  - Add disk.pending_operations metric (#1428)
  - Add network interface label to network metrics (#1377)
- Add `exporterhelper` (#1351) and `processorhelper` (#1359) factories
- Update OTLP to latest version (#1384)
- Disable timeout, retry on failure and sending queue for `logging` exporter (#1400)
- Add support for retry and sending queue for `jaeger` exporter (#1401)
- Add batch size bytes metric to `batch` processor (#1270)
- `otlp` receiver: Add Log Support (#1444)
- Allow to configure read/write buffer sizes for http Client (#1447)
- Update DB conventions to latest and add exception conventions (#1452)

## 🧰 Bug fixes 🧰

- Fix `resource` processor for old metrics (#1412)
- `jaeger` receiver: Do not try to stop if failed to start. Collector service will do that (#1434)

## v0.6.0 Beta

## 🛑 Breaking changes 🛑

- Renamed the metrics generated by `hostmetrics` receiver to match the (currently still pending) OpenTelemetry system metric conventions (#1261) (#1269)
- Removed `vmmetrics` receiver (#1282)
- Removed `cpu` scraper `report_per_cpu` config option (#1326)

## 💡 Enhancements 💡

- Added disk merged (#1267) and process count (#1268) metrics to `hostmetrics`
- Log metric data points in `logging` exporter (#1258)
- Changed the `batch` processor to not ignore the errors returned by the exporters (#1259)
- Build and publish MSI (#1153) and DEB/RPM packages (#1278, #1335)
- Added batch size metric to `batch` processor (#1241)
- Added log support for `memorylimiter` processor (#1291) and `logging` exporter (#1298)
- Always add tags for `observability`, other metrics may use them (#1312)
- Added metrics support (#1313) and allow partial retries in `queued_retry` processor (#1297)
- Update `resource` processor: introduce `attributes` config parameter to specify actions on attributes similar to `attributes` processor, old config interface is deprecated (#1315)
- Update memory state labels for non-Linux OSs (#1325)
- Ensure tcp connection value is provided for all states, even when count is 0 (#1329)
- Set `batch` processor channel size to num cpus (#1330)
- Add `send_batch_max_size` config parameter to `batch` processor enforcing hard limit on batch size (#1310)
- Add support for including a per-RPC authentication to gRPC settings (#1250)

## 🧰 Bug fixes 🧰

- Fixed OTLP waitForReady, not set from config (#1254)
- Fixed all translation diffs between OTLP and Jaeger (#1222)
- Disabled `process` scraper for any non Linux/Windows OS (#1328)

## v0.5.0 Beta

## 🛑 Breaking changes 🛑

- **Update OTLP to v0.4.0 (#1142)**: Collector will be incompatible with any other sender or receiver of OTLP protocol
of different versions
- Make "--new-metrics" command line flag the default (#1148)
- Change `endpoint` to `url` in Zipkin exporter config (#1186)
- Change `tls_credentials` to `tls_settings` in Jaegar receiver config (#1233)
- OTLP receiver config change for `protocols` to support mTLS (#1223)
- Remove `export_resource_labels` flag from Zipkin exporter (#1163)

## 🚀 New components 🚀

- Receivers
  - Added process scraper to the `hostmetrics` receiver (#1047)

## 💡 Enhancements 💡

- otlpexporter: send configured headers in request (#1130)
- Enable Collector to be run as a Windows service (#1120)
- Add config for HttpServer (#1196)
- Allow cors in HTTPServerSettings (#1211)
- Add a generic grpc server settings config, cleanup client config (#1183)
- Rely on gRPC to batch and loadbalance between connections instead of custom logic (#1212)
- Allow to tune the read/write buffers for gRPC clients (#1213)
- Allow to tune the read/write buffers for gRPC server (#1218)

## 🧰 Bug fixes 🧰

- Handle overlapping metrics from different jobs in prometheus exporter (#1096)
- Fix handling of SpanKind INTERNAL in OTLP OC translation (#1143)
- Unify zipkin v1 and v2 annotation/tag parsing logic (#1002)
- mTLS: Add support to configure client CA and enforce ClientAuth (#1185)
- Fixed untyped Prometheus receiver bug (#1194)
- Do not embed ProtocolServerSettings in gRPC (#1210)
- Add Context to the missing CreateMetricsReceiver method (#1216)

## v0.4.0 Beta

Released 2020-06-16

## 🛑 Breaking changes 🛑

- `isEnabled` configuration option removed (#909) 
- `thrift_tchannel` protocol moved from `jaeger` receiver to `jaeger_legacy` in contrib (#636) 

## ⚠️ Major changes ⚠️

- Switch from `localhost` to `0.0.0.0` by default for all receivers (#1006)
- Internal API Changes (only impacts contributors)
  - Add context to `Start` and `Stop` methods in the component (#790)
  - Rename `AttributeValue` and `AttributeMap` method names (#781)
(other breaking changes in the internal trace data types)
  - Change entire repo to use the new vanityurl go.opentelemetry.io/collector (#977)

## 🚀 New components 🚀

- Receivers
  - `hostmetrics` receiver with CPU (#862), disk (#921), load (#974), filesystem (#926), memory (#911), network (#930), and virtual memory (#989) support
- Processors
  - `batch` for batching received metrics (#1060) 
  - `filter` for filtering (dropping) received metrics (#1001) 

## 💡 Enhancements 💡

- `otlp` receiver implement HTTP X-Protobuf (#1021)
- Exporters: Support mTLS in gRPC exporters (#927) 
- Extensions: Add `zpages` for service (servicez, pipelinez, extensions) (#894) 

## 🧰 Bug fixes 🧰

- Add missing logging for metrics at `debug` level (#1108) 
- Fix setting internal status code in `jaeger` receivers (#1105) 
- `zipkin` export fails on span without timestamp when used with `queued_retry` (#1068) 
- Fix `zipkin` receiver status code conversion (#996) 
- Remove extra send/receive annotations with using `zipkin` v1 (#960)
- Fix resource attribute mutation bug when exporting in `jaeger` proto (#907) 
- Fix metric/spans count, add tests for nil entries in the slices (#787) 


## 🧩 Components 🧩

### Traces

| Receivers | Processors | Exporters |
|:----------:|:-----------:|:----------:|
| Jaeger | Attributes | File |
| OpenCensus | Batch | Jaeger |
| OTLP | Memory Limiter | Logging |
| Zipkin | Queued Retry | OpenCensus |
| | Resource | OTLP |
| | Sampling | Zipkin |
| | Span ||

### Metrics

| Receivers | Processors | Exporters |
|:----------:|:-----------:|:----------:|
| HostMetrics | Batch | File |
| OpenCensus | Filter | Logging |
| OTLP | Memory Limiter | OpenCensus |
| Prometheus || OTLP |
| VM Metrics || Prometheus |

### Extensions

- Health Check
- Performance Profiler
- zPages


## v0.3.0 Beta

Released 2020-03-30

### Breaking changes

-  Make prometheus receiver config loading strict. #697 
Prometheus receiver will now fail fast if the config contains unused keys in it.

### Changes and fixes

- Enable best effort serve by default of Prometheus Exporter (https://github.com/orijtech/prometheus-go-metrics-exporter/pull/6)
- Fix null pointer exception in the logging exporter #743 
- Remove unnecessary condition to have at least one processor #744 

### Components

| Receivers / Exporters | Processors | Extensions |
|:---------------------:|:-----------:|:-----------:|
| Jaeger | Attributes | Health Check |
| OpenCensus | Batch | Performance Profiler |
| OpenTelemetry | Memory Limiter | zPages |
| Zipkin | Queued Retry | |
| | Resource | |
| | Sampling | |
| | Span | |


## v0.2.8 Alpha

Alpha v0.2.8 of OpenTelemetry Collector

- Implemented OTLP receiver and exporter.
- Added ability to pass config to the service programmatically (useful for custom builds).
- Improved own metrics / observability.
- Refactored component and factory interface definitions (breaking change #683) 


## v0.2.7 Alpha

Alpha v0.2.7 of OpenTelemetry Collector

- Improved error handling on shutdown
- Partial implementation of new metrics (new obsreport package)
- Include resource labels for Zipkin exporter
- New `HASH` action to attribute processor



## v0.2.6 Alpha

Alpha v0.2.6 of OpenTelemetry Collector.
- Update metrics prefix to `otelcol` and expose command line argument to modify the prefix value.
- Extend Span processor to have include/exclude span logic.
- Batch dropped span now emits zero when no spans are dropped.


## v0.2.5 Alpha

Alpha v0.2.5 of OpenTelemetry Collector.

- Regexp-based filtering of spans based on service names.
- Ability to choose strict or regexp matching for include/exclude filters.


## v0.2.4 Alpha

Alpha v0.2.4 of OpenTelemetry Collector.

- Regexp-based filtering of span names.
- Ability to extract attributes from span names and rename span.
- File exporter for debugging.
- Span processor is now enabled by default.


## v0.2.3 Alpha

Alpha v0.2.3 of OpenTelemetry Collector.

Changes:
21a70d6 Add a memory limiter processor (#498)
9778b16 Refactor Jaeger Receiver config (#490)
ec4ad0c Remove workers from OpenCensus receiver implementation (#497)
4e01fa3 Update k8s config to use opentelemetry docker image and configuration (#459)


## v0.2.2 Alpha

Alpha v0.2.2 of OpenTelemetry Collector.

Main changes visible to users since previous release:

- Improved Testbed and added more E2E tests.
- Made component interfaces more uniform (this is a breaking change).

Note: v0.2.1 never existed and is skipped since it was tainted in some dependencies.


## v0.2.0 Alpha

Alpha v0.2 of OpenTelemetry Collector.

Docker image: omnition/opentelemetry-collector:v0.2.0 (we are working on getting this under an OpenTelemetry org)

Main changes visible to users since previous release:

* Rename from `service` to `collector`, the binary is now named `otelcol`

* Configuration reorganized and using strict mode

* Concurrency issues for pipelines transforming data addressed

Commits:

```terminal
0e505d5 Refactor config: pipelines now under service (#376)
402b80c Add Capabilities to Processor and use for Fanout cloning decision (#374)
b27d824 Use strict mode to read config (#375)
d769eb5 Fix concurrency handling when data is fanned out (#367)
dc6b290 Rename all github paths from opentelemtry-service to opentelemetry-collector (#371)
d038801 Rename otelsvc to otelcol (#365)
c264e0e Add Include/Exclude logic for Attributes Processor (#363)
8ce427a Pin a commit for Prometheus dependency in go.mod (#364)
2393774 Bump Jaeger version to 1.14.0 (latest) (#349)
63362d5 Update testbed modules (#360)
c0e2a27 Change dashes to underscores to separate words in config files (#357)
7609eaa Rename OpenTelemetry Service to Collector in docs and comments (#354)
bc5b299 Add common gRPC configuration settings (#340)
b38505c Remove network access popups on macos (#348)
f7727d1 Fixed loop variable pointer bug in jaeger translator (#341)
958beed Ensure that ConsumeMetricsData() is not passed empty metrics in the Prometheus receiver (#345)
0be295f Change log statement in Prometheus receiver from info to debug. (#344)
d205393 Add Owais to codeowners (#339)
8fa6afe Translate OC resource labels to Jaeger process tags (#325)
```


## v0.0.2 Alpha

Alpha release of OpenTelemetry Service.

Docker image: omnition/opentelemetry-service:v0.0.2 (we are working on getting this under an OpenTelemetry org)

Main changes visible to users since previous release:

```terminal
8fa6afe Translate OC resource labels to Jaeger process tags (#325)
047b0f3 Allow environment variables in config (#334)
96c24a3 Add exclude/include spans option to attributes processor (#311)
4db0414 Allow metric processors to be specified in pipelines (#332)
c277569 Add observability instrumentation for Prometheus receiver (#327)
f47aa79 Add common configuration for receiver tls (#288)
a493765 Refactor extensions to new config format (#310)
41a7afa Add Span Processor logic
97a71b3 Use full name for the metrics and spans created for observability (#316)
fed4ed2 Add support to record metrics for metricsexporter (#315)
5edca32 Add include_filter configuration to prometheus receiver (#298)
0068d0a Passthrough CORS allowed origins (#260)
```


## v0.0.1 Alpha

This is the first alpha release of OpenTelemetry Service.

Docker image: omnition/opentelemetry-service:v0.0.1


[v0.3.0]: https://github.com/open-telemetry/opentelemetry-collector/compare/v0.2.10...v0.3.0
[v0.2.10]: https://github.com/open-telemetry/opentelemetry-collector/compare/v0.2.8...v0.2.10
[v0.2.8]: https://github.com/open-telemetry/opentelemetry-collector/compare/v0.2.7...v0.2.8
[v0.2.7]: https://github.com/open-telemetry/opentelemetry-collector/compare/v0.2.6...v0.2.7
[v0.2.6]: https://github.com/open-telemetry/opentelemetry-collector/compare/v0.2.5...v0.2.6
[v0.2.5]: https://github.com/open-telemetry/opentelemetry-collector/compare/v0.2.4...v0.2.5
[v0.2.4]: https://github.com/open-telemetry/opentelemetry-collector/compare/v0.2.3...v0.2.4
[v0.2.3]: https://github.com/open-telemetry/opentelemetry-collector/compare/v0.2.2...v0.2.3
[v0.2.2]: https://github.com/open-telemetry/opentelemetry-collector/compare/v0.2.0...v0.2.2
[v0.2.0]: https://github.com/open-telemetry/opentelemetry-collector/compare/v0.0.2...v0.2.0
[v0.0.2]: https://github.com/open-telemetry/opentelemetry-collector/compare/v0.0.1...v0.0.2
[v0.0.1]: https://github.com/open-telemetry/opentelemetry-collector/tree/v0.0.1<|MERGE_RESOLUTION|>--- conflicted
+++ resolved
@@ -9,11 +9,8 @@
 ## 🛑 Breaking changes 🛑
 
 - Rename consumer.TraceConsumer to consumer.TracesConsumer #1974
-<<<<<<< HEAD
 - Rename component.TraceReceiver to component.TracesReceiver #1975
-=======
 - Rename component.TraceProcessor to component.TracesProcessor #1976
->>>>>>> 371514c3
 
 ## v0.13.0 Beta
 
