# Changelog

## Unreleased

## v0.46.0 Beta

### 🛑 Breaking changes 🛑

- Deprecated funcs `config.DefaultConfig`, `confighttp.DefaultHTTPSettings`, `exporterhelper.DefaultTimeoutSettings`, 
  `exporthelper.DefaultQueueSettings`, `exporterhelper.DefaultRetrySettings`, `testcomponents.DefaultFactories`, and
  `scraperhelper.DefaultScraperControllerSettings` in favour for their `NewDefault` method to adhere to contribution guidelines (#4865)
- Deprecated funcs `componenthelper.StartFunc`, `componenthelper.ShutdownFunc` in favour of `component.StartFunc` and `component.ShutdownFunc` (#4803)
- Move helpers from extensionhelper to component (#4805)
  - Deprecated `extensionhelper.CreateDefaultConfig` in favour of `component.ExtensionDefaultConfigFunc`
  - Deprecated `extensionhelper.CreateServiceExtension` in favour of `component.CreateExtensionFunc`
  - Deprecated `extensionhelper.NewFactory` in favour of `component.NewExtensionFactory`
- Move helpers from processorhelper to component (#4889)
  - Deprecated `processorhelper.CreateDefaultConfig` in favour of `component.ProcessorDefaultConfigFunc`
  - Deprecated `processorhelper.WithTraces` in favour of `component.WithTracesProcessor`
  - Deprecated `processorhelper.WithMetrics` in favour of `component.WithMetricsProcessor`
  - Deprecated `processorhelper.WithLogs` in favour of `component.WithLogsProcessor`
  - Deprecated `processorhelper.NewFactory` in favour of `component.NewProcessorFactory`
- Move helpers from exporterhelper to component (#4899)
  - Deprecated `exporterhelper.CreateDefaultConfig` in favour of `component.ExporterDefaultConfigFunc`
  - Deprecated `exporterhelper.WithTraces` in favour of `component.WithTracesExporter`
  - Deprecated `exporterhelper.WithMetrics` in favour of `component.WithMetricsExporter`
  - Deprecated `exporterhelper.WithLogs` in favour of `component.WithLogsExporter`
  - Deprecated `exporterhelper.NewFactory` in favour of `component.NewExporterFactory`
- Move helpers from receiverhelper to component (#4891)
  - Deprecated `receiverhelper.CreateDefaultConfig` in favour of `component.ReceiverDefaultConfigFunc`
  - Deprecated `receiverhelper.WithTraces` in favour of `component.WithTracesReceiver`
  - Deprecated `receiverhelper.WithMetrics` in favour of `component.WithMetricsReceiver`
  - Deprecated `receiverhelper.WithLogs` in favour of `component.WithLogsReceiver`
  - Deprecated `receiverhelper.NewFactory` in favour of `component.NewReceiverFactory`
- Change otel collector to enable open telemetry metrics through feature gate instead of a constant
- Remove support for legacy otlp/http port. (#4916)
- Remove deprecated funcs in pdata (#4809)
<<<<<<< HEAD
- Remove `Type` funcs in pdata (#4933)
=======
- Remove deprecated Retrieve funcs/calls (#4922)
- Remove deprecated NewConfigProvider funcs (#4937)
>>>>>>> 0c99b508

### 💡 Enhancements 💡

- Add validation to check at least one endpoint is specified in otlphttpexporter's configuration (#4860)

## 🧰 Bug fixes 🧰

- Initialized logger with collector to avoid potential race condition panic on `Shutdown` (#4827)
- In addition to traces, now logs and metrics processors will start the memory limiter.
  Added thread-safe logic so only the first processor can launch the `checkMemLimits` go-routine and the last processor
  that calls shutdown to terminate it; this is done per memory limiter instance.
  Added memory limiter factory to cache initiated object and be reused by similar config. This guarantees a single
  running `checkMemLimits` per config (#4886)
- Resolved race condition in collector when calling `Shutdown` (#4878)

## v0.45.0 Beta

### 🛑 Breaking changes 🛑

- Remove deprecated funcs in configtelemetry (#4808)
- Deprecate `service/defaultcomponents` go package (#4622)
- `otlphttp` and `otlp` exporters enable gzip compression by default (#4632)

### 💡 Enhancements 💡

- Reject invalid queue size exporterhelper (#4799)
- Transform configmapprovider.Retrieved interface to a struct (#4789)
- Added feature gate summary to zpages extension (#4834)
- Add support for reloading TLS certificates (#4737)

### 🧰 Bug fixes 🧰

- `confighttp`: Allow CORS requests with configured auth (#4869)

### 🚩 Deprecations 🚩

- Deprecate `pdata.NumberDataPoint.Type()` and `pdata.Exemplar.Type()` in favor of `NumberDataPoint.ValueType()` and
  `Exemplar.ValueType()` (#4850)

## v0.44.0 Beta

### 🛑 Breaking changes 🛑

- Deprecate `service.NewConfigProvider`, and a new version `service.MustNewConfigProvider` (#4734).
- Updated to OTLP 0.12.0. Deprecated traces and metrics messages that existed
  in 0.11.0 are no longer converted to the messages and fields that replaced the deprecated ones.
  Received deprecated messages and fields will be now ignored. In OTLP/JSON in the
  instrumentationLibraryLogs object the "logs" field is now named "logRecords" (#4724)

### 💡 Enhancements 💡

- Invalid requests now return an appropriate unsupported (`405`) or method not allowed (`415`) response (#4735)
- `client.Info`: Add Host property for Metadata (#4736)

## v0.43.1 Beta

### 🧰 Bug fixes 🧰

- ExpandStringValues function support to map[string]interface{} (#4748) 

## v0.43.0 Beta

### 🛑 Breaking changes 🛑

- Change configmapprovider.Provider to accept a location for retrieve (#4657)
- Change Properties Provider to be a Converter (#4666)
- Define a type `WatcherFunc` for onChange func instead of func pointer (#4656)
- Remove deprecated `configtest.LoadConfig` and `configtest.LoadConfigAndValidate` (#4659)
- Move service.ConfigMapConverterFunc to config.MapConverterFunc (#4673)
  - Add context to config.MapConverterFunc (#4678)
- Builder: the skip compilation should only be supplied as a CLI flag. Previously, it was possible to specify that in the YAML file, contrary to the original intention (#4645)
- Builder: Remove deprecated config option module::core (#4693)
- Remove deprecate flags --metrics-level and --metrics-addr (#4695)
  - Usages of `--metrics-level={VALUE}` can be replaced by `--set=service.telemetry.metrics.level={VALUE}`;
  - Usages of `--metrics-addr={VALUE}` can be replaced by `--set=service.telemetry.metrics.address={VALUE}`;
- Updated confighttp `ToClient` to support passing telemetry settings for instrumenting otlphttp exporter(#4449)
- Deprecate `configtelemetry.Level.Set()` (#4700)
- Remove support to some arches and platforms from `ocb` (opentelemetry-collector-builder) (#4710)
- Remove deprecated legacy path ("v1/trace") support for otlp http receiver (#4720)
- Change the `service.NewDefaultConfigProvider` to accept a slice of location strings (#4727).

### 🧰 Bug fixes 🧰

- Ensure Windows path (e.g: C:) is recognized as a file path (#4726)
- Fix structured logging issue for windows service (#4686)

### 💡 Enhancements 💡

- Expose experimental API `configmapprovider.NewExpandConverter()` (#4672)
- `service.NewConfigProvider`: copy slice argument, disallow changes from caller to the input slice (#4729)
- `confighttp` and `configgrpc`: New config option `include_metadata` to persist request metadata/headers in `client.Info.Metadata` (experimental) (#4547)
- Remove expand cases that cannot happen with config.Map (#4649)
- Add `max_request_body_size` to confighttp.HTTPServerSettings (#4677)
- Move `compression.go` into `confighttp.go` to internalize functions in `compression.go` file. (#4651)
  - create `configcompression` package to manage compression methods in `confighttp` and `configgrpc`
- Add support for cgroupv2 memory limit (#4654)
- Enable end users to provide multiple files for config location (#4727)

## v0.42.0 Beta

### 🛑 Breaking changes 🛑

- Remove `configmapprovider.NewInMemory()` (#4507)
- Disallow direct implementation of `configmapprovider.Retrieved` (#4577)
- `configauth`: remove interceptor functions from the ServerAuthenticator interface (#4583)
- Replace ConfigMapProvider and ConfigUnmarshaler in collector settings by one simpler ConfigProvider (#4590)
- Remove deprecated consumererror.Combine (#4597)
- Remove `configmapprovider.NewDefault`, `configmapprovider.NewExpand`, `configmapprovider.NewMerge` (#4600)
  - The merge functionality is now embedded into `service.NewConfigProvider` (#4637).
- Move `configtest.LoadConfig` and `configtest.LoadConfigAndValidate` to `servicetest` (#4606)
- Builder: Remove deprecated `include-core` flag (#4616)
- Collector telemetry level must now be accessed through an atomic function. (#4549)

### 💡 Enhancements 💡

- `confighttp`: add client-side compression support. (#4441)
  - Each exporter should remove `compression` field if they have and should use `confighttp.HTTPClientSettings`
- Allow more zap logger configs: `disable_caller`, `disable_stacktrace`, `output_paths`, `error_output_paths`, `initial_fields` (#1048)
- Allow the custom zap logger encoding (#4532)
- Collector self-metrics may now be configured through the configuration file. (#4069)
  - CLI flags for configuring self-metrics are deprecated and will be removed
    in a future release.
  - `service.telemetry.metrics.level` and `service.telemetry.metrics.address`
    should be used to configure collector self-metrics.
- `configauth`: add helpers to create new server authenticators. (#4558)
- Refactor `configgrpc` for compression methods (#4624)
- Add an option to allow `config.Map` conversion in the `service.ConfigProvider` (#4634)
- Added support to expose gRPC framework's logs as part of collector logs (#4501)
- Builder: Enable unmarshal exact to help finding hard to find typos #4644

### 🧰 Bug fixes 🧰

- Fix merge config map provider to close the watchers (#4570)
- Fix expand map provider to call close on the base provider (#4571)
- Fix correct the value of `otelcol_exporter_send_failed_requests` (#4629)
- `otlp` receiver: Fix legacy port cfg value override and HTTP server starting bug (#4631)

## v0.41.0 Beta

### 🛑 Breaking changes 🛑

- Remove reference to `defaultcomponents` in core and deprecate `include_core` flag (#4087)
- Remove `config.NewConfigMapFrom[File|Buffer]`, add testonly version (#4502)
- `configtls`: TLS 1.2 is the new default mininum version (#4503)
- `confighttp`: `ToServer` now accepts a `component.Host`, in line with gRPC's counterpart (#4514)
- CORS configuration for OTLP/HTTP receivers has been moved into a `cors:` block, instead of individual `cors_allowed_origins` and `cors_allowed_headers` settings (#4492)

### 💡 Enhancements 💡

- OTLP/HTTP receivers now support setting the `Access-Control-Max-Age` header for CORS caching. (#4492)
- `client.Info` pre-populated for all receivers using common helpers like `confighttp` and `configgrpc` (#4423)

### 🧰 Bug fixes 🧰

- Fix handling of corrupted records by persistent buffer (experimental) (#4475)

### 💡 Enhancements 💡

- Extending the contribution guide to help clarify what is acceptable defaults and recommendations.

## v0.40.0 Beta

### 🛑 Breaking changes 🛑

- Package `client` refactored (#4416) and auth data included in it (#4422). Final PR to be merged in the next release (#4423)
- Remove `pdata.AttributeMap.InitFromMap` (#4429)
- Updated configgrpc `ToDialOptions` to support passing providers to instrumentation library (#4451)
- Make state information propagation non-blocking on the collector (#4460)

### 💡 Enhancements 💡

- Add semconv 1.7.0 and 1.8.0 (#4452)
- Added `feature-gates` CLI flag for controlling feature gate state. (#4368)
- Add a default user-agent header to the OTLP/gRPC and OTLP/HTTP exporters containing collector build information (#3970)

## v0.39.0 Beta

### 🛑 Breaking changes 🛑

- Remove deprecated config (already no-op) `ballast_size_mib` in memorylimiterprocessor (#4365)
- Remove `config.Receivers`, `config.Exporters`, `config.Processors`, and `config.Extensions`. Use map directly (#4344)
- Remove `component.BaseProcessorFactory`, use `processorhelper.NewFactory` instead (#4175)
- Force usage of `exporterhelper.NewFactory` to implement `component.ExporterFactory` (#4338)
- Force usage of `receiverhelper.NewFactory` to implement `component.ReceiverFactory` (#4338)
- Force usage of `extensionhelper.NewFactory` to implement `component.ExtensionFactory` (#4338)
- Move `service/parserprovider` package to `config/configmapprovider` (#4206)
  - Rename `MapProvider` interface to `Provider`
  - Remove `MapProvider` from helper names
- Renamed slice-valued `pdata` types and functions for consistency. (#4325)
  - Rename `pdata.AnyValueArray` to `pdata.AttributeValueSlice`
  - Rename `ArrayVal()` to `SliceVal()`
  - Rename `SetArrayVal()` to `SetSliceVal()`
- Remove `config.Pipeline.Name` (#4326)
- Rename `config.Mapprovider` as `configmapprovider.Provider` (#4337)
- Move `config.WatchableRetrieved` and `config.Retrieved` interfaces to `config/configmapprovider` package (#4337)
- Remove `config.Pipeline.InputDataType` (#4343)
- otlpexporter: Do not retry on PermissionDenied and Unauthenticated (#4349)
- Enable configuring collector metrics through service config file. (#4069)
  - New `service::telemetry::metrics` structure added to configuration
  - Existing metrics configuration CLI flags are deprecated and to be
    removed in the future.
  - `--metrics-prefix` is no longer operative; the prefix is determined by
    the value of `service.buildInfo.Command`.
  - `--add-instance-id` is no longer operative; an instance ID will always be added.
- Remove deprecated funcs `consumererror.As[Traces|Metrics|Logs]` (#4364)
- Remove support to expand env variables in default configs (#4366)

### 💡 Enhancements 💡

- Supports more compression methods(`snappy` and `zstd`) for configgrpc, in addition to current `gzip` (#4088)
- Moved the OpenTelemetry Collector Builder to core (#4307)

### 🧰 Bug fixes 🧰

- Fix AggregationTemporality and IsMonotonic when metric descriptors are split in the batch processor (#4389)

## v0.38.0 Beta

### 🛑 Breaking changes 🛑

- Removed `configauth.HTTPClientAuthenticator` and `configauth.GRPCClientAuthenticator` in favor of `configauth.ClientAuthenticator`. (#4255)
- Rename `parserprovider.MapProvider` as `config.MapProvider`. (#4178)
- Rename `parserprovider.Watchable` as `config.WatchableMapProvider`. (#4178)
- Remove deprecated no-op flags to setup Collector's logging "--log-level", "--log-profile", "--log-format". (#4213)
- Move `cmd/pdatagen` as internal package `model/internal/cmd/pdatagen`. (#4243)
- Use directly the ComponentID in configauth. (#4238)
- Refactor configauth, getters use the map instead of iteration. (#4234)
- Change scraperhelper to follow the recommended append model for pdata. (#4202)

### 💡 Enhancements 💡

- Update proto to 0.11.0. (#4209)
- Change pdata to use the newly added [Traces|Metrics|Logs]Data. (#4214)
- Add ExponentialHistogram field to pdata. (#4219)
- Make sure otlphttp exporter tests include TraceID and SpanID. (#4268)
- Use multimod tool in release process. (#4229)
- Change queue metrics to use opencensus metrics instead of stats, close to otel-go. (#4220)
- Make receiver data delivery guarantees explicit (#4262)
- Simplify unmarshal logic by adding more supported hooks. (#4237)
- Add unmarshaler for otlpgrpc.[*]Request and otlpgrp.[*]Response (#4215)

## v0.37.0 Beta

### 🛑 Breaking changes 🛑

- Move `configcheck.ValidateConfigFromFactories` as internal function in service package (#3876)
- Rename `configparser.Parser` as `config.Map` (#4075)
- Rename `component.DefaultBuildInfo()` to `component.NewDefaultBuildInfo()` (#4129)
- Rename `consumererror.Permanent` to `consumererror.NewPermanent` (#4118)
- Rename `config.NewID` to `config.NewComponentID` and `config.NewIDFromString` to `config.NewComponentIDFromString` (#4137)
- Rename `config.NewIDWithName` to `config.NewComponentIDWithName` (#4151)
- Move `extension/storage` to `extension/experimental/storage` (#4082)
- Rename `obsreporttest.SetupRecordedMetricsTest()` to `obsreporttest.SetupTelemetry()` and `obsreporttest.TestTelemetrySettings` to `obsreporttest.TestTelemetry` (#4157)

### 💡 Enhancements 💡

- Add Gen dependabot into CI (#4083)
- Update OTLP to v0.10.0 (#4045).
- Add Flags field to NumberDataPoint, HistogramDataPoint, SummaryDataPoint (#4081).
- Add feature gate library (#4108)
- Add version to the internal telemetry metrics (#4140)

### 🧰 Bug fixes 🧰

- Fix panic when not using `service.NewCommand` (#4139)

## v0.36.0 Beta

### 🛑 Breaking changes 🛑

- Remove deprecated pdata.AttributeMapToMap (#3994)
- Move ValidateConfig from configcheck to configtest (#3956)
- Remove `mem-ballast-size-mib`, already deprecated and no-op (#4005)
- Remove `semconv.AttributeMessageType` (#4020)
- Remove `semconv.AttributeHTTPStatusText` (#4015)
- Remove squash on `configtls.TLSClientSetting` and move TLS client configs under `tls` (#4063)
- Rename TLS server config `*configtls.TLSServerSetting` from `tls_settings` to `tls` (#4063)
- Split `service.Collector` from the `cobra.Command` (#4074)
- Rename `memorylimiter` to `memorylimiterprocessor` (#4064)

### 💡 Enhancements 💡

- Create new semconv package for v1.6.1 (#3948)
- Add AttributeValueBytes support to AsString (#4002)
- Add AttributeValueTypeBytes support to AttributeMap.AsRaw (#4003)
- Add MeterProvider to TelemetrySettings (#4031)
- Add configuration to setup collector logs via config file. (#4009)

## v0.35.0 Beta

### 🛑 Breaking changes 🛑

- Remove the legacy gRPC port(`55680`) support in OTLP receiver (#3966)
- Rename configparser.Parser to configparser.ConfigMap (#3964)
- Remove obsreport.ScraperContext, embed into StartMetricsOp (#3969)
- Remove dependency on deprecated go.opentelemetry.io/otel/oteltest (#3979)
- Remove deprecated pdata.AttributeValueToString (#3953)
- Remove deprecated pdata.TimestampFromTime. Closes: #3925 (#3935)

### 💡 Enhancements 💡

- Add TelemetryCreateSettings (#3984)
- Only initialize collector telemetry once (#3918)
- Add trace context info to LogRecord log (#3959)
- Add new view for AWS ECS health check extension. (#3776)

## v0.34.0 Beta

### 🛑 Breaking changes 🛑

- Artifacts are no longer published in this repository, check [here](https://github.com/open-telemetry/opentelemetry-collector-releases) (#3941)
- Remove deprecated `tracetranslator.AttributeValueToString` and `tracetranslator.AttributeMapToMap` (#3873)
- Change semantic conventions for status (code, msg) as per specifications (#3872)
- Add `pdata.NewTimestampFromTime`, deprecate `pdata.TimestampFromTime` (#3868)
- Add `pdata.NewAttributeMapFromMap`, deprecate `pdata.AttributeMap.InitFromMap` (#3936)
- Move `fileexporter` to contrib (#3474)
- Move `jaegerexporter` to contrib (#3474)
- Move `kafkaexporter` to contrib (#3474)
- Move `opencensusexporter` to contrib (#3474)
- Move `prometheusexporter` to contrib (#3474)
- Move `prometheusremotewriteexporter` to contrib (#3474)
- Move `zipkinexporter` to contrib (#3474)
- Move `attributeprocessor` to contrib (#3474)
- Move `filterprocessor` to contrib (#3474)
- Move `probabilisticsamplerprocessor` to contrib (#3474)
- Move `resourceprocessor` to contrib (#3474)
- Move `spanprocessor` to contrib (#3474)
- Move `hostmetricsreceiver` to contrib (#3474)
- Move `jaegerreceiver` to contrib (#3474)
- Move `kafkareceiver` to contrib (#3474)
- Move `opencensusreceiver` to contrib (#3474)
- Move `prometheusreceiver` to contrib (#3474)
- Move `zipkinreceiver` to contrib (#3474)
- Move `bearertokenauthextension` to contrib (#3474)
- Move `healthcheckextension` to contrib (#3474)
- Move `oidcauthextension` to contrib (#3474)
- Move `pprofextension` to contrib (#3474)
- Move `translator/internaldata` to contrib (#3474)
- Move `translator/trace/jaeger` to contrib (#3474)
- Move `translator/trace/zipkin` to contrib (#3474)
- Move `testbed` to contrib (#3474)
- Move `exporter/exporterhelper/resource_to_telemetry` to contrib (#3474)
- Move `processor/processorhelper/attraction` to contrib (#3474)
- Move `translator/conventions` to `model/semconv` (#3901)

## v0.33.0 Beta

### 🛑 Breaking changes 🛑

- Rename `configloader` interface to `configunmarshaler` (#3774)
- Remove `LabelsMap` from all the metrics points (#3706)
- Update generated K8S attribute labels to fix capitalization (#3823)

### 💡 Enhancements 💡

- Collector has now full support for metrics proto v0.9.0.

## v0.32.0 Beta

This release is marked as "bad" since the metrics pipelines will produce bad data.

- See https://github.com/open-telemetry/opentelemetry-collector/issues/3824

### 🛑 Breaking changes 🛑

- Rename `CustomUnmarshable` interface to `Unmarshallable` (#3774)

### 💡 Enhancements 💡

- Change default OTLP/HTTP port number from 55681 to 4318 (#3743)
- Update OTLP proto to v0.9.0 (#3740)
  - Remove `SetValue`/`Value` func for `NumberDataPoint`/`Exemplar` (#3730)
  - Remove `IntGauge`/`IntSum`from pdata (#3731)
  - Remove `IntDataPoint` from pdata (#3735)
  - Add support for `Bytes` attribute type (#3756)
  - Add `SchemaUrl` field (#3759)
  - Add `Attributes` to `NumberDataPoint`, `HistogramDataPoint`, `SummaryDataPoint` (#3761)
- `conventions` translator: Replace with conventions generated from spec v1.5.0 (#3494)
- `prometheus` receiver: Add `ToMetricPdata` method (#3695)
- Make configsource `Watchable` an optional interface (#3792)
- `obsreport` exporter: Change to accept `ExporterCreateSettings` (#3789)

### 🧰 Bug fixes 🧰

- `configgrpc`: Use chained interceptors in the gRPC server (#3744)
- `prometheus` receiver: Use actual interval startTimeMs for cumulative types (#3694)
- `jaeger` translator: Fix bug that could generate empty proto spans (#3808)

## v0.31.0 Beta

### 🛑 Breaking changes 🛑

- Remove Resize() from pdata slice APIs (#3675)
- Remove the ballast allocation when `mem-ballast-size-mib` is set in command line (#3626)
  - Use [`ballast extension`](./extension/ballastextension/README.md) to set memory ballast instead.
- Rename `DoubleDataPoint` to `NumberDataPoint` (#3633)
- Remove `IntHistogram` (#3676)

### 💡 Enhancements 💡

- Update to OTLP 0.8.0:
  - Translate `IntHistogram` to `Histogram` in `otlp_wrappers` (#3676)
  - Translate `IntGauge` to `Gauge` in `otlp_wrappers` (#3619)
  - Translate `IntSum` to `Sum` in `otlp_wrappers` (#3621)
  - Update `NumberDataPoint` to support `DoubleVal` and `IntVal` (#3689)
  - Update `Exemplar` to use `oneOfPrimitiveValue` (#3699)
  - Remove `IntExemplar` and `IntExemplarSlice` from `pdata` (#3705)
  - Mark `IntGauge`/`IntSum`/`IntDataPoint` as deprecated (#3707)
  - Remove `IntGauge`/`IntSum` from `batchprocessor` (#3718)
  - `prometheusremotewrite` exporter: Convert to new Number metrics (#3714)
  - `prometheus` receiver: Convert to new Number metrics (#3716)
  - `prometheus` exporter: Convert to new Number metrics (#3709)
  - `hostmetrics` receiver: Convert to new Number metrics (#3710)
  - `opencensus`: Convert to new Number metrics (#3708)
  - `scraperhelper` receiver: Convert to new Number metrics (#3717)
  - `testbed`: Convert to new Number metrics (#3719)
  - `expoerterhelper`: Convert `resourcetolabel` to new Number metrics (#3723)
- `configauth`: Prepare auth API to return a context (#3618)
- `pdata`:
  - Implement `Equal()` for map-valued `AttributeValues` (#3612)
  - Add `[Type]Slice.Sort(func)` to sort slices (#3671)
- `memorylimiter`:
  - Add validation on ballast size between `memorylimiter` and `ballastextension` (#3532)
  - Access Ballast extension via `Host.GetExtensions` (#3634)
- `prometheusremotewrite` exporter: Add a WAL implementation without wiring up (#3597)
- `prometheus` receiver: Add `metricGroup.toDistributionPoint` pdata conversion (#3667)
- Use `ComponentID` as identifier instead of config (#3696)
- `zpages`: Move config validation from factory to `Validate` (#3697)
- Enable `tracez` z-pages from otel-go, disable opencensus (#3698)
- Convert temporality and monotonicity for deprecated sums (#3729)

### 🧰 Bug fixes 🧰

- `otlpexporter`: Allow endpoint to be configured with a scheme of `http` or `https` (#3575)
- Handle errors when reloading the collector service (#3615)
- Do not report fatal error when `cmux.ErrServerClosed` (#3703)
- Fix bool attribute equality in `pdata` (#3688)

## v0.30.0 Beta

### 🛑 Breaking changes 🛑

- Rename `pdata.DoubleSum` to `pdata.Sum` (#3583)
- Rename `pdata.DoubleGauge` to `pdata.Gauge` (#3599)
- Migrated `pdata` to a dedicated package (#3483)
- Change Marshaler/Unmarshaler to be consistent with other interfaces (#3502)
- Remove consumer/simple package (#3438)
- Remove unnecessary interfaces from pdata (#3506)
- zipkinv1 implement directly Unmarshaler interface (#3504)
- zipkinv2 implement directly Marshaler/Unmarshaler interface (#3505)
- Change exporterhelper to accept ExporterCreateSettings instead of just logger (#3569)
- Deprecate Resize() from pdata slice APIs (#3573)
- Use Func pattern in processorhelper, consistent with others (#3570)

### 💡 Enhancements 💡

- Update OTLP to v0.8.0 (#3572)
- Migrate from OpenCensus to OpenTelemetry for internal tracing (#3567)
- Move internal/pdatagrpc to model/otlpgrpc (#3507)
- Move internal/otlp to model/otlp (#3508)
- Create http Server via Config, enable cors and decompression (#3513)
- Allow users to set min and max TLS versions (#3591)
- Support setting ballast size in percentage of total Mem in ballast extension (#3456)
- Publish go.opentelemetry.io/collector/model as a separate module (#3530)
- Pass a TracerProvider via construct settings to all the components (#3592)
- Make graceful shutdown optional (#3577)

### 🧰 Bug fixes 🧰

- `scraperhelper`: Include the scraper name in log messages (#3487)
- `scraperhelper`: fix case when returned pdata is empty (#3520)
- Record the correct number of points not metrics in Kafka receiver (#3553)
- Validate the Prometheus configuration (#3589)

## v0.29.0 Beta

### 🛑 Breaking changes 🛑

- Rename `service.Application` to `service.Collector` (#3268)
- Provide case sensitivity in config yaml mappings by using Koanf instead of Viper (#3337)
- Move zipkin constants to an internal package (#3431)
- Disallow renaming metrics using metric relabel configs (#3410)
- Move cgroup and iruntime utils from memory_limiter to internal folder (#3448)
- Move model pdata interfaces to pdata, expose them publicly (#3455)

### 💡 Enhancements 💡

- Change obsreport helpers for scraper to use the same pattern as Processor/Exporter (#3327)
- Convert `otlptext` to implement Marshaler interfaces (#3366)
- Add encoder/decoder and marshaler/unmarshaler for OTLP protobuf (#3401)
- Use the new marshaler/unmarshaler in `kafka` exporter (#3403)
- Convert `zipkinv2` to to/from translator interfaces (#3409)
- `zipkinv1`: Move to translator and encoders interfaces (#3419)
- Use the new marshaler/unmarshaler in `kafka` receiver #3402
- Change `oltp` receiver to use the new unmarshaler, avoid grpc-gateway dependency (#3406)
- Use the new Marshaler in the `otlphttp` exporter (#3433)
- Add grpc response struct for all signals instead of returning interface in `otlp` receiver/exporter (#3437)
- `zipkinv2`: Add encoders, decoders, marshalers (#3426)
- `scrapererror` receiver: Return concrete error type (#3360)
- `kafka` receiver: Add metrics support (#3452)
- `prometheus` receiver:
  - Add store to track stale metrics (#3414)
  - Add `up` and `scrape_xxxx` internal metrics (#3116)

### 🧰 Bug fixes 🧰

- `prometheus` receiver:
  - Reject datapoints with duplicate label keys (#3408)
  - Scrapers are not stopped when receiver is shutdown (#3450)
- `prometheusremotewrite` exporter: Adjust default retry settings (#3416)
- `hostmetrics` receiver: Fix missing startTimestamp for `processes` scraper (#3461)

## v0.28.0 Beta

### 🛑 Breaking changes 🛑

- Remove unused logstest package (#3222)
- Introduce `AppSettings` instead of `Parameters` (#3163)
- Remove unused testutil.TempSocketName (#3291)
- Move BigEndian helper functions in `tracetranslator` to an internal package.(#3298)
- Rename `configtest.LoadConfigFile` to `configtest.LoadConfigAndValidate` (#3306)
- Replace `ExtensionCreateParams` with `ExtensionCreateSettings` (#3294)
- Replace `ProcessorCreateParams` with `ProcessorCreateSettings`. (#3181)
- Replace `ExporterCreateParams` with `ExporterCreateSettings` (#3164)
- Replace `ReceiverCreateParams` with `ReceiverCreateSettings`. (#3167)
- Change `batchprocessor` logic to limit data points rather than metrics (#3141)
- Rename `PrwExporter` to `PRWExporter` and `NewPrwExporter` to `NewPRWExporter` (#3246)
- Avoid exposing OpenCensus reference in public APIs (#3253)
- Move `config.Parser` to `configparser.Parser` (#3304)
- Remove deprecated funcs inside the obsreceiver (#3314)
- Remove `obsreport.GRPCServerWithObservabilityEnabled`, enable observability in config (#3315)
- Remove `obsreport.ProcessorMetricViews`, use `BuildProcessorCustomMetricName` where needed (#3316)
- Remove "Receive" from `obsreport.Receiver` funcs (#3326)
- Remove "Export" from `obsreport.Exporter` funcs (#3333)
- Hide unnecessary public struct `obsreport.StartReceiveOptions` (#3353)
- Avoid exposing internal implementation public in OC/OTEL receivers (#3355)
- Updated configgrpc `ToDialOptions` and confighttp `ToClient` apis to take extensions configuration map (#3340)
- Remove `GenerateSequentialTraceID` and `GenerateSequentialSpanIDin` functions in testbed (#3390)
- Change "grpc" to "GRPC" in configauth function/type names (#3285)

### 💡 Enhancements 💡

- Add `doc.go` files to the consumer package and its subpackages (#3270)
- Improve documentation of consumer package and subpackages (#3269, #3361)
- Automate triggering of doc-update on release (#3234)
- Enable Dependabot for Github Actions (#3312)
- Remove the proto dependency in `goldendataset` for traces (#3322)
- Add telemetry for dropped data due to exporter sending queue overflow (#3328)
- Add initial implementation of `pdatagrcp` (#3231)
- Change receiver obsreport helpers pattern to match the Processor/Exporter (#3227)
- Add model translation and encoding interfaces (#3200)
- Add otlpjson as a serializer implementation (#3238)
- `prometheus` receiver:
  - Add `createNodeAndResourcePdata` for Prometheus->OTLP pdata (#3139)
  - Direct metricfamily Prometheus->OTLP (#3145)
- Add `componenttest.NewNop*CreateSettings` to simplify tests (#3375)
- Add support for markdown generation (#3100)
- Refactor components for the Client Authentication Extensions (#3287)

### 🧰 Bug fixes 🧰

- Use dedicated `zapcore.Core` for Windows service (#3147)
- Hook up start and shutdown functions in fileexporter (#3260)
- Fix oc to pdata translation for sum non-monotonic cumulative (#3272)
- Fix `timeseriesSignature` in prometheus receiver (#3310)

## v0.27.0 Beta

### 🛑 Breaking changes 🛑

- Change `Marshal` signatures in kafkaexporter's Marshalers to directly convert pdata to `sarama.ProducerMessage` (#3162)
- Remove `tracetranslator.DetermineValueType`, only used internally by Zipkin (#3114)
- Remove OpenCensus conventions, should not be used (#3113)
- Remove Zipkin specific translation constants, move to internal (#3112)
- Remove `tracetranslator.TagHTTPStatusCode`, use `conventions.AttributeHTTPStatusCode` (#3111)
- Remove OpenCensus status constants and transformation (#3110)
- Remove `tracetranslator.AttributeArrayToSlice`, not used in core or contrib (#3109)
- Remove `internaldata.MetricsData`, same APIs as for traces (#3156)
- Rename `config.IDFromString` to `NewIDFromString`, remove `MustIDFromString` (#3177)
- Move consumerfanout package to internal (#3207)
- Canonicalize enum names in pdata. Fix usage of uppercase names (#3208)

### 💡 Enhancements 💡

- Use `config.ComponentID` for obsreport receiver/scraper (#3098)
- Add initial implementation of the consumerhelper (#3146)
- Add Collector version to Prometheus Remote Write Exporter user-agent header (#3094)
- Refactor processorhelper to use consumerhelper, split by signal type (#3180)
- Use consumerhelper for exporterhelper, add WithCapabilities (#3186)
- Set capabilities for all core exporters, remove unnecessary funcs (#3190)
- Add an internal sharedcomponent to be shared by receivers with shared resources (#3198)
- Allow users to configure the Prometheus remote write queue (#3046)
- Mark internaldata traces translation as deprecated for external usage (#3176)

### 🧰 Bug fixes 🧰

- Fix Prometheus receiver metric start time and reset determination logic. (#3047)
  - The receiver will no longer drop the first sample for `counter`, `summary`, and `histogram` metrics.
- The Prometheus remote write exporter will no longer force `counter` metrics to have a `_total` suffix. (#2993)
- Remove locking from jaeger receiver start and stop processes (#3070)
- Fix batch processor metrics reorder, improve performance (#3034)
- Fix batch processor traces reorder, improve performance (#3107)
- Fix batch processor logs reorder, improve performance (#3125)
- Avoid one unnecessary allocation in grpc OTLP exporter (#3122)
- `batch` processor: Validate that batch config max size is greater than send size (#3126)
- Add capabilities to consumer, remove from processor (#2770)
- Remove internal protos usage in Prometheusremotewrite exporter (#3184)
- `prometheus` receiver: Honor Prometheus external labels (#3127)
- Validate that remote write queue settings are not negative (#3213)

## v0.26.0 Beta

### 🛑 Breaking changes 🛑

- Change `With*Unmarshallers` signatures in Kafka exporter/receiver (#2973)
- Rename `marshall` to `marshal` in all the occurrences (#2977)
- Remove `componenterror.ErrAlreadyStarted` and `componenterror.ErrAlreadyStopped`, components should not protect against this, Service will start/stop once.
- Rename `ApplicationStartInfo` to `BuildInfo`
- Rename `ApplicationStartInfo.ExeName` to `BuildInfo.Command`
- Rename `ApplicationStartInfo.LongName` to `BuildInfo.Description`

### 💡 Enhancements 💡

- `kafka` exporter: Add logs support (#2943)
- Add AppendEmpty and deprecate Append for slices (#2970)
- Update mdatagen to create factories of init instead of new (#2978)
- `zipkin` receiver: Reduce the judgment of zipkin v1 version (#2990)
- Custom authenticator logic to accept a `component.Host` which will extract the authenticator to use based on a new authenticator name property (#2767)
- `prometheusremotewrite` exporter: Add `resource_to_telemetry_conversion` config option (#3031)
- `logging` exporter: Extract OTLP text logging (#3082)
- Format timestamps as strings instead of int in otlptext output (#3088)
- Add darwin arm64 build (#3090)

### 🧰 Bug fixes 🧰

- Fix Jaeger receiver to honor TLS Settings (#2866)
- `zipkin` translator: Handle missing starttime case for zipkin json v2 format spans (#2506)
- `prometheus` exporter: Fix OTEL resource label drops (#2899)
- `prometheusremotewrite` exporter:
  - Enable the queue internally (#2974)
  - Don't drop instance and job labels (#2979)
- `jaeger` receiver: Wait for server goroutines exit on shutdown (#2985)
- `logging` exporter: Ignore invalid handle on close (#2994)
- Fix service zpages (#2996)
- `batch` processor: Fix to avoid reordering and send max size (#3029)

## v0.25.0 Beta

### 🛑 Breaking changes 🛑

- Rename ForEach (in pdata) with Range to be consistent with sync.Map (#2931)
- Rename `componenthelper.Start` to `componenthelper.StartFunc` (#2880)
- Rename `componenthelper.Stop` to `componenthelper.StopFunc` (#2880)
- Remove `exporterheleper.WithCustomUnmarshaler`, `processorheleper.WithCustomUnmarshaler`, `receiverheleper.WithCustomUnmarshaler`, `extensionheleper.WithCustomUnmarshaler`, implement `config.CustomUnmarshaler` interface instead (#2867)
- Remove `component.CustomUnmarshaler` implement `config.CustomUnmarshaler` interface instead (#2867)
- Remove `testutil.HostPortFromAddr`, users can write their own parsing helper (#2919)
- Remove `configparser.DecodeTypeAndName`, use `config.IDFromString` (#2869)
- Remove `config.NewViper`, users should use `config.NewParser` (#2917)
- Remove `testutil.WaitFor`, use `testify.Eventually` helper if needed (#2920)
- Remove testutil.WaitForPort, users can use testify.Eventually (#2926)
- Rename `processorhelper.NewTraceProcessor` to `processorhelper.NewTracesProcessor` (#2935)
- Rename `exporterhelper.NewTraceExporter` to `exporterhelper.NewTracesExporter` (#2937)
- Remove InitEmptyWithCapacity, add EnsureCapacity and Clear (#2845)
- Rename traces methods/objects to include Traces in Kafka receiver (#2966)

### 💡 Enhancements 💡

- Add `validatable` interface with `Validate()` to all `config.<component>` (#2898)
  - add the empty `Validate()` implementation for all component configs
- **Experimental**: Add a config source manager that wraps the interaction with config sources (#2857, #2903, #2948)
- `kafka` exporter: Key jaeger messages on traceid (#2855)
- `scraperhelper`: Don't try to count metrics if scraper returns an error (#2902)
- Extract ConfigFactory in a ParserProvider interface (#2868)
- `prometheus` exporter: Allows Summary metrics to be exported to Prometheus (#2900)
- `prometheus` receiver: Optimize `dpgSignature` function (#2945)
- `kafka` receiver: Add logs support (#2944)

### 🧰 Bug fixes 🧰

- `prometheus` receiver:
  - Treat Summary and Histogram metrics without "\_sum" counter as valid metric (#2812)
  - Add `job` and `instance` as well-known labels (#2897)
- `prometheusremotewrite` exporter:
  - Sort Sample by Timestamp to avoid out of order errors (#2941)
  - Remove incompatible queued retry (#2951)
- `kafka` receiver: Fix data race with batchprocessor (#2957)
- `jaeger` receiver: Jaeger agent should not report ErrServerClosed (#2965)

## v0.24.0 Beta

### 🛑 Breaking changes 🛑

- Remove legacy internal metrics for memorylimiter processor, `spans_dropped` and `trace_batches_dropped` (#2841)
  - For `spans_dropped` use `processor/refused_spans` with `processor=memorylimiter`
- Rename pdata._.[Start|End]Time to pdata._.[Start|End]Timestamp (#2847)
- Rename pdata.DoubleExemplar to pdata.Exemplar (#2804)
- Rename pdata.DoubleHistogram to pdata.Histogram (#2797)
- Rename pdata.DoubleSummary to pdata.Summary (#2774)
- Refactor `consumererror` package (#2768)
  - Remove `PartialError` type in favor of signal-specific types
  - Rename `CombineErrors()` to `Combine()`
- Refactor `componenthelper` package (#2778)
  - Remove `ComponentSettings` and `DefaultComponentSettings()`
  - Rename `NewComponent()` to `New()`
- obsReport.NewExporter accepts a settings struct (#2668)
- Remove ErrorWaitingHost from `componenttest` (#2582)
- Move `config.Load` to `configparser.Load` (#2796)
- Remove `configtest.NewViperFromYamlFile()`, use `config.Parser.NewParserFromFile()` (#2806)
- Remove `config.ViperSubExact()`, use `config.Parser.Sub()` (#2806)
- Update LoadReceiver signature to remove unused params (#2823)
- Move `configerror.ErrDataTypeIsNotSupported` to `componenterror.ErrDataTypeIsNotSupported` (#2886)
- Rename`CreateTraceExporter` type to `CreateTracesExporter` in `exporterhelper` (#2779)
- Move `fluentbit` extension to contrib (#2795)
- Move `configmodels` to `config` (#2808)
- Move `fluentforward` receiver to contrib (#2723)

### 💡 Enhancements 💡

- `batch` processor: - Support max batch size for logs (#2736)
- Use `Endpoint` for health check extension (#2782)
- Use `confignet.TCPAddr` for `pprof` and `zpages` extensions (#2829)
- Deprecate `consumetest.New[${SIGNAL}]Nop` in favor of `consumetest.NewNop` (#2878)
- Deprecate `consumetest.New[${SIGNAL}]Err` in favor of `consumetest.NewErr` (#2878)
- Add watcher to values retrieved via config sources (#2803)
- Updates for cloud semantic conventions (#2809)
  - `cloud.infrastructure_service` -> `cloud.platform`
  - `cloud.zone` -> `cloud.availability_zone`
- Add systemd environment file for deb/rpm packages (#2822)
- Add validate interface in `configmodels` to force each component do configuration validation (#2802, #2856)
- Add `aws.ecs.task.revision` to semantic conventions list (#2816)
- Set unprivileged user to container image (#2838)
- Add New funcs for extension, exporter, processor config settings (#2872)
- Report metric about current size of the exporter retry queue (#2858)
- Allow adding new signals in `ProcessorFactory` by forcing everyone to embed `BaseProcessorFactory` (#2885)

### 🧰 Bug fixes 🧰

- `pdata.TracesFromOtlpProtoBytes`: Fixes to handle backwards compatibility changes in proto (#2798)
- `jaeger` receiver: Escape user input used in output (#2815)
- `prometheus` exporter: Ensure same time is used for updated time (#2745)
- `prometheusremotewrite` exporter: Close HTTP response body (#2875)

## v0.23.0 Beta

### 🛑 Breaking changes 🛑

- Move fanout consumers to fanoutconsumer package (#2615)
- Rename ExporterObsReport to Exporter (#2658)
- Rename ProcessorObsReport to Processor (#2657)
- Remove ValidateConfig and add Validate on the Config struct (#2665)
- Rename pdata Size to OtlpProtoSize (#2726)
- Rename [Traces|Metrics|Logs]Consumer to [Traces|Metrics|Logs] (#2761)
- Remove public access for `componenttest.Example*` components:
  - Users of these structs for testing configs should use the newly added `componenttest.Nop*` (update all components name in the config `example*` -> `nop` and use `componenttest.NopComponents()`).
  - Users of these structs for sink like behavior should use `consumertest.*Sink`.

### 💡 Enhancements 💡

- `hostmetrics` receiver: List labels along with respective metrics in metadata (#2662)
- `exporter` helper: Remove obsreport.ExporterContext, always add exporter name as a tag to the metrics (#2682)
- `jaeger` exporter: Change to not use internal data (#2698)
- `kafka` receiver: Change to not use internal data (#2697)
- `zipkin` receiver: Change to not use internal data (#2699)
- `kafka` exporter: Change to not use internal data (#2696)
- Ensure that extensions can be created and started multiple times (#2679)
- Use otlp request in logs wrapper, hide members in the wrapper (#2692)
- Add MetricsWrapper to dissallow access to internal representation (#2693)
- Add TracesWrapper to dissallow access to internal representation (#2721)
- Allow multiple OTLP receivers to be created (#2743)

### 🧰 Bug fixes 🧰

- `prometheus` exporter: Fix to work with standard labels that follow the naming convention of using periods instead of underscores (#2707)
- Propagate name and transport for `prometheus` receiver and exporter (#2680)
- `zipkin` receiver: Ensure shutdown correctness (#2765)

## v0.22.0 Beta

### 🛑 Breaking changes 🛑

- Rename ServiceExtension to just Extension (#2581)
- Remove `consumerdata.TraceData` (#2551)
- Move `consumerdata.MetricsData` to `internaldata.MetricsData` (#2512)
- Remove custom OpenCensus sematic conventions that have equivalent in otel (#2552)
- Move ScrapeErrors and PartialScrapeError to `scrapererror` (#2580)
- Remove support for deprecated unmarshaler `CustomUnmarshaler`, only `Unmarshal` is supported (#2591)
- Remove deprecated componenterror.CombineErrors (#2598)
- Rename `pdata.TimestampUnixNanos` to `pdata.Timestamp` (#2549)

### 💡 Enhancements 💡

- `prometheus` exporter: Re-implement on top of `github.com/prometheus/client_golang/prometheus` and add `metric_expiration` option
- `logging` exporter: Add support for AttributeMap (#2609)
- Add semantic conventions for instrumentation library (#2602)

### 🧰 Bug fixes 🧰

- `otlp` receiver: Fix `Shutdown()` bug (#2564)
- `batch` processor: Fix Shutdown behavior (#2537)
- `logging` exporter: Fix handling the loop for empty attributes (#2610)
- `prometheusremotewrite` exporter: Fix counter name check (#2613)

## v0.21.0 Beta

### 🛑 Breaking changes 🛑

- Remove deprecated function `IsValid` from trace/span ID (#2522)
- Remove accessors for deprecated status code (#2521)

### 💡 Enhancements 💡

- `otlphttp` exporter: Add `compression` option for gzip encoding of outgoing http requests (#2502)
- Add `ScrapeErrors` struct to `consumererror` to simplify errors usage (#2414)
- Add `cors_allowed_headers` option to `confighttp` (#2454)
- Add SASL/SCRAM authentication mechanism on `kafka` receiver and exporter (#2503)

### 🧰 Bug fixes 🧰

- `otlp` receiver: Sets the correct deprecated status code before sending data to the pipeline (#2521)
- Fix `IsPermanent` to account for wrapped errors (#2455)
- `otlp` exporter: Preserve original error messages (#2459)

## v0.20.0 Beta

### 🛑 Breaking changes 🛑

- Rename `samplingprocessor/probabilisticsamplerprocessor` to `probabilisticsamplerprocessor` (#2392)

### 💡 Enhancements 💡

- `hostmetrics` receiver: Refactor to use metrics metadata utilities (#2405, #2406, #2421)
- Add k8s.node semantic conventions (#2425)

## v0.19.0 Beta

### 🛑 Breaking changes 🛑

- Remove deprecated `queued_retry` processor
- Remove deprecated configs from `resource` processor: `type` (set "opencensus.type" key in "attributes.upsert" map instead) and `labels` (use "attributes.upsert" instead).

### 💡 Enhancements 💡

- `hostmetrics` receiver: Refactor load metrics to use generated metrics (#2375)
- Add uptime to the servicez debug page (#2385)
- Add new semantic conventions for AWS (#2365)

### 🧰 Bug fixes 🧰

- `jaeger` exporter: Improve connection state logging (#2239)
- `pdatagen`: Fix slice of values generated code (#2403)
- `filterset` processor: Avoid returning always nil error in strict filterset (#2399)

## v0.18.0 Beta

### 🛑 Breaking changes 🛑

- Rename host metrics according to metrics spec and rename `swap` scraper to `paging` (#2311)

### 💡 Enhancements 💡

- Add check for `NO_WINDOWS_SERVICE` environment variable to force interactive mode on Windows (#2272)
- `hostmetrics` receiver: Add `disk/weighted_io_time` metric (Linux only) (#2312)
- `opencensus` exporter: Add queue-retry (#2307)
- `filter` processor: Filter metrics using resource attributes (#2251)

### 🧰 Bug fixes 🧰

- `fluentforward` receiver: Fix string conversions (#2314)
- Fix zipkinv2 translation error tag handling (#2253)

## v0.17.0 Beta

### 💡 Enhancements 💡

- Default config environment variable expansion (#2231)
- `prometheusremotewrite` exporter: Add batched exports (#2249)
- `memorylimiter` processor: Introduce soft and hard limits (#2250)

### 🧰 Bug fixes 🧰

- Fix nits in pdata usage (#2235)
- Convert status to not be a pointer in the Span (#2242)
- Report the error from `pprof.StartCPUProfile` (#2263)
- Rename `service.Application.SignalTestComplete` to `Shutdown` (#2277)

## v0.16.0 Beta

### 🛑 Breaking changes 🛑

- Rename Push functions to be consistent across signals in `exporterhelper` (#2203)

### 💡 Enhancements 💡

- Change default OTLP/gRPC port number to 4317, also continue receiving on legacy port
  55680 during transition period (#2104).
- `kafka` exporter: Add support for exporting metrics as otlp Protobuf. (#1966)
- Move scraper helpers to its own `scraperhelper` package (#2185)
- Add `componenthelper` package to help build components (#2186)
- Remove usage of custom init/stop in `scraper` and use start/shutdown from `component` (#2193)
- Add more trace annotations, so zpages are more useful to determine failures (#2206)
- Add support to skip TLS verification (#2202)
- Expose non-nullable metric types (#2208)
- Expose non-nullable elements from slices of pointers (#2200)

### 🧰 Bug fixes 🧰

- Change InstrumentationLibrary to be non-nullable (#2196)
- Add support for slices to non-pointers, use non-nullable AnyValue (#2192)
- Fix `--set` flag to work with `{}` in configs (#2162)

## v0.15.0 Beta

### 🛑 Breaking changes 🛑

- Remove legacy metrics, they were marked as legacy for ~12 months #2105

### 💡 Enhancements 💡

- Implement conversion between OpenCensus and OpenTelemetry Summary Metric (#2048)
- Add ability to generate non nullable messages (#2005)
- Implement Summary Metric in Prometheus RemoteWrite Exporter (#2083)
- Add `resource_to_telemetry_conversion` to exporter helper expose exporter settings (#2060)
- Add `CustomRoundTripper` function to httpclientconfig (#2085)
- Allow for more logging options to be passed to `service` (#2132)
- Add config parameters for `jaeger` receiver (#2068)
- Map unset status code for `jaegar` translator as per spec (#2134)
- Add more trace annotations to the queue-retry logic (#2136)
- Add config settings for component telemetry (#2148)
- Use net.SplitHostPort for IPv6 support in `prometheus` receiver (#2154)
- Add --log-format command line option (default to "console") #2177.

### 🧰 Bug fixes 🧰

- `logging` exporter: Add Logging for Summary Datapoint (#2084)
- `hostmetrics` receiver: use correct TCP state labels on Unix systems (#2087)
- Fix otlp_log receiver wrong use of trace measurement (#2117)
- Fix "process/memory/rss" metric units (#2112)
- Fix "process/cpu_seconds" metrics (#2113)
- Add check for nil logger in exporterhelper functions (#2141)
- `prometheus` receiver:
  - Upgrade Prometheus version to fix race condition (#2121)
  - Fix the scraper/discover manager coordination (#2089)
  - Fix panic when adjusting buckets (#2168)

## v0.14.0 Beta

### 🚀 New components 🚀

- `otlphttp` exporter which implements OTLP over HTTP protocol.

### 🛑 Breaking changes 🛑

- Rename consumer.TraceConsumer to consumer.TracesConsumer #1974
- Rename component.TraceReceiver to component.TracesReceiver #1975
- Rename component.TraceProcessor to component.TracesProcessor #1976
- Rename component.TraceExporter to component.TracesExporter #1975
- Deprecate NopExporter, add NopConsumer (#1972)
- Deprecate SinkExporter, add SinkConsumer (#1973)
- Move `tailsampling` processor to contrib (#2012)
- Remove NewAttributeValueSlice (#2028) and mark NewAttributeValue as deprecated (#2022)
- Remove pdata.StringValue (#2021)
- Remove pdata.InitFromAttributeMap, use CopyTo if needed (#2042)
- Remove SetMapVal and SetArrayVal for pdata.AttributeValue (#2039)

### 💡 Enhancements 💡

- `zipkin` exporter: Add queue retry to zipkin (#1971)
- `prometheus` exporter: Add `send_timestamps` option (#1951)
- `filter` processor: Add `expr` pdata.Metric filtering support (#1940, #1996)
- `attribute` processor: Add log support (#1934)
- `logging` exporter: Add index for histogram buckets count (#2009)
- `otlphttp` exporter: Add correct handling of server error responses (#2016)
- `prometheusremotewrite` exporter:
  - Add user agent header to outgoing http request (#2000)
  - Convert histograms to cumulative (#2049)
  - Return permanent errors (#2053)
  - Add external labels (#2044)
- `hostmetrics` receiver: Use scraper controller (#1949)
- Change Span/Trace ID to be byte array (#2001)
- Add `simple` metrics helper to facilitate building pdata.Metrics in receivers (#1540)
- Improve diagnostic logging for exporters (#2020)
- Add obsreport to receiverhelper scrapers (#1961)
- Update OTLP to 0.6.0 and use the new Span Status code (#2031)
- Add support of partial requests for logs and metrics to the exporterhelper (#2059)

### 🧰 Bug fixes 🧰

- `logging` exporter: Added array serialization (#1994)
- `zipkin` receiver: Allow receiver to parse string tags (#1893)
- `batch` processor: Fix shutdown race (#1967)
- Guard for nil data points (#2055)

## v0.13.0 Beta

### 🛑 Breaking changes 🛑

- Host metric `system.disk.time` renamed to `system.disk.operation_time` (#1887)
- Use consumer for sender interface, remove unnecessary receiver address from Runner (#1941)
- Enable sending queue by default in all exporters configured to use it (#1924)
- Removed `groupbytraceprocessor` (#1891)
- Remove ability to configure collection interval per scraper (#1947)

### 💡 Enhancements 💡

- Host Metrics receiver now reports both `system.disk.io_time` and `system.disk.operation_time` (#1887)
- Match spans against the instrumentation library and resource attributes (#928)
- Add `receiverhelper` for creating flexible "scraper" metrics receiver (#1886, #1890, #1945, #1946)
- Migrate `tailsampling` processor to new OTLP-based internal data model and add Composite Sampler (#1894)
- Metadata Generator: Change Metrics fields to implement an interface with new methods (#1912)
- Add unmarshalling for `pdata.Traces` (#1948)
- Add debug-level message on error for `jaeger` exporter (#1964)

### 🧰 Bug fixes 🧰

- Fix bug where the service does not correctly start/stop the log exporters (#1943)
- Fix Queued Retry Unusable without Batch Processor (#1813) - (#1930)
- `prometheus` receiver: Log error message when `process_start_time_seconds` gauge is missing (#1921)
- Fix trace jaeger conversion to internal traces zero time bug (#1957)
- Fix panic in otlp traces to zipkin (#1963)
- Fix OTLP/HTTP receiver's path to be /v1/traces (#1979)

## v0.12.0 Beta

### 🚀 New components 🚀

- `configauth` package with the auth settings that can be used by receivers (#1807, #1808, #1809, #1810)
- `perfcounters` package that uses perflib for host metrics receiver (#1835, #1836, #1868, #1869, #1870)

### 💡 Enhancements 💡

- Remove `queued_retry` and enable `otlp` metrics receiver in default config (#1823, #1838)
- Add `limit_percentage` and `spike_limit_percentage` options to `memorylimiter` processor (#1622)
- `hostmetrics` receiver:
  - Collect additional labels from partitions in the filesystems scraper (#1858)
  - Add filters for mount point and filesystem type (#1866)
- Add cloud.provider semantic conventions (#1865)
- `attribute` processor: Add log support (#1783)
- Deprecate OpenCensus-based internal data structures (#1843)
- Introduce SpanID data type, not yet used in Protobuf messages ($1854, #1855)
- Enable `otlp` trace by default in the released docker image (#1883)
- `tailsampling` processor: Combine batches of spans into a single batch (#1864)
- `filter` processor: Update to use pdata (#1885)
- Allow MSI upgrades (#1914)

### 🧰 Bug fixes 🧰

- `prometheus` receiver: Print a more informative message about 'up' metric value (#1826)
- Use custom data type and custom JSON serialization for traceid (#1840)
- Skip creation of redundant nil resource in translation from OC if there are no combined metrics (#1803)
- `tailsampling` processor: Only send to next consumer once (#1735)
- Report Windows pagefile usage in bytes (#1837)
- Fix issue where Prometheus SD config cannot be parsed (#1877)

## v0.11.0 Beta

### 🛑 Breaking changes 🛑

- Rename service.Start() to Run() since it's a blocking call
- Fix slice Append to accept by value the element in pdata
- Change CreateTraceProcessor and CreateMetricsProcessor to use the same parameter order as receivers/logs processor and exporters.
- Prevent accidental use of LogsToOtlp and LogsFromOtlp and the OTLP data structs (#1703)
- Remove SetType from configmodels, ensure all registered factories set the type in config (#1798)
- Move process telemetry to service/internal (#1794)

### 💡 Enhancements 💡

- Add map and array attribute value type support (#1656)
- Add authentication support to kafka (#1632)
- Implement InstrumentationLibrary translation to jaeger (#1645)
- Add public functions to export pdata to ExportXServicesRequest Protobuf bytes (#1741)
- Expose telemetry level in the configtelemetry (#1796)
- Add configauth package (#1807)
- Add config to docker image (#1792)

### 🧰 Bug fixes 🧰

- Use zap int argument for int values instead of conversion (#1779)
- Add support for gzip encoded payload in OTLP/HTTP receiver (#1581)
- Return proto status for OTLP receiver when failed (#1788)

## v0.10.0 Beta

### 🛑 Breaking changes 🛑

- **Update OTLP to v0.5.0, incompatible metrics protocol.**
- Remove support for propagating summary metrics in OtelCollector.
  - This is a temporary change, and will affect mostly OpenCensus users who use metrics.

### 💡 Enhancements 💡

- Support zipkin proto in `kafka` receiver (#1646)
- Prometheus Remote Write Exporter supporting Cortex (#1577, #1643)
- Add deployment environment semantic convention (#1722)
- Add logs support to `batch` and `resource` processors (#1723, #1729)

### 🧰 Bug fixes 🧰

- Identify config error when expected map is other value type (#1641)
- Fix Kafka receiver closing ready channel multiple times (#1696)
- Fix a panic issue while processing Zipkin spans with an empty service name (#1742)
- Zipkin Receiver: Always set the endtime (#1750)

## v0.9.0 Beta

### 🛑 Breaking changes 🛑

- **Remove old base factories**:
  - `ReceiverFactoryBase` (#1583)
  - `ProcessorFactoryBase` (#1596)
  - `ExporterFactoryBase` (#1630)
- Remove logs factories and merge with normal factories (#1569)
- Remove `reconnection_delay` from OpenCensus exporter (#1516)
- Remove `ConsumerOld` interfaces (#1631)

### 🚀 New components 🚀

- `prometheusremotewrite` exporter: Send metrics data in Prometheus TimeSeries format to Cortex or any Prometheus (#1544)
- `kafka` receiver: Receive traces from Kafka (#1410)

### 💡 Enhancements 💡

- `kafka` exporter: Enable queueing, retry, timeout (#1455)
- Add `Headers` field in HTTPClientSettings (#1552)
- Change OpenCensus receiver (#1556) and exporter (#1571) to the new interfaces
- Add semantic attribute for `telemetry.auto.version` (#1578)
- Add uptime and RSS memory self-observability metrics (#1549)
- Support conversion for OpenCensus `SameProcessAsParentSpan` (#1629)
- Access application version in components (#1559)
- Make Kafka payload encoding configurable (#1584)

### 🧰 Bug fixes 🧰

- Stop further processing if `filterprocessor` filters all data (#1500)
- `processscraper`: Use same scrape time for all data points coming from same process (#1539)
- Ensure that time conversion for 0 returns nil timestamps or Time where IsZero returns true (#1550)
- Fix multiple exporters panic (#1563)
- Allow `attribute` processor for external use (#1574)
- Do not duplicate filesystem metrics for devices with many mount points (#1617)

## v0.8.0 Beta

### 🚀 New components 🚀

- `groupbytrace` processor that waits for a trace to be completed (#1362)

### 💡 Enhancements 💡

- Migrate `zipkin` receiver/exporter to the new interfaces (#1484)
- Migrate `prometheus` receiver/exporter to the new interfaces (#1477, #1515)
- Add new FactoryUnmarshaler support to all components, deprecate old way (#1468)
- Update `fileexporter` to write data in OTLP (#1488)
- Add extension factory helper (#1485)
- Host scrapers: Use same scrape time for all data points coming from same source (#1473)
- Make logs SeverityNumber publicly available (#1496)
- Add recently included conventions for k8s and container resources (#1519)
- Add new config StartTimeMetricRegex to `prometheus` receiver (#1511)
- Convert Zipkin receiver and exporter to use OTLP (#1446)

### 🧰 Bug fixes 🧰

- Infer OpenCensus resource type based on OpenTelemetry's semantic conventions (#1462)
- Fix log adapter in `prometheus` receiver (#1493)
- Avoid frequent errors for process telemetry on Windows (#1487)

## v0.7.0 Beta

### 🚀 New components 🚀

- Receivers
  - `fluentfoward` runs a TCP server that accepts events via the [Fluent Forward protocol](https://github.com/fluent/fluentd/wiki/Forward-Protocol-Specification-v1) (#1173)
- Exporters
  - `kafka` exports traces to Kafka (#1439)
- Extensions
  - **Experimental** `fluentbit` facilitates running a FluentBit subprocess of the collector (#1381)

### 💡 Enhancements 💡

- Updated `golang/protobuf` from v1.3.5 to v1.4.2 (#1308)
- Updated `opencensus-proto` from v0.2.1 to v0.3.0 (#1308)
- Added round_robin `balancer_name` as an option to gRPC client settings (#1353)
- `hostmetrics` receiver
  - Switch to using perf counters to get disk io metrics on Windows (#1340)
  - Add device filter for file system (#1379) and disk (#1378) scrapers
  - Record process physical & virtual memory stats separately (#1403)
  - Scrape system.disk.time on Windows (#1408)
  - Add disk.pending_operations metric (#1428)
  - Add network interface label to network metrics (#1377)
- Add `exporterhelper` (#1351) and `processorhelper` (#1359) factories
- Update OTLP to latest version (#1384)
- Disable timeout, retry on failure and sending queue for `logging` exporter (#1400)
- Add support for retry and sending queue for `jaeger` exporter (#1401)
- Add batch size bytes metric to `batch` processor (#1270)
- `otlp` receiver: Add Log Support (#1444)
- Allow to configure read/write buffer sizes for http Client (#1447)
- Update DB conventions to latest and add exception conventions (#1452)

### 🧰 Bug fixes 🧰

- Fix `resource` processor for old metrics (#1412)
- `jaeger` receiver: Do not try to stop if failed to start. Collector service will do that (#1434)

## v0.6.0 Beta

### 🛑 Breaking changes 🛑

- Renamed the metrics generated by `hostmetrics` receiver to match the (currently still pending) OpenTelemetry system metric conventions (#1261) (#1269)
- Removed `vmmetrics` receiver (#1282)
- Removed `cpu` scraper `report_per_cpu` config option (#1326)

### 💡 Enhancements 💡

- Added disk merged (#1267) and process count (#1268) metrics to `hostmetrics`
- Log metric data points in `logging` exporter (#1258)
- Changed the `batch` processor to not ignore the errors returned by the exporters (#1259)
- Build and publish MSI (#1153) and DEB/RPM packages (#1278, #1335)
- Added batch size metric to `batch` processor (#1241)
- Added log support for `memorylimiter` processor (#1291) and `logging` exporter (#1298)
- Always add tags for `observability`, other metrics may use them (#1312)
- Added metrics support (#1313) and allow partial retries in `queued_retry` processor (#1297)
- Update `resource` processor: introduce `attributes` config parameter to specify actions on attributes similar to `attributes` processor, old config interface is deprecated (#1315)
- Update memory state labels for non-Linux OSs (#1325)
- Ensure tcp connection value is provided for all states, even when count is 0 (#1329)
- Set `batch` processor channel size to num cpus (#1330)
- Add `send_batch_max_size` config parameter to `batch` processor enforcing hard limit on batch size (#1310)
- Add support for including a per-RPC authentication to gRPC settings (#1250)

### 🧰 Bug fixes 🧰

- Fixed OTLP waitForReady, not set from config (#1254)
- Fixed all translation diffs between OTLP and Jaeger (#1222)
- Disabled `process` scraper for any non Linux/Windows OS (#1328)

## v0.5.0 Beta

### 🛑 Breaking changes 🛑

- **Update OTLP to v0.4.0 (#1142)**: Collector will be incompatible with any other sender or receiver of OTLP protocol
  of different versions
- Make "--new-metrics" command line flag the default (#1148)
- Change `endpoint` to `url` in Zipkin exporter config (#1186)
- Change `tls_credentials` to `tls_settings` in Jaegar receiver config (#1233)
- OTLP receiver config change for `protocols` to support mTLS (#1223)
- Remove `export_resource_labels` flag from Zipkin exporter (#1163)

### 🚀 New components 🚀

- Receivers
  - Added process scraper to the `hostmetrics` receiver (#1047)

### 💡 Enhancements 💡

- otlpexporter: send configured headers in request (#1130)
- Enable Collector to be run as a Windows service (#1120)
- Add config for HttpServer (#1196)
- Allow cors in HTTPServerSettings (#1211)
- Add a generic grpc server settings config, cleanup client config (#1183)
- Rely on gRPC to batch and loadbalance between connections instead of custom logic (#1212)
- Allow to tune the read/write buffers for gRPC clients (#1213)
- Allow to tune the read/write buffers for gRPC server (#1218)

### 🧰 Bug fixes 🧰

- Handle overlapping metrics from different jobs in prometheus exporter (#1096)
- Fix handling of SpanKind INTERNAL in OTLP OC translation (#1143)
- Unify zipkin v1 and v2 annotation/tag parsing logic (#1002)
- mTLS: Add support to configure client CA and enforce ClientAuth (#1185)
- Fixed untyped Prometheus receiver bug (#1194)
- Do not embed ProtocolServerSettings in gRPC (#1210)
- Add Context to the missing CreateMetricsReceiver method (#1216)

## v0.4.0 Beta

Released 2020-06-16

### 🛑 Breaking changes 🛑

- `isEnabled` configuration option removed (#909)
- `thrift_tchannel` protocol moved from `jaeger` receiver to `jaeger_legacy` in contrib (#636)

### ⚠️ Major changes ⚠️

- Switch from `localhost` to `0.0.0.0` by default for all receivers (#1006)
- Internal API Changes (only impacts contributors)
  - Add context to `Start` and `Stop` methods in the component (#790)
  - Rename `AttributeValue` and `AttributeMap` method names (#781)
    (other breaking changes in the internal trace data types)
  - Change entire repo to use the new vanityurl go.opentelemetry.io/collector (#977)

### 🚀 New components 🚀

- Receivers
  - `hostmetrics` receiver with CPU (#862), disk (#921), load (#974), filesystem (#926), memory (#911), network (#930), and virtual memory (#989) support
- Processors
  - `batch` for batching received metrics (#1060)
  - `filter` for filtering (dropping) received metrics (#1001)

### 💡 Enhancements 💡

- `otlp` receiver implement HTTP X-Protobuf (#1021)
- Exporters: Support mTLS in gRPC exporters (#927)
- Extensions: Add `zpages` for service (servicez, pipelinez, extensions) (#894)

### 🧰 Bug fixes 🧰

- Add missing logging for metrics at `debug` level (#1108)
- Fix setting internal status code in `jaeger` receivers (#1105)
- `zipkin` export fails on span without timestamp when used with `queued_retry` (#1068)
- Fix `zipkin` receiver status code conversion (#996)
- Remove extra send/receive annotations with using `zipkin` v1 (#960)
- Fix resource attribute mutation bug when exporting in `jaeger` proto (#907)
- Fix metric/spans count, add tests for nil entries in the slices (#787)

### 🧩 Components 🧩

#### Traces

| Receivers  |   Processors   | Exporters  |
| :--------: | :------------: | :--------: |
|   Jaeger   |   Attributes   |    File    |
| OpenCensus |     Batch      |   Jaeger   |
|    OTLP    | Memory Limiter |  Logging   |
|   Zipkin   |  Queued Retry  | OpenCensus |
|            |    Resource    |    OTLP    |
|            |    Sampling    |   Zipkin   |
|            |      Span      |            |

#### Metrics

|  Receivers  |   Processors   | Exporters  |
| :---------: | :------------: | :--------: |
| HostMetrics |     Batch      |    File    |
| OpenCensus  |     Filter     |  Logging   |
|    OTLP     | Memory Limiter | OpenCensus |
| Prometheus  |                |    OTLP    |
| VM Metrics  |                | Prometheus |

#### Extensions

- Health Check
- Performance Profiler
- zPages

## v0.3.0 Beta

Released 2020-03-30

### Breaking changes

- Make prometheus receiver config loading strict. #697
  Prometheus receiver will now fail fast if the config contains unused keys in it.

### Changes and fixes

- Enable best effort serve by default of Prometheus Exporter (https://github.com/orijtech/prometheus-go-metrics-exporter/pull/6)
- Fix null pointer exception in the logging exporter #743
- Remove unnecessary condition to have at least one processor #744

### Components

| Receivers / Exporters |   Processors   |      Extensions      |
| :-------------------: | :------------: | :------------------: |
|        Jaeger         |   Attributes   |     Health Check     |
|      OpenCensus       |     Batch      | Performance Profiler |
|     OpenTelemetry     | Memory Limiter |        zPages        |
|        Zipkin         |  Queued Retry  |                      |
|                       |    Resource    |                      |
|                       |    Sampling    |                      |
|                       |      Span      |                      |

## v0.2.8 Alpha

Alpha v0.2.8 of OpenTelemetry Collector

- Implemented OTLP receiver and exporter.
- Added ability to pass config to the service programmatically (useful for custom builds).
- Improved own metrics / observability.
- Refactored component and factory interface definitions (breaking change #683)

## v0.2.7 Alpha

Alpha v0.2.7 of OpenTelemetry Collector

- Improved error handling on shutdown
- Partial implementation of new metrics (new obsreport package)
- Include resource labels for Zipkin exporter
- New `HASH` action to attribute processor

## v0.2.6 Alpha

Alpha v0.2.6 of OpenTelemetry Collector.

- Update metrics prefix to `otelcol` and expose command line argument to modify the prefix value.
- Extend Span processor to have include/exclude span logic.
- Batch dropped span now emits zero when no spans are dropped.

## v0.2.5 Alpha

Alpha v0.2.5 of OpenTelemetry Collector.

- Regexp-based filtering of spans based on service names.
- Ability to choose strict or regexp matching for include/exclude filters.

## v0.2.4 Alpha

Alpha v0.2.4 of OpenTelemetry Collector.

- Regexp-based filtering of span names.
- Ability to extract attributes from span names and rename span.
- File exporter for debugging.
- Span processor is now enabled by default.

## v0.2.3 Alpha

Alpha v0.2.3 of OpenTelemetry Collector.

Changes:
21a70d6 Add a memory limiter processor (#498)
9778b16 Refactor Jaeger Receiver config (#490)
ec4ad0c Remove workers from OpenCensus receiver implementation (#497)
4e01fa3 Update k8s config to use opentelemetry docker image and configuration (#459)

## v0.2.2 Alpha

Alpha v0.2.2 of OpenTelemetry Collector.

Main changes visible to users since previous release:

- Improved Testbed and added more E2E tests.
- Made component interfaces more uniform (this is a breaking change).

Note: v0.2.1 never existed and is skipped since it was tainted in some dependencies.

## v0.2.0 Alpha

Alpha v0.2 of OpenTelemetry Collector.

Docker image: omnition/opentelemetry-collector:v0.2.0 (we are working on getting this under an OpenTelemetry org)

Main changes visible to users since previous release:

- Rename from `service` to `collector`, the binary is now named `otelcol`

- Configuration reorganized and using strict mode

- Concurrency issues for pipelines transforming data addressed

Commits:

```terminal
0e505d5 Refactor config: pipelines now under service (#376)
402b80c Add Capabilities to Processor and use for Fanout cloning decision (#374)
b27d824 Use strict mode to read config (#375)
d769eb5 Fix concurrency handling when data is fanned out (#367)
dc6b290 Rename all github paths from opentelemtry-service to opentelemetry-collector (#371)
d038801 Rename otelsvc to otelcol (#365)
c264e0e Add Include/Exclude logic for Attributes Processor (#363)
8ce427a Pin a commit for Prometheus dependency in go.mod (#364)
2393774 Bump Jaeger version to 1.14.0 (latest) (#349)
63362d5 Update testbed modules (#360)
c0e2a27 Change dashes to underscores to separate words in config files (#357)
7609eaa Rename OpenTelemetry Service to Collector in docs and comments (#354)
bc5b299 Add common gRPC configuration settings (#340)
b38505c Remove network access popups on macos (#348)
f7727d1 Fixed loop variable pointer bug in jaeger translator (#341)
958beed Ensure that ConsumeMetricsData() is not passed empty metrics in the Prometheus receiver (#345)
0be295f Change log statement in Prometheus receiver from info to debug. (#344)
d205393 Add Owais to codeowners (#339)
8fa6afe Translate OC resource labels to Jaeger process tags (#325)
```

## v0.0.2 Alpha

Alpha release of OpenTelemetry Service.

Docker image: omnition/opentelemetry-service:v0.0.2 (we are working on getting this under an OpenTelemetry org)

Main changes visible to users since previous release:

```terminal
8fa6afe Translate OC resource labels to Jaeger process tags (#325)
047b0f3 Allow environment variables in config (#334)
96c24a3 Add exclude/include spans option to attributes processor (#311)
4db0414 Allow metric processors to be specified in pipelines (#332)
c277569 Add observability instrumentation for Prometheus receiver (#327)
f47aa79 Add common configuration for receiver tls (#288)
a493765 Refactor extensions to new config format (#310)
41a7afa Add Span Processor logic
97a71b3 Use full name for the metrics and spans created for observability (#316)
fed4ed2 Add support to record metrics for metricsexporter (#315)
5edca32 Add include_filter configuration to prometheus receiver (#298)
0068d0a Passthrough CORS allowed origins (#260)
```

## v0.0.1 Alpha

This is the first alpha release of OpenTelemetry Service.

Docker image: omnition/opentelemetry-service:v0.0.1

[v0.3.0]: https://github.com/open-telemetry/opentelemetry-collector/compare/v0.2.10...v0.3.0
[v0.2.10]: https://github.com/open-telemetry/opentelemetry-collector/compare/v0.2.8...v0.2.10
[v0.2.8]: https://github.com/open-telemetry/opentelemetry-collector/compare/v0.2.7...v0.2.8
[v0.2.7]: https://github.com/open-telemetry/opentelemetry-collector/compare/v0.2.6...v0.2.7
[v0.2.6]: https://github.com/open-telemetry/opentelemetry-collector/compare/v0.2.5...v0.2.6
[v0.2.5]: https://github.com/open-telemetry/opentelemetry-collector/compare/v0.2.4...v0.2.5
[v0.2.4]: https://github.com/open-telemetry/opentelemetry-collector/compare/v0.2.3...v0.2.4
[v0.2.3]: https://github.com/open-telemetry/opentelemetry-collector/compare/v0.2.2...v0.2.3
[v0.2.2]: https://github.com/open-telemetry/opentelemetry-collector/compare/v0.2.0...v0.2.2
[v0.2.0]: https://github.com/open-telemetry/opentelemetry-collector/compare/v0.0.2...v0.2.0
[v0.0.2]: https://github.com/open-telemetry/opentelemetry-collector/compare/v0.0.1...v0.0.2
[v0.0.1]: https://github.com/open-telemetry/opentelemetry-collector/tree/v0.0.1<|MERGE_RESOLUTION|>--- conflicted
+++ resolved
@@ -1,6 +1,10 @@
 # Changelog
 
 ## Unreleased
+
+### 🛑 Breaking changes 🛑
+
+- Remove `Type` funcs in pdata (#4933)
 
 ## v0.46.0 Beta
 
@@ -35,12 +39,8 @@
 - Change otel collector to enable open telemetry metrics through feature gate instead of a constant
 - Remove support for legacy otlp/http port. (#4916)
 - Remove deprecated funcs in pdata (#4809)
-<<<<<<< HEAD
-- Remove `Type` funcs in pdata (#4933)
-=======
 - Remove deprecated Retrieve funcs/calls (#4922)
 - Remove deprecated NewConfigProvider funcs (#4937)
->>>>>>> 0c99b508
 
 ### 💡 Enhancements 💡
 
