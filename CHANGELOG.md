# Changelog

## Unreleased

<<<<<<< HEAD
- Remove `defaultcomponents` from core (#4087)
=======
## 🛑 Breaking changes 🛑

- Remove `config.NewConfigMapFrom[File|Buffer]`, add testonly version (#4502)
>>>>>>> 42566a66

## 🧰 Bug fixes 🧰

- Fix handling of corrupted records by persistent buffer (experimental) (#4475)

## v0.40.0 Beta

## 🛑 Breaking changes 🛑

- Package `client` refactored (#4416) and auth data included in it (#4422). Final PR to be merged in the next release (#4423)
- Remove `pdata.AttributeMap.InitFromMap` (#4429)
- Updated configgrpc `ToDialOptions` to support passing providers to instrumentation library (#4451)
- Make state information propagation non-blocking on the collector (#4460)

## 💡 Enhancements 💡

- Add semconv 1.7.0 and 1.8.0 (#4452)
- Added `feature-gates` CLI flag for controlling feature gate state. (#4368)

## v0.39.0 Beta

## 🛑 Breaking changes 🛑

- Remove deprecated config (already no-op) `ballast_size_mib` in memorylimiterprocessor (#4365)
- Remove `config.Receivers`, `config.Exporters`, `config.Processors`, and `config.Extensions`. Use map directly (#4344)
- Remove `component.BaseProcessorFactory`, use `processorhelper.NewFactory` instead (#4175)
- Force usage of `exporterhelper.NewFactory` to implement `component.ExporterFactory` (#4338)
- Force usage of `receiverhelper.NewFactory` to implement `component.ReceiverFactory` (#4338)
- Force usage of `extensionhelper.NewFactory` to implement `component.ExtensionFactory` (#4338)
- Move `service/parserprovider` package to `config/configmapprovider` (#4206)
   - Rename `MapProvider` interface to `Provider`
   - Remove `MapProvider` from helper names
- Renamed slice-valued `pdata` types and functions for consistency. (#4325)
  - Rename `pdata.AnyValueArray` to `pdata.AttributeValueSlice`
  - Rename `ArrayVal()` to `SliceVal()`
  - Rename `SetArrayVal()` to `SetSliceVal()`
- Remove `config.Pipeline.Name` (#4326)
- Rename `config.Mapprovider` as `configmapprovider.Provider` (#4337)
- Move `config.WatchableRetrieved` and `config.Retrieved` interfaces to `config/configmapprovider` package (#4337)
- Remove `config.Pipeline.InputDataType` (#4343)
- otlpexporter: Do not retry on PermissionDenied and Unauthenticated (#4349)
- Remove deprecated funcs `consumererror.As[Traces|Metrics|Logs]` (#4364)
- Remove support to expand env variables in default configs (#4366)

## 💡 Enhancements 💡
- Supports more compression methods(`snappy` and `zstd`) for configgrpc, in addition to current `gzip` (#4088)
- Moved the OpenTelemetry Collector Builder to core (#4307)

## 🧰 Bug fixes 🧰

- Fix AggregationTemporality and IsMonotonic when metric descriptors are split in the batch processor (#4389)

## v0.38.0 Beta

## 🛑 Breaking changes 🛑

- Removed `configauth.HTTPClientAuthenticator` and `configauth.GRPCClientAuthenticator` in favor of `configauth.ClientAuthenticator`. (#4255)
- Rename `parserprovider.MapProvider` as `config.MapProvider`. (#4178)
- Rename `parserprovider.Watchable` as `config.WatchableMapProvider`. (#4178)
- Remove deprecated no-op flags to setup Collector's logging "--log-level", "--log-profile", "--log-format". (#4213)
- Move `cmd/pdatagen` as internal package `model/internal/cmd/pdatagen`. (#4243)
- Use directly the ComponentID in configauth. (#4238)
- Refactor configauth, getters use the map instead of iteration. (#4234)
- Change scraperhelper to follow the recommended append model for pdata. (#4202)

## 💡 Enhancements 💡

- Update proto to 0.11.0. (#4209)
- Change pdata to use the newly added [Traces|Metrics|Logs]Data. (#4214)
- Add ExponentialHistogram field to pdata. (#4219)
- Make sure otlphttp exporter tests include TraceID and SpanID. (#4268)
- Use multimod tool in release process. (#4229)
- Change queue metrics to use opencensus metrics instead of stats, close to otel-go. (#4220)
- Make receiver data delivery guarantees explicit (#4262)
- Simplify unmarshal logic by adding more supported hooks. (#4237)
- Add unmarshaler for otlpgrpc.[*]Request and otlpgrp.[*]Response (#4215)

## v0.37.0 Beta

## 🛑 Breaking changes 🛑

- Move `configcheck.ValidateConfigFromFactories` as internal function in service package (#3876)
- Rename `configparser.Parser` as `config.Map` (#4075)
- Rename `component.DefaultBuildInfo()` to `component.NewDefaultBuildInfo()` (#4129)
- Rename `consumererror.Permanent` to `consumererror.NewPermanent` (#4118)
- Rename `config.NewID` to `config.NewComponentID` and `config.NewIDFromString` to `config.NewComponentIDFromString` (#4137)
- Rename `config.NewIDWithName` to `config.NewComponentIDWithName` (#4151)
- Move `extension/storage` to `extension/experimental/storage` (#4082)
- Rename `obsreporttest.SetupRecordedMetricsTest()` to `obsreporttest.SetupTelemetry()` and `obsreporttest.TestTelemetrySettings` to `obsreporttest.TestTelemetry` (#4157)

## 💡 Enhancements 💡

- Add Gen dependabot into CI (#4083)
- Update OTLP to v0.10.0 (#4045).
- Add Flags field to NumberDataPoint, HistogramDataPoint, SummaryDataPoint (#4081).
- Add feature gate library (#4108)
- Add version to the internal telemetry metrics (#4140)

## 🧰 Bug fixes 🧰

- Fix panic when not using `service.NewCommand` (#4139)

## v0.36.0 Beta

## 🛑 Breaking changes 🛑

- Remove deprecated pdata.AttributeMapToMap (#3994)
- Move ValidateConfig from configcheck to configtest (#3956)
- Remove `mem-ballast-size-mib`, already deprecated and no-op (#4005)
- Remove `semconv.AttributeMessageType` (#4020)
- Remove `semconv.AttributeHTTPStatusText` (#4015)
- Remove squash on `configtls.TLSClientSetting` and move TLS client configs under `tls` (#4063)
- Rename TLS server config `*configtls.TLSServerSetting` from `tls_settings` to `tls` (#4063)
- Split `service.Collector` from the `cobra.Command` (#4074)
- Rename `memorylimiter` to `memorylimiterprocessor` (#4064)

## 💡 Enhancements 💡

- Create new semconv package for v1.6.1 (#3948)
- Add AttributeValueBytes support to AsString (#4002)
- Add AttributeValueTypeBytes support to AttributeMap.AsRaw (#4003)
- Add MeterProvider to TelemetrySettings (#4031)
- Add configuration to setup collector logs via config file. (#4009)

## v0.35.0 Beta

## 🛑 Breaking changes 🛑

- Remove the legacy gRPC port(`55680`) support in OTLP receiver (#3966)
- Rename configparser.Parser to configparser.ConfigMap (#3964)
- Remove obsreport.ScraperContext, embed into StartMetricsOp (#3969)
- Remove dependency on deprecated go.opentelemetry.io/otel/oteltest (#3979)
- Remove deprecated pdata.AttributeValueToString (#3953)
- Remove deprecated pdata.TimestampFromTime. Closes: #3925 (#3935)

## 💡 Enhancements 💡

- Add TelemetryCreateSettings (#3984)
- Only initialize collector telemetry once (#3918)
- Add trace context info to LogRecord log (#3959)
- Add new view for AWS ECS health check extension. (#3776)

## v0.34.0 Beta

## 🛑 Breaking changes 🛑

- Artifacts are no longer published in this repository, check [here](https://github.com/open-telemetry/opentelemetry-collector-releases) (#3941)
- Remove deprecated `tracetranslator.AttributeValueToString` and `tracetranslator.AttributeMapToMap` (#3873)
- Change semantic conventions for status (code, msg) as per specifications (#3872)
- Add `pdata.NewTimestampFromTime`, deprecate `pdata.TimestampFromTime` (#3868)
- Add `pdata.NewAttributeMapFromMap`, deprecate `pdata.AttributeMap.InitFromMap` (#3936)
- Move `fileexporter` to contrib (#3474)
- Move `jaegerexporter` to contrib (#3474)
- Move `kafkaexporter` to contrib (#3474)
- Move `opencensusexporter` to contrib (#3474)
- Move `prometheusexporter` to contrib (#3474)
- Move `prometheusremotewriteexporter` to contrib (#3474)
- Move `zipkinexporter` to contrib (#3474)
- Move `attributeprocessor` to contrib (#3474)
- Move `filterprocessor` to contrib (#3474)
- Move `probabilisticsamplerprocessor` to contrib (#3474)
- Move `resourceprocessor` to contrib (#3474)
- Move `spanprocessor` to contrib (#3474)
- Move `hostmetricsreceiver` to contrib (#3474)
- Move `jaegerreceiver` to contrib (#3474)
- Move `kafkareceiver` to contrib (#3474)
- Move `opencensusreceiver` to contrib (#3474)
- Move `prometheusreceiver` to contrib (#3474)
- Move `zipkinreceiver` to contrib (#3474)
- Move `bearertokenauthextension` to contrib (#3474)
- Move `healthcheckextension` to contrib (#3474)
- Move `oidcauthextension` to contrib (#3474)
- Move `pprofextension` to contrib (#3474)
- Move `translator/internaldata` to contrib (#3474)
- Move `translator/trace/jaeger` to contrib (#3474)
- Move `translator/trace/zipkin` to contrib (#3474)
- Move `testbed` to contrib (#3474)
- Move `exporter/exporterhelper/resource_to_telemetry` to contrib (#3474)
- Move `processor/processorhelper/attraction` to contrib (#3474)
- Move `translator/conventions` to `model/semconv` (#3901)

## v0.33.0 Beta

## 🛑 Breaking changes 🛑

- Rename `configloader` interface to `configunmarshaler` (#3774)
- Remove `LabelsMap` from all the metrics points (#3706)
- Update generated K8S attribute labels to fix capitalization (#3823) 

## 💡 Enhancements 💡

- Collector has now full support for metrics proto v0.9.0.

## v0.32.0 Beta

This release is marked as "bad" since the metrics pipelines will produce bad data.

- See https://github.com/open-telemetry/opentelemetry-collector/issues/3824

## 🛑 Breaking changes 🛑

- Rename `CustomUnmarshable` interface to `Unmarshallable` (#3774)

## 💡 Enhancements 💡

- Change default OTLP/HTTP port number from 55681 to 4318 (#3743)
- Update OTLP proto to v0.9.0 (#3740)
  - Remove `SetValue`/`Value` func for `NumberDataPoint`/`Exemplar` (#3730)
  - Remove `IntGauge`/`IntSum`from pdata (#3731)
  - Remove `IntDataPoint` from pdata (#3735)
  - Add support for `Bytes` attribute type (#3756)
  - Add `SchemaUrl` field (#3759)
  - Add `Attributes` to `NumberDataPoint`, `HistogramDataPoint`, `SummaryDataPoint` (#3761)
- `conventions` translator: Replace with conventions generated from spec v1.5.0 (#3494)
- `prometheus` receiver: Add `ToMetricPdata` method (#3695)
- Make configsource `Watchable` an optional interface (#3792)
- `obsreport` exporter: Change to accept `ExporterCreateSettings` (#3789)

## 🧰 Bug fixes 🧰

- `configgrpc`: Use chained interceptors in the gRPC server (#3744)
- `prometheus` receiver: Use actual interval startTimeMs for cumulative types (#3694)
- `jaeger` translator: Fix bug that could generate empty proto spans (#3808)

## v0.31.0 Beta

## 🛑 Breaking changes 🛑

- Remove Resize() from pdata slice APIs (#3675)
- Remove the ballast allocation when `mem-ballast-size-mib` is set in command line (#3626)
  - Use [`ballast extension`](./extension/ballastextension/README.md) to set memory ballast instead.
- Rename `DoubleDataPoint` to `NumberDataPoint` (#3633)
- Remove `IntHistogram` (#3676)

## 💡 Enhancements 💡

- Update to OTLP 0.8.0:
  - Translate `IntHistogram` to `Histogram` in `otlp_wrappers` (#3676)
  - Translate `IntGauge` to `Gauge` in `otlp_wrappers` (#3619)
  - Translate `IntSum` to `Sum` in `otlp_wrappers` (#3621)
  - Update `NumberDataPoint` to support `DoubleVal` and `IntVal` (#3689)
  - Update `Exemplar` to use `oneOfPrimitiveValue` (#3699)
  - Remove `IntExemplar` and `IntExemplarSlice` from `pdata` (#3705)
  - Mark `IntGauge`/`IntSum`/`IntDataPoint` as deprecated (#3707)
  - Remove `IntGauge`/`IntSum` from `batchprocessor` (#3718)
  - `prometheusremotewrite` exporter: Convert to new Number metrics (#3714)
  - `prometheus` receiver: Convert to new Number metrics (#3716)
  - `prometheus` exporter: Convert to new Number metrics (#3709)
  - `hostmetrics` receiver: Convert to new Number metrics (#3710)
  - `opencensus`: Convert to new Number metrics (#3708)
  - `scraperhelper` receiver: Convert to new Number metrics (#3717)
  - `testbed`: Convert to new Number metrics (#3719)
  - `expoerterhelper`: Convert `resourcetolabel` to new Number metrics (#3723)
- `configauth`: Prepare auth API to return a context (#3618)
- `pdata`:
  - Implement `Equal()` for map-valued `AttributeValues` (#3612)
  - Add `[Type]Slice.Sort(func)` to sort slices (#3671)
- `memorylimiter`:
  - Add validation on ballast size between `memorylimiter` and `ballastextension` (#3532)
  - Access Ballast extension via `Host.GetExtensions` (#3634)
- `prometheusremotewrite` exporter: Add a WAL implementation without wiring up (#3597)
- `prometheus` receiver: Add `metricGroup.toDistributionPoint` pdata conversion (#3667)
- Use `ComponentID` as identifier instead of config (#3696)
- `zpages`: Move config validation from factory to `Validate` (#3697)
- Enable `tracez` z-pages from otel-go, disable opencensus (#3698)
- Convert temporality and monotonicity for deprecated sums (#3729)

## 🧰 Bug fixes 🧰

- `otlpexporter`: Allow endpoint to be configured with a scheme of `http` or `https` (#3575)
- Handle errors when reloading the collector service (#3615)
- Do not report fatal error when `cmux.ErrServerClosed` (#3703)
- Fix bool attribute equality in `pdata` (#3688)

## v0.30.0 Beta

## 🛑 Breaking changes 🛑

- Rename `pdata.DoubleSum` to `pdata.Sum` (#3583)
- Rename `pdata.DoubleGauge` to `pdata.Gauge` (#3599)
- Migrated `pdata` to a dedicated package (#3483)
- Change Marshaler/Unmarshaler to be consistent with other interfaces (#3502)
- Remove consumer/simple package (#3438)
- Remove unnecessary interfaces from pdata (#3506)
- zipkinv1 implement directly Unmarshaler interface (#3504)
- zipkinv2 implement directly Marshaler/Unmarshaler interface (#3505)
- Change exporterhelper to accept ExporterCreateSettings instead of just logger (#3569)
- Deprecate Resize() from pdata slice APIs (#3573) 
- Use Func pattern in processorhelper, consistent with others (#3570)

## 💡 Enhancements 💡

- Update OTLP to v0.8.0 (#3572)
- Migrate from OpenCensus to OpenTelemetry for internal tracing (#3567) 
- Move internal/pdatagrpc to model/otlpgrpc (#3507) 
- Move internal/otlp to model/otlp (#3508)
- Create http Server via Config, enable cors and decompression (#3513)
- Allow users to set min and max TLS versions (#3591)
- Support setting ballast size in percentage of total Mem in ballast extension (#3456)
- Publish go.opentelemetry.io/collector/model as a separate module (#3530)
- Pass a TracerProvider via construct settings to all the components (#3592) 
- Make graceful shutdown optional (#3577)

## 🧰 Bug fixes 🧰

- `scraperhelper`: Include the scraper name in log messages (#3487)
- `scraperhelper`: fix case when returned pdata is empty (#3520) 
- Record the correct number of points not metrics in Kafka receiver (#3553) 
- Validate the Prometheus configuration (#3589) 

## v0.29.0 Beta

## 🛑 Breaking changes 🛑

- Rename `service.Application` to `service.Collector` (#3268)
- Provide case sensitivity in config yaml mappings by using Koanf instead of Viper (#3337)
- Move zipkin constants to an internal package (#3431)
- Disallow renaming metrics using metric relabel configs (#3410)
- Move cgroup and iruntime utils from memory_limiter to internal folder (#3448)
- Move model pdata interfaces to pdata, expose them publicly (#3455)

## 💡 Enhancements 💡

- Change obsreport helpers for scraper to use the same pattern as Processor/Exporter (#3327)
- Convert `otlptext` to implement Marshaler interfaces (#3366)
- Add encoder/decoder and marshaler/unmarshaler for OTLP protobuf (#3401)
- Use the new marshaler/unmarshaler in `kafka` exporter (#3403)
- Convert `zipkinv2` to to/from translator interfaces (#3409)
- `zipkinv1`: Move to translator and encoders interfaces (#3419)
- Use the new marshaler/unmarshaler in `kafka` receiver #3402
- Change `oltp` receiver to use the new unmarshaler, avoid grpc-gateway dependency (#3406)
- Use the new Marshaler in the `otlphttp` exporter (#3433)
- Add grpc response struct for all signals instead of returning interface in `otlp` receiver/exporter (#3437)
- `zipkinv2`: Add encoders, decoders, marshalers (#3426)
- `scrapererror` receiver: Return concrete error type (#3360)
- `kafka` receiver: Add metrics support (#3452)
- `prometheus` receiver:
  - Add store to track stale metrics (#3414)
  - Add `up` and `scrape_xxxx` internal metrics (#3116)

## 🧰 Bug fixes 🧰

- `prometheus` receiver:
  - Reject datapoints with duplicate label keys (#3408)
  - Scrapers are not stopped when receiver is shutdown (#3450)
- `prometheusremotewrite` exporter: Adjust default retry settings (#3416)
- `hostmetrics` receiver: Fix missing startTimestamp for `processes` scraper (#3461)

## v0.28.0 Beta

## 🛑 Breaking changes 🛑

- Remove unused logstest package (#3222)
- Introduce `AppSettings` instead of `Parameters` (#3163)
- Remove unused testutil.TempSocketName (#3291)
- Move BigEndian helper functions in `tracetranslator` to an internal package.(#3298)
- Rename `configtest.LoadConfigFile` to `configtest.LoadConfigAndValidate` (#3306)
- Replace `ExtensionCreateParams` with `ExtensionCreateSettings` (#3294)
- Replace `ProcessorCreateParams` with `ProcessorCreateSettings`. (#3181)
- Replace `ExporterCreateParams` with `ExporterCreateSettings` (#3164)
- Replace `ReceiverCreateParams` with `ReceiverCreateSettings`. (#3167)
- Change `batchprocessor` logic to limit data points rather than metrics (#3141)
- Rename `PrwExporter` to `PRWExporter` and `NewPrwExporter` to `NewPRWExporter` (#3246)
- Avoid exposing OpenCensus reference in public APIs (#3253)
- Move `config.Parser` to `configparser.Parser` (#3304)
- Remove deprecated funcs inside the obsreceiver (#3314)
- Remove `obsreport.GRPCServerWithObservabilityEnabled`, enable observability in config (#3315)
- Remove `obsreport.ProcessorMetricViews`, use `BuildProcessorCustomMetricName` where needed (#3316)
- Remove "Receive" from `obsreport.Receiver` funcs (#3326)
- Remove "Export" from `obsreport.Exporter` funcs (#3333)
- Hide unnecessary public struct `obsreport.StartReceiveOptions` (#3353)
- Avoid exposing internal implementation public in OC/OTEL receivers (#3355)
- Updated configgrpc `ToDialOptions` and confighttp `ToClient` apis to take extensions configuration map (#3340)
- Remove `GenerateSequentialTraceID` and `GenerateSequentialSpanIDin` functions in testbed (#3390)
- Change "grpc" to "GRPC" in configauth function/type names (#3285)

## 💡 Enhancements 💡

- Add `doc.go` files to the consumer package and its subpackages (#3270)
- Improve documentation of consumer package and subpackages (#3269, #3361)
- Automate triggering of doc-update on release (#3234)
- Enable Dependabot for Github Actions (#3312)
- Remove the proto dependency in `goldendataset` for traces (#3322)
- Add telemetry for dropped data due to exporter sending queue overflow (#3328)
- Add initial implementation of `pdatagrcp` (#3231)
- Change receiver obsreport helpers pattern to match the Processor/Exporter (#3227)
- Add model translation and encoding interfaces (#3200)
- Add otlpjson as a serializer implementation (#3238)
- `prometheus` receiver:
  - Add `createNodeAndResourcePdata` for Prometheus->OTLP pdata (#3139)
  - Direct metricfamily Prometheus->OTLP (#3145)
- Add `componenttest.NewNop*CreateSettings` to simplify tests (#3375)
- Add support for markdown generation (#3100)
- Refactor components for the Client Authentication Extensions (#3287)

## 🧰 Bug fixes 🧰

- Use dedicated `zapcore.Core` for Windows service (#3147)
- Hook up start and shutdown functions in fileexporter (#3260)
- Fix oc to pdata translation for sum non-monotonic cumulative (#3272)
- Fix `timeseriesSignature` in prometheus receiver (#3310)

## v0.27.0 Beta

## 🛑 Breaking changes 🛑

- Change `Marshal` signatures in kafkaexporter's Marshalers to directly convert pdata to `sarama.ProducerMessage` (#3162)
- Remove `tracetranslator.DetermineValueType`, only used internally by Zipkin (#3114)
- Remove OpenCensus conventions, should not be used (#3113)
- Remove Zipkin specific translation constants, move to internal (#3112)
- Remove `tracetranslator.TagHTTPStatusCode`, use `conventions.AttributeHTTPStatusCode` (#3111)
- Remove OpenCensus status constants and transformation (#3110)
- Remove `tracetranslator.AttributeArrayToSlice`, not used in core or contrib (#3109)
- Remove `internaldata.MetricsData`, same APIs as for traces (#3156)
- Rename `config.IDFromString` to `NewIDFromString`, remove `MustIDFromString` (#3177)
- Move consumerfanout package to internal (#3207)
- Canonicalize enum names in pdata. Fix usage of uppercase names (#3208)

## 💡 Enhancements 💡

- Use `config.ComponentID` for obsreport receiver/scraper (#3098)
- Add initial implementation of the consumerhelper (#3146)
- Add Collector version to Prometheus Remote Write Exporter user-agent header (#3094)
- Refactor processorhelper to use consumerhelper, split by signal type (#3180)
- Use consumerhelper for exporterhelper, add WithCapabilities (#3186)
- Set capabilities for all core exporters, remove unnecessary funcs (#3190)
- Add an internal sharedcomponent to be shared by receivers with shared resources (#3198)
- Allow users to configure the Prometheus remote write queue (#3046)
- Mark internaldata traces translation as deprecated for external usage (#3176)

## 🧰 Bug fixes 🧰

- Fix Prometheus receiver metric start time and reset determination logic. (#3047)
  - The receiver will no longer drop the first sample for `counter`, `summary`, and `histogram` metrics.
- The Prometheus remote write exporter will no longer force `counter` metrics to have a `_total` suffix. (#2993)
- Remove locking from jaeger receiver start and stop processes (#3070)
- Fix batch processor metrics reorder, improve performance (#3034)
- Fix batch processor traces reorder, improve performance (#3107)
- Fix batch processor logs reorder, improve performance (#3125)
- Avoid one unnecessary allocation in grpc OTLP exporter (#3122)
- `batch` processor: Validate that batch config max size is greater than send size (#3126)
- Add capabilities to consumer, remove from processor (#2770)
- Remove internal protos usage in Prometheusremotewrite exporter (#3184)
- `prometheus` receiver: Honor Prometheus external labels (#3127)
- Validate that remote write queue settings are not negative (#3213)

## v0.26.0 Beta

## 🛑 Breaking changes 🛑

- Change `With*Unmarshallers` signatures in Kafka exporter/receiver (#2973)
- Rename `marshall` to `marshal` in all the occurrences (#2977)
- Remove `componenterror.ErrAlreadyStarted` and `componenterror.ErrAlreadyStopped`, components should not protect against this, Service will start/stop once.
- Rename `ApplicationStartInfo` to `BuildInfo`
- Rename `ApplicationStartInfo.ExeName` to `BuildInfo.Command`
- Rename `ApplicationStartInfo.LongName` to `BuildInfo.Description`

## 💡 Enhancements 💡

- `kafka` exporter: Add logs support (#2943)
- Add AppendEmpty and deprecate Append for slices (#2970)
- Update mdatagen to create factories of init instead of new (#2978)
- `zipkin` receiver: Reduce the judgment of zipkin v1 version (#2990)
- Custom authenticator logic to accept a `component.Host` which will extract the authenticator to use based on a new authenticator name property (#2767)
- `prometheusremotewrite` exporter: Add `resource_to_telemetry_conversion` config option (#3031)
- `logging` exporter: Extract OTLP text logging (#3082)
- Format timestamps as strings instead of int in otlptext output (#3088)
- Add darwin arm64 build (#3090)

## 🧰 Bug fixes 🧰

- Fix Jaeger receiver to honor TLS Settings (#2866)
- `zipkin` translator: Handle missing starttime case for zipkin json v2 format spans (#2506)
- `prometheus` exporter: Fix OTEL resource label drops (#2899)
- `prometheusremotewrite` exporter:
  - Enable the queue internally (#2974)
  - Don't drop instance and job labels (#2979)
- `jaeger` receiver: Wait for server goroutines exit on shutdown (#2985)
- `logging` exporter: Ignore invalid handle on close (#2994)
- Fix service zpages (#2996)
- `batch` processor: Fix to avoid reordering and send max size (#3029)


## v0.25.0 Beta

## 🛑 Breaking changes 🛑

- Rename ForEach (in pdata) with Range to be consistent with sync.Map (#2931)
- Rename `componenthelper.Start` to `componenthelper.StartFunc` (#2880)
- Rename `componenthelper.Stop` to `componenthelper.StopFunc` (#2880)
- Remove `exporterheleper.WithCustomUnmarshaler`, `processorheleper.WithCustomUnmarshaler`, `receiverheleper.WithCustomUnmarshaler`, `extensionheleper.WithCustomUnmarshaler`, implement `config.CustomUnmarshaler` interface instead (#2867)
- Remove `component.CustomUnmarshaler` implement `config.CustomUnmarshaler` interface instead (#2867)
- Remove `testutil.HostPortFromAddr`, users can write their own parsing helper (#2919)
- Remove `configparser.DecodeTypeAndName`, use `config.IDFromString` (#2869)
- Remove `config.NewViper`, users should use `config.NewParser` (#2917)
- Remove `testutil.WaitFor`, use `testify.Eventually` helper if needed (#2920)
- Remove testutil.WaitForPort, users can use testify.Eventually (#2926)
- Rename `processorhelper.NewTraceProcessor` to `processorhelper.NewTracesProcessor` (#2935)
- Rename `exporterhelper.NewTraceExporter` to `exporterhelper.NewTracesExporter` (#2937)
- Remove InitEmptyWithCapacity, add EnsureCapacity and Clear (#2845)
- Rename traces methods/objects to include Traces in Kafka receiver (#2966)

## 💡 Enhancements 💡

- Add `validatable` interface with `Validate()` to all `config.<component>` (#2898)
  - add the empty `Validate()` implementation for all component configs
- **Experimental**: Add a config source manager that wraps the interaction with config sources (#2857, #2903, #2948)
- `kafka` exporter: Key jaeger messages on traceid (#2855)
- `scraperhelper`: Don't try to count metrics if scraper returns an error (#2902)
- Extract ConfigFactory in a ParserProvider interface (#2868)
- `prometheus` exporter: Allows Summary metrics to be exported to Prometheus (#2900)
- `prometheus` receiver: Optimize `dpgSignature` function (#2945)
- `kafka` receiver: Add logs support (#2944)

## 🧰 Bug fixes 🧰

- `prometheus` receiver:
  - Treat Summary and Histogram metrics without "_sum" counter as valid metric (#2812)
  - Add `job` and `instance` as well-known labels (#2897)
- `prometheusremotewrite` exporter:
  - Sort Sample by Timestamp to avoid out of order errors (#2941)
  - Remove incompatible queued retry (#2951)
- `kafka` receiver: Fix data race with batchprocessor (#2957)
- `jaeger` receiver: Jaeger agent should not report ErrServerClosed (#2965)

## v0.24.0 Beta

## 🛑 Breaking changes 🛑

- Remove legacy internal metrics for memorylimiter processor, `spans_dropped` and `trace_batches_dropped` (#2841)
  - For `spans_dropped` use `processor/refused_spans` with `processor=memorylimiter`
- Rename pdata.*.[Start|End]Time to pdata.*.[Start|End]Timestamp (#2847)
- Rename pdata.DoubleExemplar to pdata.Exemplar (#2804)
- Rename pdata.DoubleHistogram to pdata.Histogram (#2797)
- Rename pdata.DoubleSummary to pdata.Summary (#2774)
- Refactor `consumererror` package (#2768)
  - Remove `PartialError` type in favor of signal-specific types
  - Rename `CombineErrors()` to `Combine()`
- Refactor `componenthelper` package (#2778)
  - Remove `ComponentSettings` and `DefaultComponentSettings()`
  - Rename `NewComponent()` to `New()`
- obsReport.NewExporter accepts a settings struct (#2668)
- Remove ErrorWaitingHost from `componenttest` (#2582)
- Move `config.Load` to `configparser.Load` (#2796)
- Remove `configtest.NewViperFromYamlFile()`, use `config.Parser.NewParserFromFile()` (#2806)
- Remove `config.ViperSubExact()`, use `config.Parser.Sub()` (#2806)
- Update LoadReceiver signature to remove unused params (#2823)
- Move `configerror.ErrDataTypeIsNotSupported` to `componenterror.ErrDataTypeIsNotSupported` (#2886)
- Rename`CreateTraceExporter` type to `CreateTracesExporter` in `exporterhelper` (#2779)
- Move `fluentbit` extension to contrib (#2795)
- Move `configmodels` to `config` (#2808)
- Move `fluentforward` receiver to contrib (#2723)

## 💡 Enhancements 💡

- `batch` processor: - Support max batch size for logs (#2736)
- Use `Endpoint` for health check extension (#2782)
- Use `confignet.TCPAddr` for `pprof` and `zpages` extensions (#2829)
- Deprecate `consumetest.New[${SIGNAL}]Nop` in favor of `consumetest.NewNop` (#2878)
- Deprecate `consumetest.New[${SIGNAL}]Err` in favor of `consumetest.NewErr` (#2878)
- Add watcher to values retrieved via config sources (#2803)
- Updates for cloud semantic conventions (#2809)
  - `cloud.infrastructure_service` -> `cloud.platform`
  - `cloud.zone` -> `cloud.availability_zone`
- Add systemd environment file for deb/rpm packages (#2822)
- Add validate interface in `configmodels` to force each component do configuration validation (#2802, #2856)
- Add `aws.ecs.task.revision` to semantic conventions list (#2816)
- Set unprivileged user to container image (#2838)
- Add New funcs for extension, exporter, processor config settings (#2872)
- Report metric about current size of the exporter retry queue (#2858)
- Allow adding new signals in `ProcessorFactory` by forcing everyone to embed `BaseProcessorFactory` (#2885)

## 🧰 Bug fixes 🧰

- `pdata.TracesFromOtlpProtoBytes`: Fixes to handle backwards compatibility changes in proto (#2798)
- `jaeger` receiver: Escape user input used in output (#2815)
- `prometheus` exporter: Ensure same time is used for updated time (#2745)
- `prometheusremotewrite` exporter: Close HTTP response body (#2875)

## v0.23.0 Beta

## 🛑 Breaking changes 🛑

- Move fanout consumers to fanoutconsumer package (#2615)
- Rename ExporterObsReport to Exporter (#2658)
- Rename ProcessorObsReport to Processor (#2657)
- Remove ValidateConfig and add Validate on the Config struct (#2665)
- Rename pdata Size to OtlpProtoSize (#2726)
- Rename [Traces|Metrics|Logs]Consumer to [Traces|Metrics|Logs] (#2761)
- Remove public access for `componenttest.Example*` components:
  - Users of these structs for testing configs should use the newly added `componenttest.Nop*` (update all components name in the config `example*` -> `nop` and use `componenttest.NopComponents()`).
  - Users of these structs for sink like behavior should use `consumertest.*Sink`.

## 💡 Enhancements 💡

- `hostmetrics` receiver: List labels along with respective metrics in metadata (#2662)
- `exporter` helper: Remove obsreport.ExporterContext, always add exporter name as a tag to the metrics (#2682)
- `jaeger` exporter: Change to not use internal data (#2698)
- `kafka` receiver: Change to not use internal data (#2697)
- `zipkin` receiver: Change to not use internal data (#2699)
- `kafka` exporter: Change to not use internal data (#2696)
- Ensure that extensions can be created and started multiple times (#2679)
- Use otlp request in logs wrapper, hide members in the wrapper (#2692)
- Add MetricsWrapper to dissallow access to internal representation (#2693)
- Add TracesWrapper to dissallow access to internal representation (#2721)
- Allow multiple OTLP receivers to be created (#2743)

## 🧰 Bug fixes 🧰

- `prometheus` exporter: Fix to work with standard labels that follow the naming convention of using periods instead of underscores (#2707)
- Propagate name and transport for `prometheus` receiver and exporter (#2680)
- `zipkin` receiver: Ensure shutdown correctness (#2765)

## v0.22.0 Beta

## 🛑 Breaking changes 🛑

- Rename ServiceExtension to just Extension (#2581)
- Remove `consumerdata.TraceData` (#2551)
- Move `consumerdata.MetricsData` to `internaldata.MetricsData` (#2512)
- Remove custom OpenCensus sematic conventions that have equivalent in otel (#2552)
- Move ScrapeErrors and PartialScrapeError to `scrapererror` (#2580)
- Remove support for deprecated unmarshaler `CustomUnmarshaler`, only `Unmarshal` is supported (#2591)
- Remove deprecated componenterror.CombineErrors (#2598)
- Rename `pdata.TimestampUnixNanos` to `pdata.Timestamp` (#2549)

## 💡 Enhancements 💡

- `prometheus` exporter: Re-implement on top of `github.com/prometheus/client_golang/prometheus` and add `metric_expiration` option
- `logging` exporter: Add support for AttributeMap (#2609)
- Add semantic conventions for instrumentation library (#2602)

## 🧰 Bug fixes 🧰

- `otlp` receiver: Fix `Shutdown()` bug (#2564)
- `batch` processor: Fix Shutdown behavior (#2537)
- `logging` exporter: Fix handling the loop for empty attributes (#2610)
- `prometheusremotewrite` exporter: Fix counter name check (#2613)

## v0.21.0 Beta

## 🛑 Breaking changes 🛑

- Remove deprecated function `IsValid` from trace/span ID (#2522)
- Remove accessors for deprecated status code (#2521)

## 💡 Enhancements 💡

- `otlphttp` exporter: Add `compression` option for gzip encoding of outgoing http requests (#2502)
- Add `ScrapeErrors` struct to `consumererror` to simplify errors usage (#2414)
- Add `cors_allowed_headers` option to `confighttp` (#2454)
- Add SASL/SCRAM authentication mechanism on `kafka` receiver and exporter (#2503)

## 🧰 Bug fixes 🧰

- `otlp` receiver: Sets the correct deprecated status code before sending data to the pipeline (#2521)
- Fix `IsPermanent` to account for wrapped errors (#2455)
- `otlp` exporter: Preserve original error messages (#2459)

## v0.20.0 Beta

## 🛑 Breaking changes 🛑

- Rename `samplingprocessor/probabilisticsamplerprocessor` to `probabilisticsamplerprocessor` (#2392)

## 💡 Enhancements 💡

- `hostmetrics` receiver: Refactor to use metrics metadata utilities (#2405, #2406, #2421)
- Add k8s.node semantic conventions (#2425)

## v0.19.0 Beta

## 🛑 Breaking changes 🛑
- Remove deprecated `queued_retry` processor
- Remove deprecated configs from `resource` processor: `type` (set "opencensus.type" key in "attributes.upsert" map instead) and `labels` (use "attributes.upsert" instead).

## 💡 Enhancements 💡

- `hostmetrics` receiver: Refactor load metrics to use generated metrics (#2375)
- Add uptime to the servicez debug page (#2385)
- Add new semantic conventions for AWS (#2365)

## 🧰 Bug fixes 🧰

- `jaeger` exporter: Improve connection state logging (#2239)
- `pdatagen`: Fix slice of values generated code (#2403)
- `filterset` processor: Avoid returning always nil error in strict filterset (#2399)

## v0.18.0 Beta

## 🛑 Breaking changes 🛑
- Rename host metrics according to metrics spec and rename `swap` scraper to `paging` (#2311)

## 💡 Enhancements 💡

- Add check for `NO_WINDOWS_SERVICE` environment variable to force interactive mode on Windows (#2272)
- `hostmetrics` receiver: Add `disk/weighted_io_time` metric (Linux only) (#2312)
- `opencensus` exporter: Add queue-retry (#2307)
- `filter` processor: Filter metrics using resource attributes (#2251)

## 🧰 Bug fixes 🧰

- `fluentforward` receiver: Fix string conversions (#2314)
- Fix zipkinv2 translation error tag handling (#2253)

## v0.17.0 Beta

## 💡 Enhancements 💡

- Default config environment variable expansion (#2231)
- `prometheusremotewrite` exporter: Add batched exports (#2249)
- `memorylimiter` processor: Introduce soft and hard limits (#2250)

## 🧰 Bug fixes 🧰

- Fix nits in pdata usage (#2235)
- Convert status to not be a pointer in the Span (#2242)
- Report the error from `pprof.StartCPUProfile` (#2263)
- Rename `service.Application.SignalTestComplete` to `Shutdown` (#2277)

## v0.16.0 Beta

## 🛑 Breaking changes 🛑

- Rename Push functions to be consistent across signals in `exporterhelper` (#2203)

## 💡 Enhancements 💡

- Change default OTLP/gRPC port number to 4317, also continue receiving on legacy port
  55680 during transition period (#2104).
- `kafka` exporter: Add support for exporting metrics as otlp Protobuf. (#1966)
- Move scraper helpers to its own `scraperhelper` package (#2185)
- Add `componenthelper` package to help build components (#2186)
- Remove usage of custom init/stop in `scraper` and use start/shutdown from `component` (#2193)
- Add more trace annotations, so zpages are more useful to determine failures (#2206)
- Add support to skip TLS verification (#2202)
- Expose non-nullable metric types (#2208)
- Expose non-nullable elements from slices of pointers (#2200)

## 🧰 Bug fixes 🧰

- Change InstrumentationLibrary to be non-nullable (#2196)
- Add support for slices to non-pointers, use non-nullable AnyValue (#2192)
- Fix `--set` flag to work with `{}` in configs (#2162)

## v0.15.0 Beta

## 🛑 Breaking changes 🛑

- Remove legacy metrics, they were marked as legacy for ~12 months #2105

## 💡 Enhancements 💡

- Implement conversion between OpenCensus and OpenTelemetry Summary Metric (#2048)
- Add ability to generate non nullable messages (#2005)
- Implement Summary Metric in Prometheus RemoteWrite Exporter (#2083)
- Add `resource_to_telemetry_conversion` to exporter helper expose exporter settings (#2060)
- Add `CustomRoundTripper` function to httpclientconfig (#2085)
- Allow for more logging options to be passed to `service` (#2132)
- Add config parameters for `jaeger` receiver (#2068)
- Map unset status code for `jaegar` translator as per spec (#2134)
- Add more trace annotations to the queue-retry logic (#2136)
- Add config settings for component telemetry (#2148)
- Use net.SplitHostPort for IPv6 support in `prometheus` receiver (#2154)
- Add --log-format command line option (default to "console") #2177.

## 🧰 Bug fixes 🧰

- `logging` exporter: Add Logging for Summary Datapoint (#2084)
- `hostmetrics` receiver: use correct TCP state labels on Unix systems (#2087)
- Fix otlp_log receiver wrong use of trace measurement (#2117)
- Fix "process/memory/rss" metric units (#2112)
- Fix "process/cpu_seconds" metrics (#2113)
- Add check for nil logger in exporterhelper functions (#2141)
- `prometheus` receiver:
  - Upgrade Prometheus version to fix race condition (#2121)
  - Fix the scraper/discover manager coordination (#2089)
  - Fix panic when adjusting buckets (#2168)

## v0.14.0 Beta

## 🚀 New components 🚀

- `otlphttp` exporter which implements OTLP over HTTP protocol.

## 🛑 Breaking changes 🛑

- Rename consumer.TraceConsumer to consumer.TracesConsumer #1974
- Rename component.TraceReceiver to component.TracesReceiver #1975
- Rename component.TraceProcessor to component.TracesProcessor #1976
- Rename component.TraceExporter to component.TracesExporter #1975
- Deprecate NopExporter, add NopConsumer (#1972)
- Deprecate SinkExporter, add SinkConsumer (#1973)
- Move `tailsampling` processor to contrib (#2012)
- Remove NewAttributeValueSlice (#2028) and mark NewAttributeValue as deprecated (#2022)
- Remove pdata.StringValue (#2021)
- Remove pdata.InitFromAttributeMap, use CopyTo if needed (#2042)
- Remove SetMapVal and SetArrayVal for pdata.AttributeValue (#2039)

## 💡 Enhancements 💡

- `zipkin` exporter: Add queue retry to zipkin (#1971)
- `prometheus` exporter: Add `send_timestamps` option (#1951)
- `filter` processor: Add `expr` pdata.Metric filtering support (#1940, #1996)
- `attribute` processor: Add log support (#1934)
- `logging` exporter: Add index for histogram buckets count (#2009)
- `otlphttp` exporter: Add correct handling of server error responses (#2016)
- `prometheusremotewrite` exporter:
  - Add user agent header to outgoing http request (#2000)
  - Convert histograms to cumulative (#2049)
  - Return permanent errors (#2053)
  - Add external labels (#2044)
- `hostmetrics` receiver: Use scraper controller (#1949)
- Change Span/Trace ID to be byte array (#2001)
- Add `simple` metrics helper to facilitate building pdata.Metrics in receivers (#1540)
- Improve diagnostic logging for exporters (#2020)
- Add obsreport to receiverhelper scrapers (#1961)
- Update OTLP to 0.6.0 and use the new Span Status code (#2031)
- Add support of partial requests for logs and metrics to the exporterhelper (#2059)

## 🧰 Bug fixes 🧰

- `logging` exporter: Added array serialization (#1994)
- `zipkin` receiver: Allow receiver to parse string tags (#1893)
- `batch` processor: Fix shutdown race (#1967)
- Guard for nil data points (#2055)

## v0.13.0 Beta

## 🛑 Breaking changes 🛑

- Host metric `system.disk.time` renamed to `system.disk.operation_time` (#1887)
- Use consumer for sender interface, remove unnecessary receiver address from Runner (#1941)
- Enable sending queue by default in all exporters configured to use it (#1924)
- Removed `groupbytraceprocessor` (#1891)
- Remove ability to configure collection interval per scraper (#1947)

## 💡 Enhancements 💡

- Host Metrics receiver now reports both `system.disk.io_time` and `system.disk.operation_time` (#1887)
- Match spans against the instrumentation library and resource attributes (#928)
- Add `receiverhelper` for creating flexible "scraper" metrics receiver (#1886, #1890, #1945, #1946)
- Migrate `tailsampling` processor to new OTLP-based internal data model and add Composite Sampler (#1894)
- Metadata Generator: Change Metrics fields to implement an interface with new methods (#1912)
- Add unmarshalling for `pdata.Traces` (#1948)
- Add debug-level message on error for `jaeger` exporter (#1964)

## 🧰 Bug fixes 🧰

- Fix bug where the service does not correctly start/stop the log exporters (#1943)
- Fix Queued Retry Unusable without Batch Processor (#1813) - (#1930)
- `prometheus` receiver: Log error message when `process_start_time_seconds` gauge is missing (#1921)
- Fix trace jaeger conversion to internal traces zero time bug (#1957)
- Fix panic in otlp traces to zipkin (#1963)
- Fix OTLP/HTTP receiver's path to be /v1/traces (#1979)

## v0.12.0 Beta

## 🚀 New components 🚀

- `configauth` package with the auth settings that can be used by receivers (#1807, #1808, #1809, #1810)
- `perfcounters` package that uses perflib for host metrics receiver (#1835, #1836, #1868, #1869, #1870)

## 💡 Enhancements 💡

- Remove `queued_retry` and enable `otlp` metrics receiver in default config (#1823, #1838)
- Add `limit_percentage` and `spike_limit_percentage` options to `memorylimiter` processor (#1622)
- `hostmetrics` receiver:
  - Collect additional labels from partitions in the filesystems scraper (#1858)
  - Add filters for mount point and filesystem type (#1866)
- Add cloud.provider semantic conventions (#1865)
- `attribute` processor: Add log support (#1783)
- Deprecate OpenCensus-based internal data structures (#1843)
- Introduce SpanID data type, not yet used in Protobuf messages ($1854, #1855)
- Enable `otlp` trace by default in the released docker image (#1883)
- `tailsampling` processor: Combine batches of spans into a single batch (#1864)
- `filter` processor: Update to use pdata (#1885)
- Allow MSI upgrades (#1914)

## 🧰 Bug fixes 🧰

- `prometheus` receiver: Print a more informative message about 'up' metric value (#1826)
- Use custom data type and custom JSON serialization for traceid (#1840)
- Skip creation of redundant nil resource in translation from OC if there are no combined metrics (#1803)
- `tailsampling` processor: Only send to next consumer once (#1735)
- Report Windows pagefile usage in bytes (#1837)
- Fix issue where Prometheus SD config cannot be parsed (#1877)

## v0.11.0 Beta

## 🛑 Breaking changes 🛑

- Rename service.Start() to Run() since it's a blocking call
- Fix slice Append to accept by value the element in pdata
- Change CreateTraceProcessor and CreateMetricsProcessor to use the same parameter order as receivers/logs processor and exporters.
- Prevent accidental use of LogsToOtlp and LogsFromOtlp and the OTLP data structs (#1703)
- Remove SetType from configmodels, ensure all registered factories set the type in config (#1798)
- Move process telemetry to service/internal (#1794)

## 💡 Enhancements 💡

- Add map and array attribute value type support (#1656)
- Add authentication support to kafka (#1632)
- Implement InstrumentationLibrary translation to jaeger (#1645)
- Add public functions to export pdata to ExportXServicesRequest Protobuf bytes (#1741)
- Expose telemetry level in the configtelemetry (#1796)
- Add configauth package (#1807)
- Add config to docker image (#1792)

## 🧰 Bug fixes 🧰

- Use zap int argument for int values instead of conversion (#1779)
- Add support for gzip encoded payload in OTLP/HTTP receiver (#1581)
- Return proto status for OTLP receiver when failed (#1788)

## v0.10.0 Beta

## 🛑 Breaking changes 🛑

- **Update OTLP to v0.5.0, incompatible metrics protocol.**
- Remove support for propagating summary metrics in OtelCollector.
  - This is a temporary change, and will affect mostly OpenCensus users who use metrics.

## 💡 Enhancements 💡
- Support zipkin proto in `kafka` receiver (#1646)
- Prometheus Remote Write Exporter supporting Cortex (#1577, #1643)
- Add deployment environment semantic convention (#1722)
- Add logs support to `batch` and `resource` processors (#1723, #1729)

## 🧰 Bug fixes 🧰
- Identify config error when expected map is other value type (#1641)
- Fix Kafka receiver closing ready channel multiple times (#1696)
- Fix a panic issue while processing Zipkin spans with an empty service name (#1742)
- Zipkin Receiver: Always set the endtime (#1750)

## v0.9.0 Beta

## 🛑 Breaking changes 🛑

- **Remove old base factories**:
  - `ReceiverFactoryBase` (#1583)
  - `ProcessorFactoryBase` (#1596)
  - `ExporterFactoryBase` (#1630)
- Remove logs factories and merge with normal factories (#1569)
- Remove `reconnection_delay` from OpenCensus exporter (#1516)
- Remove `ConsumerOld` interfaces (#1631)

## 🚀 New components 🚀
- `prometheusremotewrite` exporter: Send metrics data in Prometheus TimeSeries format to Cortex or any Prometheus (#1544)
- `kafka` receiver: Receive traces from Kafka (#1410)

## 💡 Enhancements 💡
- `kafka` exporter: Enable queueing, retry, timeout (#1455)
- Add `Headers` field in HTTPClientSettings (#1552)
- Change OpenCensus receiver (#1556) and exporter (#1571) to the new interfaces
- Add semantic attribute for `telemetry.auto.version` (#1578)
- Add uptime and RSS memory self-observability metrics (#1549)
- Support conversion for OpenCensus `SameProcessAsParentSpan` (#1629)
- Access application version in components (#1559)
- Make Kafka payload encoding configurable (#1584)

## 🧰 Bug fixes 🧰
- Stop further processing if `filterprocessor` filters all data (#1500)
- `processscraper`: Use same scrape time for all data points coming from same process (#1539)
- Ensure that time conversion for 0 returns nil timestamps or Time where IsZero returns true (#1550)
- Fix multiple exporters panic (#1563)
- Allow `attribute` processor for external use (#1574)
- Do not duplicate filesystem metrics for devices with many mount points (#1617)

## v0.8.0 Beta

## 🚀 New components 🚀

- `groupbytrace` processor that waits for a trace to be completed (#1362)

## 💡 Enhancements 💡

- Migrate `zipkin` receiver/exporter to the new interfaces (#1484)
- Migrate `prometheus` receiver/exporter to the new interfaces (#1477, #1515)
- Add new FactoryUnmarshaler support to all components, deprecate old way (#1468)
- Update `fileexporter` to write data in OTLP (#1488)
- Add extension factory helper (#1485)
- Host scrapers: Use same scrape time for all data points coming from same source (#1473)
- Make logs SeverityNumber publicly available (#1496)
- Add recently included conventions for k8s and container resources (#1519)
- Add new config StartTimeMetricRegex to `prometheus` receiver (#1511)
- Convert Zipkin receiver and exporter to use OTLP (#1446)

## 🧰 Bug fixes 🧰

- Infer OpenCensus resource type based on OpenTelemetry's semantic conventions (#1462)
- Fix log adapter in `prometheus` receiver (#1493)
- Avoid frequent errors for process telemetry on Windows (#1487)

## v0.7.0 Beta

## 🚀 New components 🚀

- Receivers
  - `fluentfoward` runs a TCP server that accepts events via the [Fluent Forward protocol](https://github.com/fluent/fluentd/wiki/Forward-Protocol-Specification-v1) (#1173)
- Exporters
  - `kafka` exports traces to Kafka (#1439)
- Extensions
  - **Experimental** `fluentbit` facilitates running a FluentBit subprocess of the collector (#1381)

## 💡 Enhancements 💡

- Updated `golang/protobuf` from v1.3.5 to v1.4.2 (#1308)
- Updated `opencensus-proto` from v0.2.1 to v0.3.0 (#1308)
- Added round_robin `balancer_name` as an option to gRPC client settings (#1353)
- `hostmetrics` receiver
  - Switch to using perf counters to get disk io metrics on Windows (#1340)
  - Add device filter for file system (#1379) and disk (#1378) scrapers
  - Record process physical & virtual memory stats separately (#1403)
  - Scrape system.disk.time on Windows (#1408)
  - Add disk.pending_operations metric (#1428)
  - Add network interface label to network metrics (#1377)
- Add `exporterhelper` (#1351) and `processorhelper` (#1359) factories
- Update OTLP to latest version (#1384)
- Disable timeout, retry on failure and sending queue for `logging` exporter (#1400)
- Add support for retry and sending queue for `jaeger` exporter (#1401)
- Add batch size bytes metric to `batch` processor (#1270)
- `otlp` receiver: Add Log Support (#1444)
- Allow to configure read/write buffer sizes for http Client (#1447)
- Update DB conventions to latest and add exception conventions (#1452)

## 🧰 Bug fixes 🧰

- Fix `resource` processor for old metrics (#1412)
- `jaeger` receiver: Do not try to stop if failed to start. Collector service will do that (#1434)

## v0.6.0 Beta

## 🛑 Breaking changes 🛑

- Renamed the metrics generated by `hostmetrics` receiver to match the (currently still pending) OpenTelemetry system metric conventions (#1261) (#1269)
- Removed `vmmetrics` receiver (#1282)
- Removed `cpu` scraper `report_per_cpu` config option (#1326)

## 💡 Enhancements 💡

- Added disk merged (#1267) and process count (#1268) metrics to `hostmetrics`
- Log metric data points in `logging` exporter (#1258)
- Changed the `batch` processor to not ignore the errors returned by the exporters (#1259)
- Build and publish MSI (#1153) and DEB/RPM packages (#1278, #1335)
- Added batch size metric to `batch` processor (#1241)
- Added log support for `memorylimiter` processor (#1291) and `logging` exporter (#1298)
- Always add tags for `observability`, other metrics may use them (#1312)
- Added metrics support (#1313) and allow partial retries in `queued_retry` processor (#1297)
- Update `resource` processor: introduce `attributes` config parameter to specify actions on attributes similar to `attributes` processor, old config interface is deprecated (#1315)
- Update memory state labels for non-Linux OSs (#1325)
- Ensure tcp connection value is provided for all states, even when count is 0 (#1329)
- Set `batch` processor channel size to num cpus (#1330)
- Add `send_batch_max_size` config parameter to `batch` processor enforcing hard limit on batch size (#1310)
- Add support for including a per-RPC authentication to gRPC settings (#1250)

## 🧰 Bug fixes 🧰

- Fixed OTLP waitForReady, not set from config (#1254)
- Fixed all translation diffs between OTLP and Jaeger (#1222)
- Disabled `process` scraper for any non Linux/Windows OS (#1328)

## v0.5.0 Beta

## 🛑 Breaking changes 🛑

- **Update OTLP to v0.4.0 (#1142)**: Collector will be incompatible with any other sender or receiver of OTLP protocol
of different versions
- Make "--new-metrics" command line flag the default (#1148)
- Change `endpoint` to `url` in Zipkin exporter config (#1186)
- Change `tls_credentials` to `tls_settings` in Jaegar receiver config (#1233)
- OTLP receiver config change for `protocols` to support mTLS (#1223)
- Remove `export_resource_labels` flag from Zipkin exporter (#1163)

## 🚀 New components 🚀

- Receivers
  - Added process scraper to the `hostmetrics` receiver (#1047)

## 💡 Enhancements 💡

- otlpexporter: send configured headers in request (#1130)
- Enable Collector to be run as a Windows service (#1120)
- Add config for HttpServer (#1196)
- Allow cors in HTTPServerSettings (#1211)
- Add a generic grpc server settings config, cleanup client config (#1183)
- Rely on gRPC to batch and loadbalance between connections instead of custom logic (#1212)
- Allow to tune the read/write buffers for gRPC clients (#1213)
- Allow to tune the read/write buffers for gRPC server (#1218)

## 🧰 Bug fixes 🧰

- Handle overlapping metrics from different jobs in prometheus exporter (#1096)
- Fix handling of SpanKind INTERNAL in OTLP OC translation (#1143)
- Unify zipkin v1 and v2 annotation/tag parsing logic (#1002)
- mTLS: Add support to configure client CA and enforce ClientAuth (#1185)
- Fixed untyped Prometheus receiver bug (#1194)
- Do not embed ProtocolServerSettings in gRPC (#1210)
- Add Context to the missing CreateMetricsReceiver method (#1216)

## v0.4.0 Beta

Released 2020-06-16

## 🛑 Breaking changes 🛑

- `isEnabled` configuration option removed (#909) 
- `thrift_tchannel` protocol moved from `jaeger` receiver to `jaeger_legacy` in contrib (#636) 

## ⚠️ Major changes ⚠️

- Switch from `localhost` to `0.0.0.0` by default for all receivers (#1006)
- Internal API Changes (only impacts contributors)
  - Add context to `Start` and `Stop` methods in the component (#790)
  - Rename `AttributeValue` and `AttributeMap` method names (#781)
(other breaking changes in the internal trace data types)
  - Change entire repo to use the new vanityurl go.opentelemetry.io/collector (#977)

## 🚀 New components 🚀

- Receivers
  - `hostmetrics` receiver with CPU (#862), disk (#921), load (#974), filesystem (#926), memory (#911), network (#930), and virtual memory (#989) support
- Processors
  - `batch` for batching received metrics (#1060) 
  - `filter` for filtering (dropping) received metrics (#1001) 

## 💡 Enhancements 💡

- `otlp` receiver implement HTTP X-Protobuf (#1021)
- Exporters: Support mTLS in gRPC exporters (#927) 
- Extensions: Add `zpages` for service (servicez, pipelinez, extensions) (#894) 

## 🧰 Bug fixes 🧰

- Add missing logging for metrics at `debug` level (#1108) 
- Fix setting internal status code in `jaeger` receivers (#1105) 
- `zipkin` export fails on span without timestamp when used with `queued_retry` (#1068) 
- Fix `zipkin` receiver status code conversion (#996) 
- Remove extra send/receive annotations with using `zipkin` v1 (#960)
- Fix resource attribute mutation bug when exporting in `jaeger` proto (#907) 
- Fix metric/spans count, add tests for nil entries in the slices (#787) 


## 🧩 Components 🧩

### Traces

| Receivers | Processors | Exporters |
|:----------:|:-----------:|:----------:|
| Jaeger | Attributes | File |
| OpenCensus | Batch | Jaeger |
| OTLP | Memory Limiter | Logging |
| Zipkin | Queued Retry | OpenCensus |
| | Resource | OTLP |
| | Sampling | Zipkin |
| | Span ||

### Metrics

| Receivers | Processors | Exporters |
|:----------:|:-----------:|:----------:|
| HostMetrics | Batch | File |
| OpenCensus | Filter | Logging |
| OTLP | Memory Limiter | OpenCensus |
| Prometheus || OTLP |
| VM Metrics || Prometheus |

### Extensions

- Health Check
- Performance Profiler
- zPages


## v0.3.0 Beta

Released 2020-03-30

### Breaking changes

-  Make prometheus receiver config loading strict. #697 
Prometheus receiver will now fail fast if the config contains unused keys in it.

### Changes and fixes

- Enable best effort serve by default of Prometheus Exporter (https://github.com/orijtech/prometheus-go-metrics-exporter/pull/6)
- Fix null pointer exception in the logging exporter #743 
- Remove unnecessary condition to have at least one processor #744 

### Components

| Receivers / Exporters | Processors | Extensions |
|:---------------------:|:-----------:|:-----------:|
| Jaeger | Attributes | Health Check |
| OpenCensus | Batch | Performance Profiler |
| OpenTelemetry | Memory Limiter | zPages |
| Zipkin | Queued Retry | |
| | Resource | |
| | Sampling | |
| | Span | |


## v0.2.8 Alpha

Alpha v0.2.8 of OpenTelemetry Collector

- Implemented OTLP receiver and exporter.
- Added ability to pass config to the service programmatically (useful for custom builds).
- Improved own metrics / observability.
- Refactored component and factory interface definitions (breaking change #683) 


## v0.2.7 Alpha

Alpha v0.2.7 of OpenTelemetry Collector

- Improved error handling on shutdown
- Partial implementation of new metrics (new obsreport package)
- Include resource labels for Zipkin exporter
- New `HASH` action to attribute processor



## v0.2.6 Alpha

Alpha v0.2.6 of OpenTelemetry Collector.
- Update metrics prefix to `otelcol` and expose command line argument to modify the prefix value.
- Extend Span processor to have include/exclude span logic.
- Batch dropped span now emits zero when no spans are dropped.


## v0.2.5 Alpha

Alpha v0.2.5 of OpenTelemetry Collector.

- Regexp-based filtering of spans based on service names.
- Ability to choose strict or regexp matching for include/exclude filters.


## v0.2.4 Alpha

Alpha v0.2.4 of OpenTelemetry Collector.

- Regexp-based filtering of span names.
- Ability to extract attributes from span names and rename span.
- File exporter for debugging.
- Span processor is now enabled by default.


## v0.2.3 Alpha

Alpha v0.2.3 of OpenTelemetry Collector.

Changes:
21a70d6 Add a memory limiter processor (#498)
9778b16 Refactor Jaeger Receiver config (#490)
ec4ad0c Remove workers from OpenCensus receiver implementation (#497)
4e01fa3 Update k8s config to use opentelemetry docker image and configuration (#459)


## v0.2.2 Alpha

Alpha v0.2.2 of OpenTelemetry Collector.

Main changes visible to users since previous release:

- Improved Testbed and added more E2E tests.
- Made component interfaces more uniform (this is a breaking change).

Note: v0.2.1 never existed and is skipped since it was tainted in some dependencies.


## v0.2.0 Alpha

Alpha v0.2 of OpenTelemetry Collector.

Docker image: omnition/opentelemetry-collector:v0.2.0 (we are working on getting this under an OpenTelemetry org)

Main changes visible to users since previous release:

* Rename from `service` to `collector`, the binary is now named `otelcol`

* Configuration reorganized and using strict mode

* Concurrency issues for pipelines transforming data addressed

Commits:

```terminal
0e505d5 Refactor config: pipelines now under service (#376)
402b80c Add Capabilities to Processor and use for Fanout cloning decision (#374)
b27d824 Use strict mode to read config (#375)
d769eb5 Fix concurrency handling when data is fanned out (#367)
dc6b290 Rename all github paths from opentelemtry-service to opentelemetry-collector (#371)
d038801 Rename otelsvc to otelcol (#365)
c264e0e Add Include/Exclude logic for Attributes Processor (#363)
8ce427a Pin a commit for Prometheus dependency in go.mod (#364)
2393774 Bump Jaeger version to 1.14.0 (latest) (#349)
63362d5 Update testbed modules (#360)
c0e2a27 Change dashes to underscores to separate words in config files (#357)
7609eaa Rename OpenTelemetry Service to Collector in docs and comments (#354)
bc5b299 Add common gRPC configuration settings (#340)
b38505c Remove network access popups on macos (#348)
f7727d1 Fixed loop variable pointer bug in jaeger translator (#341)
958beed Ensure that ConsumeMetricsData() is not passed empty metrics in the Prometheus receiver (#345)
0be295f Change log statement in Prometheus receiver from info to debug. (#344)
d205393 Add Owais to codeowners (#339)
8fa6afe Translate OC resource labels to Jaeger process tags (#325)
```


## v0.0.2 Alpha

Alpha release of OpenTelemetry Service.

Docker image: omnition/opentelemetry-service:v0.0.2 (we are working on getting this under an OpenTelemetry org)

Main changes visible to users since previous release:

```terminal
8fa6afe Translate OC resource labels to Jaeger process tags (#325)
047b0f3 Allow environment variables in config (#334)
96c24a3 Add exclude/include spans option to attributes processor (#311)
4db0414 Allow metric processors to be specified in pipelines (#332)
c277569 Add observability instrumentation for Prometheus receiver (#327)
f47aa79 Add common configuration for receiver tls (#288)
a493765 Refactor extensions to new config format (#310)
41a7afa Add Span Processor logic
97a71b3 Use full name for the metrics and spans created for observability (#316)
fed4ed2 Add support to record metrics for metricsexporter (#315)
5edca32 Add include_filter configuration to prometheus receiver (#298)
0068d0a Passthrough CORS allowed origins (#260)
```


## v0.0.1 Alpha

This is the first alpha release of OpenTelemetry Service.

Docker image: omnition/opentelemetry-service:v0.0.1


[v0.3.0]: https://github.com/open-telemetry/opentelemetry-collector/compare/v0.2.10...v0.3.0
[v0.2.10]: https://github.com/open-telemetry/opentelemetry-collector/compare/v0.2.8...v0.2.10
[v0.2.8]: https://github.com/open-telemetry/opentelemetry-collector/compare/v0.2.7...v0.2.8
[v0.2.7]: https://github.com/open-telemetry/opentelemetry-collector/compare/v0.2.6...v0.2.7
[v0.2.6]: https://github.com/open-telemetry/opentelemetry-collector/compare/v0.2.5...v0.2.6
[v0.2.5]: https://github.com/open-telemetry/opentelemetry-collector/compare/v0.2.4...v0.2.5
[v0.2.4]: https://github.com/open-telemetry/opentelemetry-collector/compare/v0.2.3...v0.2.4
[v0.2.3]: https://github.com/open-telemetry/opentelemetry-collector/compare/v0.2.2...v0.2.3
[v0.2.2]: https://github.com/open-telemetry/opentelemetry-collector/compare/v0.2.0...v0.2.2
[v0.2.0]: https://github.com/open-telemetry/opentelemetry-collector/compare/v0.0.2...v0.2.0
[v0.0.2]: https://github.com/open-telemetry/opentelemetry-collector/compare/v0.0.1...v0.0.2
[v0.0.1]: https://github.com/open-telemetry/opentelemetry-collector/tree/v0.0.1<|MERGE_RESOLUTION|>--- conflicted
+++ resolved
@@ -2,13 +2,11 @@
 
 ## Unreleased
 
-<<<<<<< HEAD
 - Remove `defaultcomponents` from core (#4087)
-=======
+
 ## 🛑 Breaking changes 🛑
 
 - Remove `config.NewConfigMapFrom[File|Buffer]`, add testonly version (#4502)
->>>>>>> 42566a66
 
 ## 🧰 Bug fixes 🧰
 
