// Copyright The OpenTelemetry Authors
// SPDX-License-Identifier: Apache-2.0

package processortest // import "go.opentelemetry.io/collector/processor/processortest"

import (
	"context"
	"errors"
	"testing"

	"github.com/stretchr/testify/assert"
	"github.com/stretchr/testify/require"

	"go.opentelemetry.io/collector/component"
	"go.opentelemetry.io/collector/component/componenttest"
	"go.opentelemetry.io/collector/consumer/consumertest"
	"go.opentelemetry.io/collector/pdata/testdata"
	"go.opentelemetry.io/collector/pipeline"
	"go.opentelemetry.io/collector/processor"
)

func verifyTracesDoesNotProduceAfterShutdown(t *testing.T, factory processor.Factory, cfg component.Config) {
	// Create a proc and output its produce to a sink.
	nextSink := new(consumertest.TracesSink)
<<<<<<< HEAD
	proc, err := factory.CreateTraces(context.Background(), NewNopSettingsWithType(factory.Type()), cfg, nextSink)
=======
	proc, err := factory.CreateTraces(context.Background(), NewNopSettings(NopType), cfg, nextSink)
>>>>>>> 6de29ce1
	if errors.Is(err, pipeline.ErrSignalNotSupported) {
		return
	}
	require.NoError(t, err)
	assert.NoError(t, proc.Start(context.Background(), componenttest.NewNopHost()))

	// Send some traces to the proc.
	const generatedCount = 10
	for i := 0; i < generatedCount; i++ {
		require.NoError(t, proc.ConsumeTraces(context.Background(), testdata.GenerateTraces(1)))
	}

	// Now shutdown the proc.
	assert.NoError(t, proc.Shutdown(context.Background()))

	// The Shutdown() is done. It means the proc must have sent everything we
	// gave it to the next sink.
	assert.EqualValues(t, generatedCount, nextSink.SpanCount())
}

func verifyLogsDoesNotProduceAfterShutdown(t *testing.T, factory processor.Factory, cfg component.Config) {
	// Create a proc and output its produce to a sink.
	nextSink := new(consumertest.LogsSink)
<<<<<<< HEAD
	proc, err := factory.CreateLogs(context.Background(), NewNopSettingsWithType(factory.Type()), cfg, nextSink)
=======
	proc, err := factory.CreateLogs(context.Background(), NewNopSettings(NopType), cfg, nextSink)
>>>>>>> 6de29ce1
	if errors.Is(err, pipeline.ErrSignalNotSupported) {
		return
	}
	require.NoError(t, err)
	assert.NoError(t, proc.Start(context.Background(), componenttest.NewNopHost()))

	// Send some logs to the proc.
	const generatedCount = 10
	for i := 0; i < generatedCount; i++ {
		require.NoError(t, proc.ConsumeLogs(context.Background(), testdata.GenerateLogs(1)))
	}

	// Now shutdown the proc.
	assert.NoError(t, proc.Shutdown(context.Background()))

	// The Shutdown() is done. It means the proc must have sent everything we
	// gave it to the next sink.
	assert.EqualValues(t, generatedCount, nextSink.LogRecordCount())
}

func verifyMetricsDoesNotProduceAfterShutdown(t *testing.T, factory processor.Factory, cfg component.Config) {
	// Create a proc and output its produce to a sink.
	nextSink := new(consumertest.MetricsSink)
<<<<<<< HEAD
	proc, err := factory.CreateMetrics(context.Background(), NewNopSettingsWithType(factory.Type()), cfg, nextSink)
=======
	proc, err := factory.CreateMetrics(context.Background(), NewNopSettings(NopType), cfg, nextSink)
>>>>>>> 6de29ce1
	if errors.Is(err, pipeline.ErrSignalNotSupported) {
		return
	}
	require.NoError(t, err)
	assert.NoError(t, proc.Start(context.Background(), componenttest.NewNopHost()))

	// Send some metrics to the proc. testdata.GenerateMetrics creates metrics with 2 data points each.
	const generatedCount = 10
	for i := 0; i < generatedCount; i++ {
		require.NoError(t, proc.ConsumeMetrics(context.Background(), testdata.GenerateMetrics(1)))
	}

	// Now shutdown the proc.
	assert.NoError(t, proc.Shutdown(context.Background()))

	// The Shutdown() is done. It means the proc must have sent everything we
	// gave it to the next sink.
	assert.EqualValues(t, generatedCount*2, nextSink.DataPointCount())
}

// VerifyShutdown verifies the processor doesn't produce telemetry data after shutdown.
func VerifyShutdown(t *testing.T, factory processor.Factory, cfg component.Config) {
	verifyTracesDoesNotProduceAfterShutdown(t, factory, cfg)
	verifyLogsDoesNotProduceAfterShutdown(t, factory, cfg)
	verifyMetricsDoesNotProduceAfterShutdown(t, factory, cfg)
}<|MERGE_RESOLUTION|>--- conflicted
+++ resolved
@@ -22,11 +22,7 @@
 func verifyTracesDoesNotProduceAfterShutdown(t *testing.T, factory processor.Factory, cfg component.Config) {
 	// Create a proc and output its produce to a sink.
 	nextSink := new(consumertest.TracesSink)
-<<<<<<< HEAD
-	proc, err := factory.CreateTraces(context.Background(), NewNopSettingsWithType(factory.Type()), cfg, nextSink)
-=======
-	proc, err := factory.CreateTraces(context.Background(), NewNopSettings(NopType), cfg, nextSink)
->>>>>>> 6de29ce1
+	proc, err := factory.CreateTraces(context.Background(), NewNopSettings(factory.Type()), cfg, nextSink)
 	if errors.Is(err, pipeline.ErrSignalNotSupported) {
 		return
 	}
@@ -50,11 +46,7 @@
 func verifyLogsDoesNotProduceAfterShutdown(t *testing.T, factory processor.Factory, cfg component.Config) {
 	// Create a proc and output its produce to a sink.
 	nextSink := new(consumertest.LogsSink)
-<<<<<<< HEAD
-	proc, err := factory.CreateLogs(context.Background(), NewNopSettingsWithType(factory.Type()), cfg, nextSink)
-=======
-	proc, err := factory.CreateLogs(context.Background(), NewNopSettings(NopType), cfg, nextSink)
->>>>>>> 6de29ce1
+	proc, err := factory.CreateLogs(context.Background(), NewNopSettings(factory.Type()), cfg, nextSink)
 	if errors.Is(err, pipeline.ErrSignalNotSupported) {
 		return
 	}
@@ -78,11 +70,7 @@
 func verifyMetricsDoesNotProduceAfterShutdown(t *testing.T, factory processor.Factory, cfg component.Config) {
 	// Create a proc and output its produce to a sink.
 	nextSink := new(consumertest.MetricsSink)
-<<<<<<< HEAD
-	proc, err := factory.CreateMetrics(context.Background(), NewNopSettingsWithType(factory.Type()), cfg, nextSink)
-=======
-	proc, err := factory.CreateMetrics(context.Background(), NewNopSettings(NopType), cfg, nextSink)
->>>>>>> 6de29ce1
+	proc, err := factory.CreateMetrics(context.Background(), NewNopSettings(factory.Type()), cfg, nextSink)
 	if errors.Is(err, pipeline.ErrSignalNotSupported) {
 		return
 	}
