# Stability Levels and versioning

## Stability levels

The collector components and implementation are in different stages of stability, and usually split between
functionality and configuration. The status for each component is available in the README file for the component. While
we intend to provide high-quality components as part of this repository, we acknowledge that not all of them are ready
for prime time. As such, each component should list its current stability level for each telemetry signal, according to
the following definitions:

### Development

Not all pieces of the component are in place yet and it might not be available as part of any distributions yet. Bugs and performance issues should be reported, but it is likely that the component owners might not give them much attention. Your feedback is still desired, especially when it comes to the user-experience (configuration options, component observability, technical implementation details, ...). Configuration options might break often depending on how things evolve. The component should not be used in production.

### Alpha

The component is ready to be used for limited non-critical workloads and the authors of this component would welcome your feedback. Bugs and performance problems should be reported, but component owners might not work on them right away.

#### Configuration changes

Configuration for alpha components can be changed with minimal notice. Documenting them as part of the changelog is
sufficient. We still recommend giving users one or two minor versions' notice before breaking the configuration, such as
when removing or renaming a configuration option. Providing a migration path in the component's repository is NOT
required for alpha components, although it is still recommended.

- when adding a new configuration option, components MAY mark the new option as required and are not required to provide
  a reasonable default.
- when renaming a configuration option, components MAY treat the old name as an alias to the new one and log a WARN
  level message in case the old option is being used.
- when removing a configuration option, components MAY keep the old option for a few minor releases and log a WARN level
  message instructing users to remove the option.


### Beta

Same as Alpha, but the configuration options are deemed stable. While there might be breaking changes between releases, component owners should try to minimize them. A component at this stage is expected to have had exposure to non-critical production workloads already during its **Alpha** phase, making it suitable for broader usage.

#### Configuration changes

Backward incompatible changes should be rare events for beta components. Users of those components are not expecting to
have their Collector instances failing at startup because of a configuration change. When doing backward incompatible
changes, component owners should add the migration path to a place within the component's repository, linked from the
component's main README. This is to ensure that people using older instructions can understand how to migrate to the
latest version of the component.

When adding a new required option:
- the option MUST come with a sensible default value

When renaming or removing a configuration option:
- the option MUST be deprecated in one version
- a WARN level message should be logged, with a link to a place within the component's repository where the change is
  documented and a migration path is provided
- the option MUST be kept for at least N+1 version and MAY be hidden behind a feature gate in N+2
- the option and the WARN level message MUST NOT be removed earlier than N+2 or 6 months, whichever comes later

Additionally, when removing an option:
- the option MAY be made non-operational already by the same version where it is deprecated

### Stable

The component is ready for general availability. Bugs and performance problems should be reported and there's an expectation that the component owners will work on them. Breaking changes, including configuration options and the component's output are not expected to happen without prior notice, unless under special circumstances.

#### Configuration changes

Stable components MUST be compatible between minor versions unless critical security issues are found. In that case, the
component owner MUST provide a migration path and a reasonable time frame for users to upgrade. The same rules from beta
components apply to stable when it comes to configuration changes.

#### Observability requirements

Stable components should emit enough internal telemetry to let users detect errors, as well as data
loss and performance issues inside the component, and to help diagnose them if possible.

For extension components, this means some way to monitor errors (for example through logs or span
events), and some way to monitor performance (for example through spans or histograms). Because
extensions can be so diverse, the details will be up to the component authors, and no further
constraints are set out in this document.

For pipeline components however, this section details the kinds of values that should be observable
via internal telemetry for all stable components.

> [!NOTE]
> - The following categories MUST all be covered, unless justification is given as to why one may
>   not be applicable.
> - However, for each category, many reasonable implementations are possible, as long as the
>   relevant information can be derived from the emitted telemetry; everything after the basic
>   category description is a recommendation, and is not normative.
> - Of course, a component may define additional internal telemetry which is not in this list.
> - Some of this internal telemetry may already be provided by pipeline auto-instrumentation or
>   helper modules (such as `receiverhelper`, `scraperhelper`, `processorhelper`, or
>   `exporterhelper`). Please check the documentation to verify which parts, if any, need to be
>   implemented manually.

**Definition:** In the following, an "item" refers generically to a single log record, metric point,
or span.

The internal telemetry of a stable pipeline component should allow observing the following:

1. How much data the component receives.

    For receivers, this could be a metric counting requests, received bytes, scraping attempts, etc.

    For other components, this would typically be the number of items received through the
    `Consumer` API.

2. How much data the component outputs.

    For exporters, this could be a metric counting requests, sent bytes, etc.

    For other components, this would typically be the number of items forwarded to the next
    component through the `Consumer` API.

3. How much data is dropped because of errors.

    For receivers, this could include a metric counting payloads that could not be parsed in.

    For receivers and exporters that interact with an external service, this could include a metric
    counting requests that failed because of network errors.

    For processors, this could be an `outcome` (`success` or `failure`) attribute on a "received
    items" metric defined for point 1.

    The goal is to be able to easily pinpoint the source of data loss in the Collector pipeline, so
    this should either:
    - only include errors internal to the component, or;
    - allow distinguishing said errors from ones originating in an external service, or propagated
        from downstream Collector components.

4. Details for error conditions.

    This could be in the form of logs or spans detailing the reason for an error. As much detail as
    necessary should be provided to ease debugging. Processed signal data should not be included for
    security and privacy reasons.

5. Other possible discrepancies between input and output, if any. This may include:

    - How much data is dropped as part of normal operation (eg. filtered out).

    - How much data is created by the component.

    - How much data is currently held by the component, and how much can be held if there is a fixed
        capacity.
    
        This would typically be an UpDownCounter keeping track of the size of an internal queue, along
        with a gauge exposing the queue's capacity.

6. Processing performance.

    This could include spans for each operation of the component, or a histogram of end-to-end
    component latency.
    
    The goal is to be able to easily pinpoint the source of latency in the Collector pipeline, so
    this should either:
    - only include time spent processing inside the component, or;
    - allow distinguishing this latency from that caused by an external service, or from time spent
        in downstream Collector components.
    
    As an application of this, components which hold items in a queue should allow differentiating
    between time spent processing a batch of data and time where the batch is simply waiting in the
    queue.
    
    If multiple spans are emitted for a given batch (before and after a queue for example), they
    should either belong to the same trace, or have span links between them, so that they can be
    correlated.

When measuring amounts of data, it is recommended to use "items" as your unit of measure. Where this
can't easily be done, any relevant unit may be used, as long as zero is a reliable indicator of the
absence of data. In any case, all metrics should have a defined unit (not "1").

All internal telemetry emitted by a component should have attributes identifying the specific
component instance that it originates from. This should follow the same conventions as the
[pipeline universal telemetry](rfcs/component-universal-telemetry.md).

If data can be dropped/created/held at multiple distinct points in a component's pipeline (eg.
scraping, validation, processing, etc.), it is recommended to define additional attributes to help
diagnose the specific source of the discrepancy, or to define different signals for each.

### Deprecated

The component is planned to be removed in a future version and no further support will be provided. Note that new issues will likely not be worked on. When a component enters "deprecated" mode, it is expected to exist for at least two minor releases. See the component's readme file for more details on when a component will cease to exist.

### Unmaintained

A component identified as unmaintained does not have an active code owner. Such component may have never been assigned a code owner or a previously active code owner has not responded to requests for feedback within 6 weeks of being contacted. Issues and pull requests for unmaintained components will be labelled as such. After 3 months of being unmaintained, these components will be removed from official distribution. Components that are unmaintained are actively seeking contributors to become code owners.

Components that were accepted based on being vendor-specific components will be marked as unmaintained if
they have no active code owners from the vendor even if there are other code owners listed. As part of being marked unmaintained, we'll attempt to contact the vendor to notify them of the change. Other active code
owners may petition for its continued maintenance if they want, at which point the component will no
longer be considered vendor-specific.

<<<<<<< HEAD
## Graduating between stability levels

Components can graduate between stability levels. The process for doing so is as follows:

1. One of the component owners should file an issue with the 'Graduation' issue template to request
   the graduation.
2. An approver is assigned in a rotating basis to evaluate the request and provide feedback. For
   vendor specific components, the approver should be from a different employer to the one owning
   the component.
3. If approved, a PR to change the stability level should be opened and MUST be approved by all
   listed code owners.

## Graduation criteria

In addition to the requirements outlined above, additional criteria should be met before a component
can graduate to a higher stability level. These ensure that the component is ready for the increased
usage and scrutiny that comes with a higher stability level, and that the community around it is
sufficiently healthy.

If the graduation criteria are not met, the approver should provide feedback on what is missing and
how to address it. The component owners can then address the feedback and re-request graduation on
the same issue.

## In development to alpha

No additional criteria are required to graduate from development to alpha.
The component still needs to meet the general requirements for alpha components.

## Alpha to beta

To graduate any signal from alpha to beta on a component:
1. The component MUST have at least two active code owners.
2. The code owners for non-vendor-specific components SHOULD have at least two different employers.
3. Within the 30 days prior to the graduation request, the code owners MUST have reviewed and
   replied to at least 80% of the issues and pull requests opened against the component. This
   excludes general PRs or issues that are not specific to the component itself (e.g. repo-wide API
   updates). It is not necessary that the issues and PRs are closed or merged, but that they have
   been reviewed and replied to appropriately.

## Beta to stable

To graduate any signal from beta to stable on a component:
1. The component MUST have at least three active code owners.
2. The code owners for non-vendor-specific components SHOULD have at least two different employers.
3. Within the 60 days prior to the graduation request, the code owners MUST have reviewed and
   replied to at least 80% of the issues and pull requests opened against the component. This
   excludes general PRs or issues that are not specific to the component itself (e.g. repo-wide API
   updates). It is not necessary that the issues and PRs are closed or merged, but that they have
   been reviewed and replied to appropriately.
=======
## Versioning

Components are Go modules and as such follow [semantic versioning](https://semver.org/). Go API stability guarantees are covered in the [VERSIONING.md](../VERSIONING.md) document.
The versioning of the components applies to all signals simultaneously. For a component to be marked as 1.x it MUST be stable for at least one signal.

Even if a component has a 1.x or greater version, its behavior for specific signals might change in ways that break end users if the component is not stable for a particular signal.
Go API stability guarantees apply to ALL signals, regardless of their stability level. 
This means that signal-specific configuration options MUST NOT be removed or changed in a way that breaks our Go API compatibility promise, even if the signal is not stable.
>>>>>>> 4fc50a85
<|MERGE_RESOLUTION|>--- conflicted
+++ resolved
@@ -188,7 +188,6 @@
 owners may petition for its continued maintenance if they want, at which point the component will no
 longer be considered vendor-specific.
 
-<<<<<<< HEAD
 ## Graduating between stability levels
 
 Components can graduate between stability levels. The process for doing so is as follows:
@@ -238,7 +237,7 @@
    excludes general PRs or issues that are not specific to the component itself (e.g. repo-wide API
    updates). It is not necessary that the issues and PRs are closed or merged, but that they have
    been reviewed and replied to appropriately.
-=======
+
 ## Versioning
 
 Components are Go modules and as such follow [semantic versioning](https://semver.org/). Go API stability guarantees are covered in the [VERSIONING.md](../VERSIONING.md) document.
@@ -246,5 +245,4 @@
 
 Even if a component has a 1.x or greater version, its behavior for specific signals might change in ways that break end users if the component is not stable for a particular signal.
 Go API stability guarantees apply to ALL signals, regardless of their stability level. 
-This means that signal-specific configuration options MUST NOT be removed or changed in a way that breaks our Go API compatibility promise, even if the signal is not stable.
->>>>>>> 4fc50a85
+This means that signal-specific configuration options MUST NOT be removed or changed in a way that breaks our Go API compatibility promise, even if the signal is not stable.