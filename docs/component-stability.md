--- conflicted
+++ resolved
@@ -83,7 +83,6 @@
 component owner MUST provide a migration path and a reasonable time frame for users to upgrade. The same rules from beta
 components apply to stable when it comes to configuration changes.
 
-<<<<<<< HEAD
 #### Documentation requirements
 
 Stable components should have a complete set of documentation, including:
@@ -101,7 +100,7 @@
 including:
 - For all signals, the resource attributes that are expected to be present in telemetry.
 - For metrics, the name, description, type, units and attributes of each metric.
-=======
+
 #### Observability requirements
 
 Stable components should emit enough internal telemetry to let users detect errors, as well as data
@@ -210,7 +209,6 @@
 If data can be dropped/created/held at multiple distinct points in a component's pipeline (eg.
 scraping, validation, processing, etc.), it is recommended to define additional attributes to help
 diagnose the specific source of the discrepancy, or to define different signals for each.
->>>>>>> 8ac40a01
 
 ### Deprecated
 
