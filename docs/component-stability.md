--- conflicted
+++ resolved
@@ -188,11 +188,6 @@
 owners may petition for its continued maintenance if they want, at which point the component will no
 longer be considered vendor-specific.
 
-<<<<<<< HEAD
-## Graduating between stability levels
-
-Components can graduate between stability levels. The process for doing so is as follows:
-=======
 ## Moving between stability levels
 
 Components can move between stability levels. The valid transitions are described in the following diagram:
@@ -214,7 +209,6 @@
 ```
 
 To move within the 'Maintained' ladder ("graduate"), the process for doing so is as follows:
->>>>>>> 50104db5
 
 1. One of the component owners should file an issue with the 'Graduation' issue template to request
    the graduation.
@@ -224,7 +218,6 @@
 3. If approved, a PR to change the stability level should be opened and MUST be approved by all
    listed code owners.
 
-<<<<<<< HEAD
 ## Graduation criteria
 
 In addition to the requirements outlined above, additional criteria should be met before a component
@@ -263,8 +256,6 @@
    updates). It is not necessary that the issues and PRs are closed or merged, but that they have
    been reviewed and replied to appropriately.
 
-=======
->>>>>>> 50104db5
 ## Versioning
 
 Components are Go modules and as such follow [semantic versioning](https://semver.org/). Go API stability guarantees are covered in the [VERSIONING.md](../VERSIONING.md) document.
