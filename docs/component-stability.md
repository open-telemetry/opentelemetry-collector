# Stability Levels and versioning

## Stability levels

The collector components and implementation are in different stages of stability, and usually split between
functionality and configuration. The status for each component is available in the README file for the component. While
we intend to provide high-quality components as part of this repository, we acknowledge that not all of them are ready
for prime time. As such, each component should list its current stability level for each telemetry signal, according to
the following definitions:

### Development

Not all pieces of the component are in place yet and it might not be available as part of any distributions yet. Bugs and performance issues should be reported, but it is likely that the component owners might not give them much attention. Your feedback is still desired, especially when it comes to the user-experience (configuration options, component observability, technical implementation details, ...). Configuration options might break often depending on how things evolve. The component should not be used in production.

### Alpha

The component is ready to be used for limited non-critical workloads and the authors of this component would welcome your feedback. Bugs and performance problems should be reported, but component owners might not work on them right away.

#### Configuration changes

Configuration for alpha components can be changed with minimal notice. Documenting them as part of the changelog is
sufficient. We still recommend giving users one or two minor versions' notice before breaking the configuration, such as
when removing or renaming a configuration option. Providing a migration path in the component's repository is NOT
required for alpha components, although it is still recommended.

- when adding a new configuration option, components MAY mark the new option as required and are not required to provide
  a reasonable default.
- when renaming a configuration option, components MAY treat the old name as an alias to the new one and log a WARN
  level message in case the old option is being used.
- when removing a configuration option, components MAY keep the old option for a few minor releases and log a WARN level
  message instructing users to remove the option.


### Beta

Same as Alpha, but the configuration options are deemed stable. While there might be breaking changes between releases, component owners should try to minimize them. A component at this stage is expected to have had exposure to non-critical production workloads already during its **Alpha** phase, making it suitable for broader usage.

#### Configuration changes

Backward incompatible changes should be rare events for beta components. Users of those components are not expecting to
have their Collector instances failing at startup because of a configuration change. When doing backward incompatible
changes, component owners should add the migration path to a place within the component's repository, linked from the
component's main README. This is to ensure that people using older instructions can understand how to migrate to the
latest version of the component.

When adding a new required option:
- the option MUST come with a sensible default value

When renaming or removing a configuration option:
- the option MUST be deprecated in one version
- a WARN level message should be logged, with a link to a place within the component's repository where the change is
  documented and a migration path is provided
- the option MUST be kept for at least N+1 version and MAY be hidden behind a feature gate in N+2
- the option and the WARN level message MUST NOT be removed earlier than N+2 or 6 months, whichever comes later

Additionally, when removing an option:
- the option MAY be made non-operational already by the same version where it is deprecated

### Stable

The component is ready for general availability. Bugs and performance problems should be reported and there's an expectation that the component owners will work on them. Breaking changes, including configuration options and the component's output are not expected to happen without prior notice, unless under special circumstances.

#### Configuration changes

Stable components MUST be compatible between minor versions unless critical security issues are found. In that case, the
component owner MUST provide a migration path and a reasonable time frame for users to upgrade. The same rules from beta
components apply to stable when it comes to configuration changes.

### Deprecated

The component is planned to be removed in a future version and no further support will be provided. Note that new issues will likely not be worked on. When a component enters "deprecated" mode, it is expected to exist for at least two minor releases. See the component's readme file for more details on when a component will cease to exist.

### Unmaintained

<<<<<<< HEAD
A component identified as unmaintained does not have an active code owner. Such component may have never been assigned a code owner or a previously active code owner has not responded to requests for feedback within 6 weeks of being contacted. Issues and pull requests for unmaintained components will be labelled as such. After 6 months of being unmaintained, these components will be removed from official distribution. Components that are unmaintained are actively seeking contributors to become code owners.

Components that were accepted based on being vendor-specific components will be marked as unmaintained if
they have no active code owners from the vendor even if there are other code owners listed. Other active code
owners may petition for its continued maintenance if they want, at which point the component will no
longer be considered vendor-specific.
=======
A component identified as unmaintained does not have an active code owner. Such component may have never been assigned a code owner or a previously active code owner has not responded to requests for feedback within 6 weeks of being contacted. Issues and pull requests for unmaintained components will be labelled as such. After 3 months of being unmaintained, these components will be removed from official distribution. Components that are unmaintained are actively seeking contributors to become code owners.
>>>>>>> b9ff1bc5
<|MERGE_RESOLUTION|>--- conflicted
+++ resolved
@@ -72,13 +72,9 @@
 
 ### Unmaintained
 
-<<<<<<< HEAD
-A component identified as unmaintained does not have an active code owner. Such component may have never been assigned a code owner or a previously active code owner has not responded to requests for feedback within 6 weeks of being contacted. Issues and pull requests for unmaintained components will be labelled as such. After 6 months of being unmaintained, these components will be removed from official distribution. Components that are unmaintained are actively seeking contributors to become code owners.
+A component identified as unmaintained does not have an active code owner. Such component may have never been assigned a code owner or a previously active code owner has not responded to requests for feedback within 6 weeks of being contacted. Issues and pull requests for unmaintained components will be labelled as such. After 3 months of being unmaintained, these components will be removed from official distribution. Components that are unmaintained are actively seeking contributors to become code owners.
 
 Components that were accepted based on being vendor-specific components will be marked as unmaintained if
 they have no active code owners from the vendor even if there are other code owners listed. Other active code
 owners may petition for its continued maintenance if they want, at which point the component will no
-longer be considered vendor-specific.
-=======
-A component identified as unmaintained does not have an active code owner. Such component may have never been assigned a code owner or a previously active code owner has not responded to requests for feedback within 6 weeks of being contacted. Issues and pull requests for unmaintained components will be labelled as such. After 3 months of being unmaintained, these components will be removed from official distribution. Components that are unmaintained are actively seeking contributors to become code owners.
->>>>>>> b9ff1bc5
+longer be considered vendor-specific.