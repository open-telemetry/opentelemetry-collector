# OpenTelemetry Collector Release Procedure

Collector build and testing is currently fully automated. However there are still certain operations that need to be performed manually in order to make a release.

We release both core and contrib collectors with the same versions where the contrib release uses the core release as a dependency. We’ve divided this process into four sections. A release engineer must release:

1. The [Core](#releasing-opentelemetry-collector) collector, including the collector builder CLI tool.
2. The [Contrib](#releasing-opentelemetry-collector-contrib) collector.
3. The [artifacts](#producing-the-artifacts)

**Important Note:** You’ll need to be able to sign git commits/tags in order to be able to release a collector version. Follow [this guide](https://docs.github.com/en/authentication/managing-commit-signature-verification/signing-commits) to set it up.

## Release manager

A release manager is the person responsible for a specific release. While the manager might request help from other folks, they are ultimately responsible for the success of a release.

In order to have more people comfortable with the release process, and in order to decrease the burden on a small number of volunteers, all core approvers are release managers from time to time, listed under the [Release Schedule](#release-schedule) section. That table is updated at every release, with the current manager adding themselves to the bottom of the table, removing themselves from the top of the table.

It is possible that a core approver isn't a contrib approver. In that case, the release manager should coordinate with a contrib approver for the steps requiring this role, such as branch creation or tag publishing.

To ensure the rest of the community is informed about the release and can properly help the release manager, the release manager should open a thread on the #otel-collector-dev CNCF Slack channel and provide updates there.
The thread should be shared with all Collector leads (core and contrib approvers and maintainers).

Before the release, make sure there are no open release blockers in [core](https://github.com/open-telemetry/opentelemetry-collector/labels/release%3Ablocker), [contrib](https://github.com/open-telemetry/opentelemetry-collector-contrib/labels/release%3Ablocker) and [releases](https://github.com/open-telemetry/opentelemetry-collector-releases/labels/release%3Ablocker) repos.

## Releasing opentelemetry-collector

1. Update Contrib to use the latest in development version of Core by running [Update contrib to the latest core source](https://github.com/open-telemetry/opentelemetry-collector-contrib/actions/workflows/update-otel.yaml). This is to ensure that the latest core does not break contrib in any way. If the job is failing for any reason, you can do it locally by running `make update-otel` in Contrib root directory and pushing a PR. If you are unable to run `make update-otel`, it is possible to skip this step and resolve conflicts with Contrib after Core is released, but this is generally inadvisable.
   -  🛑 **Do not move forward until this PR is merged.**

2. Determine the version number that will be assigned to the release. Usually, we increment the minor version number and set the patch number to 0. In this document, we are using `v0.85.0` as the version to be released, following `v0.84.0`.
   Check if stable modules have any changes since the last release by running the following:
   - `make check-changes PREVIOUS_VERSION=v1.x.x MODSET=stable`.

   If there are no changes, there is no need to release new version for stable
   modules. If there are changes found but .chloggen directory doesn't have any
   corresponding entries, add missing changelog entries. If the changes are
   insignificant, consider not releasing a new version for stable modules.

3. Manually run the action [Automation - Prepare Release](https://github.com/open-telemetry/opentelemetry-collector/actions/workflows/prepare-release.yml). This action will create an issue to track the progress of the release and a pull request to update the changelog and version numbers in the repo.
   - When prompted, enter the version numbers determined in Step 2, but do not include a leading `v`.
   - If not intending to release stable modules, do not specify a version for `Release candidate version stable`.
   - **While this PR is open all merging in Core should be halted**. This should be enforced automatically: the `Merge freeze / Check` CI check will fail and the merge queue will reject PRs as long as there is an open PR with `[chore] Prepare release` in its title.
   - If the PR needs updated in any way you can make the changes in a fork and PR those changes into the `prepare-release-prs/x` branch. You do not need to wait for the CI to pass in this prep-to-prep PR.
   -  🛑 **Do not move forward until this PR is merged.** 🛑

4. Check out main and ensure it has the "Prepare release" commit in your local
   copy by pulling in the latest from `open-telemetry/opentelemetry-collector`
   Use this commit to create a branch named `release/<release-series>` (e.g.
   `release/v0.85.x`). Push the new branch to
   `open-telemetry/opentelemetry-collector`. Assuming your upstream remote is
   named `upstream`, you can try the following commands:
   - `git checkout main && git fetch upstream && git rebase upstream/main`
   - `git switch -c release/<release series>` # append the commit hash of the PR in the last step if it is not the head of mainline
   - `git push -u upstream release/<release series>`

5. Make sure you are on `release/<release-series>`. Tag the module groups with the new release version by running:

   ⚠️ If you set your remote using `https` you need to include `REMOTE=https://github.com/open-telemetry/opentelemetry-collector.git` in each command. ⚠️

   - `make push-tags MODSET=beta` for the beta modules group,
   - `make push-tags MODSET=stable` for the stable modules group, only if there were changes since the last release.
   
6. Wait for the new tag build to pass successfully.

7. A new `v0.85.0` source code release should be automatically created on Github by now. Edit it and use the contents from the CHANGELOG.md and CHANGELOG-API.md as the release's description.

## Releasing opentelemetry-collector-contrib

1. Open a PR to Contrib to use the newly released Core version by doing the following:
   - Manually update `dist.version` and core collector module versions in `cmd/otelcontribcol/builder-config.yaml`
   - Manually update `dist.version` and core collector module versions in `cmd/oteltestbedcol/builder-config.yaml`
   - Run `make genotelcontribcol genoteltestbedcol`
   - Commit the changes
   - Run `make update-otel OTEL_VERSION=v0.85.0 OTEL_STABLE_VERSION=v1.1.0`
     - If there is no new stable version released in core collector, use the current stable module version in contrib as `OTEL_STABLE_VERSION`.
   - If you were unable to run `make update-otel` before releasing core, fix any errors from breaking changes.
   - Commit the changes
   - Open the PR
   -  🛑 **Do not move forward until this PR is merged.** 🛑

2. Manually run the action [Automation - Prepare Release](https://github.com/open-telemetry/opentelemetry-collector-contrib/actions/workflows/prepare-release.yml). When prompted, enter the version numbers determined in Step 1, but do not include a leading `v`. This action will create a pull request to update the changelog and version numbers in the repo. **While this PR is open all merging in Contrib should be halted**.
   - If the PR needs updated in any way you can make the changes in a fork and PR those changes into the `prepare-release-prs/x` branch. You do not need to wait for the CI to pass in this prep-to-prep PR.
   -  🛑 **Do not move forward until this PR is merged.** 🛑

3. Check out main and ensure it has the "Prepare release" commit in your local
   copy by pulling in the latest from
   `open-telemetry/opentelemetry-collector-contrib`. Use this commit to create a
   branch named `release/<release-series>` (e.g. `release/v0.85.x`). Push the
   new branch to `open-telemetry/opentelemetry-collector-contrib`. Assuming your
   upstream remote is named `upstream`, you can try the following commands:
   - `git checkout main && git fetch upstream && git rebase upstream/main`
   - `git switch -c release/<release series>` # append the commit hash of the PR in the last step if it is not the head of mainline
   - `git push -u upstream release/<release series>`

4. Make sure you are on `release/<release-series>`. Tag all the module groups with the new release version by running:

   ⚠️ If you set your remote using `https` you need to include `REMOTE=https://github.com/open-telemetry/opentelemetry-collector-contrib.git` in each command. ⚠️

   - `make push-tags MODSET=contrib-base`

5. Wait for the new tag build to pass successfully.

6. A new `v0.85.0` release should be automatically created on Github by now. Edit it and use the contents from the CHANGELOG.md as the release's description. At the top of the release notes add a section listing the unmaintained components ([example](https://github.com/open-telemetry/opentelemetry-collector-contrib/releases/tag/v0.114.0)).

## Producing the artifacts

The last step of the release process creates artifacts for the new version of the collector and publishes images to Dockerhub. The steps in this portion of the release are done in the [opentelemetry-collector-releases](https://github.com/open-telemetry/opentelemetry-collector-releases) repo.

1. As of https://github.com/open-telemetry/opentelemetry-collector-releases/pull/684, sub-steps 1-4 below are now automated. Manually run GitHub Action workflow "Update Version in Distributions and Prepare PR" which will update the minor version automatically (e.g. v0.116.0 -> v0.117.0) or manually provide a new version if releasing a bugfix or skipping a version. Select "create pr" option to commit the changes and allow GitHub bot to create a draft PR with changes from sub-steps 1-3 included. Alternatively, you can run the ['bump-versions.sh' script locally in the opentelemetry-collector-releases repo](https://github.com/open-telemetry/opentelemetry-collector-releases/blob/main/.github/workflows/scripts/bump-versions.sh) with optional arguments for next version number(s) and whether to commit changes and create PR with GitHub CLI.

   1. Update the `./distributions/**/manifest.yaml` files to include the new release version.

   2. Update the builder version in `OTELCOL_BUILDER_VERSION` to the new release in the `Makefile`. While this might not be strictly necessary for every release, this is a good practice.

   3. Run `make chlog-update VERSION="${RELEASE_VERSION}"` with the version of the artifacts.

   4. Create a pull request with the change and ensure the build completes successfully. See [example](https://github.com/open-telemetry/opentelemetry-collector-releases/pull/71).
   -  🛑 **Do not move forward until this PR is merged.** 🛑

2. Check out main and ensure it has the "Prepare release" commit in your local
   copy by pulling in the latest from
   `open-telemetry/opentelemetry-collector-releases`. Assuming your upstream
   remote is named `upstream`, you can try running:
   - `git checkout main && git fetch upstream && git rebase upstream/main`

3. Create a tag for the new release version by running:
   
   ⚠️ If you set your remote using `https` you need to include `REMOTE=https://github.com/open-telemetry/opentelemetry-collector-releases.git` in each command. ⚠️
   
   - `make push-tags TAG=v0.85.0`

4. Wait for the new tag build to pass successfully.

5. Ensure the "Release Core", "Release Contrib", "Release k8s", and "Builder - Release" actions pass, this will

    1. push new container images to `https://hub.docker.com/repository/docker/otel/opentelemetry-collector`, `https://hub.docker.com/repository/docker/otel/opentelemetry-collector-contrib` and `https://hub.docker.com/repository/docker/otel/opentelemetry-collector-k8s`

    2. create a Github release for the tag and push all the build artifacts to the Github release. See [example](https://github.com/open-telemetry/opentelemetry-collector-releases/actions/workflows/release-core.yaml).

    3. build and release ocb binaries under a separate tagged Github release, e.g. `cmd/builder/v0.85.0`

    4. build and push ocb Docker images to `https://hub.docker.com/r/otel/opentelemetry-collector-builder` and the GitHub Container Registry within the releases repository

6. Update the release notes with the CHANGELOG.md updates.

## Post-release steps

After the release is complete, the release manager should do the following steps:

1. Create an issue or update existing issues for each problem encountered throughout the release in
the appropriate repositories and label them with the `release:retro` label. The release manager
should share the list of issues that affected the release with the Collector leads.
2. Update the [release schedule](#release-schedule) section of this document to remove the completed
releases and add new schedules to the bottom of the list.

## Troubleshooting

1. `unknown revision internal/coreinternal/v0.85.0` -- This is typically an indication that there's a dependency on a new module. You can fix it by adding a new `replaces` entry to the `go.mod` for the affected module.
2. `commitChangesToNewBranch failed: invalid merge` -- This is a [known issue](https://github.com/open-telemetry/opentelemetry-go-build-tools/issues/47) with our release tooling. The current workaround is to clone a fresh copy of the repository and try again. Note that you may need to set up a `fork` remote pointing to your own fork for the release tooling to work properly.
3. `could not run Go Mod Tidy: go mod tidy failed` when running `multimod` -- This is a [known issue](https://github.com/open-telemetry/opentelemetry-go-build-tools/issues/46) with our release tooling. The current workaround is to run `make gotidy` manually after the multimod tool fails and commit the result.
4. `Incorrect version "X" of "go.opentelemetry.io/collector/component" is included in "X"` in CI after `make update-otel` -- It could be because the make target was run too soon after updating Core and the goproxy hasn't updated yet.  Try running `export GOPROXY=direct` and then `make update-otel`.
5. `error: failed to push some refs to 'https://github.com/open-telemetry/opentelemetry-collector-contrib.git'` during `make push-tags` -- If you encounter this error the `make push-tags` target will terminate without pushing all the tags. Using the output of the `make push-tags` target, save all the un-pushed the tags in `tags.txt` and then use this make target to complete the push:

   ```bash
   .PHONY: temp-push-tags
   temp-push-tags:
       for tag in `cat tags.txt`; do \
           echo "pushing tag $${tag}"; \
           git push ${REMOTE} $${tag}; \
       done;
   ```

6. `unable to tag modules: git tag failed for v0.112.0: unable to create tag:
   "error: gpg failed to sign the data:`. Make sure you have GPG set up to sign
   commits. You can run `gpg --gen-key` to generate a GPG key.

7. When using a new GitHub Actions workflow in opentelemetry-collector-releases
   for the first time during a release, a workflow may fail. If it is possible
   to fix the workflow, you can update the release tag to the commit with the
   fix and re-run the release; it is safe to re-run the workflows that already
   succeeded. Publishing container images can be done multiple times, and
   publishing artifacts to GitHub will fail without any adverse effects.

8. `unable to tag modules: unable to load repo config: branch config: invalid merge` when running `make push-tags` -- this is likely a bug with go-git. The current work-around is to clone the repository again and push the tags from the fresh clone.  

## Bugfix releases

### Bugfix release criteria

Both `opentelemetry-collector` and `opentelemetry-collector-contrib` have very short 2 week release cycles. Because of this, we put a high bar when considering making a patch release, to avoid wasting engineering time unnecessarily.

When considering making a bugfix release on the `v0.N.x` release cycle, the bug in question needs to fulfill the following criteria:

1. The bug has no workaround or the workaround is significantly harder to put in place than updating the version. Examples of simple workarounds are:
    - Reverting a feature gate.
    - Changing the configuration to an easy to find value.
2. The bug happens in common setups. To gauge this, maintainers can consider the following:
    - If the bug is specific to a certain platform, and if that platform is in [Tier 1](../docs/platform-support.md#tiered-platform-support-model).
    - The bug happens with the default configuration or with a commonly used one (e.g. has been reported by multiple people)
3. The bug is sufficiently severe. For example (non-exhaustive list):
    - The bug makes the Collector crash reliably
    - The bug makes the Collector fail to start under an accepted configuration
    - The bug produces significant data loss
    - The bug makes the Collector negatively affect its environment (e.g. significantly affects its host machine)

We aim to provide a release that fixes security-related issues in at most 30 days since they are publicly announced; with the current release schedule this means security issues will typically not warrant a bugfix release. An exception is critical vulnerabilities (CVSSv3 score >= 9.0), which will warrant a release within five business days.

The OpenTelemetry Collector maintainers will ultimately have the responsibility to assess if a given bug or security issue fulfills all the necessary criteria and may grant exceptions in a case-by-case basis.

### Bugfix release procedure

The following documents the procedure to release a bugfix

1. Create a pull request against the `release/<release-series>` (e.g. `release/v0.90.x`) branch to apply the fix.
2. Make sure you are on `release/<release-series>`. Prepare release commits with `prepare-release` make target, e.g. `make prepare-release PREVIOUS_VERSION=0.90.0 RELEASE_CANDIDATE=0.90.1 MODSET=beta`, and create a pull request against the `release/<release-series>` branch.
3. Once those changes have been merged, create a pull request to the `main` branch from the `release/<release-series>` branch.
4. If you see merge conflicts when creating the pull request, do the following:
    1. Create a new branch from `origin:main`.
    2. Merge the `release/<release-series>` branch into the new branch.
    3. Resolve the conflicts.
    4. Create another pull request to the `main` branch from the new branch to replace the pull request from the `release/<release-series>` branch.
5. Enable the **Merge pull request** setting in the repository's **Settings** tab.
6. Make sure you are on `release/<release-series>`. Push the new release version tags for a target module set by running `make push-tags MODSET=<beta|stable>`. Wait for the new tag build to pass successfully.
7. **IMPORTANT**: The pull request to bring the changes from the release branch *MUST* be merged using the **Merge pull request** method, and *NOT* squashed using “**Squash and merge**”. This is important as it allows us to ensure the commit SHA from the release branch is also on the main branch. **Not following this step will cause much go dependency sadness.**
8. If the pull request was created from the `release/<release-series>` branch, it will be auto-deleted. Restore the release branch via GitHub.
9. Once the patch is released, disable the **Merge pull request** setting.

## 1.0 release

Stable modules adhere to our [versioning document guarantees](../VERSIONING.md), so we need to be careful before releasing. Before adding a module to the stable module set and making a first 1.x release, please [open a new stabilization issue](https://github.com/open-telemetry/opentelemetry-collector/issues/new/choose) and follow the instructions in the issue template.

Once a module is ready to be released under the `1.x` version scheme, file a PR to move the module to the `stable` module set and remove it from the `beta` module set. Note that we do not make `v1.x.y-rc.z` style releases for new stable modules; we instead treat the last two beta minor releases as release candidates and the module moves directly from the `0.x` to the `1.x` release series.

## Release schedule

<<<<<<< HEAD
| Date       | Version  | Release manager                                       |
|------------|----------|-------------------------------------------------------|
| 2025-03-03 | v0.121.0 | [@mx-psi](https://github.com/mx-psi)                  |
| 2025-03-17 | v0.122.0 | [@evan-bradley](https://github.com/evan-bradley)      |
| 2025-03-31 | v0.123.0 | [@TylerHelmuth](https://github.com/TylerHelmuth)      |
| 2025-04-14 | v0.124.0 | [@atoulme](https://github.com/atoulme)                |
| 2025-04-28 | v0.125.0 | [@songy23](https://github.com/songy23)                |
| 2025-05-12 | v0.126.0 | [@dmitryax](https://github.com/dmitryax)              |
| 2025-05-26 | v0.127.0 | [@codeboten](https://github.com/codeboten)            |
| 2025-06-09 | v0.128.0 | [@bogdandrutu](https://github.com/bogdandrutu)        |
| 2025-06-30 | v0.129.0 | [@jpkrohling](https://github.com/jpkrohling)          |
| 2025-07-14 | v0.130.0 | [@jade-guiton-dd](https://github.com/jade-guiton-dd)  |
=======
| Date       | Version  | Release manager                                   |
|------------|----------|---------------------------------------------------|
| 2025-03-03 | v0.121.0 | [@mx-psi](https://github.com/mx-psi)              |
| 2025-03-17 | v0.122.0 | [@evan-bradley](https://github.com/evan-bradley)  |
| 2025-03-31 | v0.123.0 | [@TylerHelmuth](https://github.com/TylerHelmuth)  |
| 2025-04-14 | v0.124.0 | [@atoulme](https://github.com/atoulme)            |
| 2025-04-28 | v0.125.0 | [@songy23](https://github.com/songy23)            |
| 2025-05-12 | v0.126.0 | [@dmitryax](https://github.com/dmitryax)          |
| 2025-05-26 | v0.127.0 | [@codeboten](https://github.com/codeboten)        |
| 2025-06-09 | v0.128.0 | [@bogdandrutu](https://github.com/bogdandrutu)    |
| 2025-06-30 | v0.129.0 | [@jpkrohling](https://github.com/jpkrohling)      |
| 2025-07-28 | v0.131.0 | [@jmacd](https://github.com/jmacd)                |
>>>>>>> 782749dd
<|MERGE_RESOLUTION|>--- conflicted
+++ resolved
@@ -234,20 +234,6 @@
 
 ## Release schedule
 
-<<<<<<< HEAD
-| Date       | Version  | Release manager                                       |
-|------------|----------|-------------------------------------------------------|
-| 2025-03-03 | v0.121.0 | [@mx-psi](https://github.com/mx-psi)                  |
-| 2025-03-17 | v0.122.0 | [@evan-bradley](https://github.com/evan-bradley)      |
-| 2025-03-31 | v0.123.0 | [@TylerHelmuth](https://github.com/TylerHelmuth)      |
-| 2025-04-14 | v0.124.0 | [@atoulme](https://github.com/atoulme)                |
-| 2025-04-28 | v0.125.0 | [@songy23](https://github.com/songy23)                |
-| 2025-05-12 | v0.126.0 | [@dmitryax](https://github.com/dmitryax)              |
-| 2025-05-26 | v0.127.0 | [@codeboten](https://github.com/codeboten)            |
-| 2025-06-09 | v0.128.0 | [@bogdandrutu](https://github.com/bogdandrutu)        |
-| 2025-06-30 | v0.129.0 | [@jpkrohling](https://github.com/jpkrohling)          |
-| 2025-07-14 | v0.130.0 | [@jade-guiton-dd](https://github.com/jade-guiton-dd)  |
-=======
 | Date       | Version  | Release manager                                   |
 |------------|----------|---------------------------------------------------|
 | 2025-03-03 | v0.121.0 | [@mx-psi](https://github.com/mx-psi)              |
@@ -259,5 +245,5 @@
 | 2025-05-26 | v0.127.0 | [@codeboten](https://github.com/codeboten)        |
 | 2025-06-09 | v0.128.0 | [@bogdandrutu](https://github.com/bogdandrutu)    |
 | 2025-06-30 | v0.129.0 | [@jpkrohling](https://github.com/jpkrohling)      |
-| 2025-07-28 | v0.131.0 | [@jmacd](https://github.com/jmacd)                |
->>>>>>> 782749dd
+| 2025-07-14 | v0.130.0 | [@jade-guiton-dd](https://github.com/jade-guiton-dd)  |
+| 2025-07-28 | v0.131.0 | [@jmacd](https://github.com/jmacd)                |