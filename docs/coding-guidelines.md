# Coding guidelines

We consider the OpenTelemetry Collector to be close to production quality and the quality bar
for contributions is set accordingly. Contributions must have readable code written
with maintainability in mind (if in doubt check [Effective Go](https://golang.org/doc/effective_go.html)
for coding advice). The code must adhere to the following robustness principles that
are important for software that runs autonomously and continuously without direct
interaction with a human (such as this Collector).

## Naming convention

To keep naming patterns consistent across the project, naming patterns are enforced to make intent clear by:

- Methods that return a variable that uses the zero value or values provided via the method MUST have the prefix `New`. For example:
  - `func NewKinesisExporter(kpl aws.KinesisProducerLibrary)` allocates a variable that uses
    the variables passed on creation.
  - `func NewKeyValueBuilder()` SHOULD allocate internal variables to a safe zero value.
- Methods that return a variable that uses non-zero value(s) that impacts business logic MUST use the prefix `NewDefault`. For example:
  - `func NewDefaultKinesisConfig()` would return a configuration that is the suggested default
    and can be updated without concern of causing a race condition.
- Methods that act upon an input variable MUST have a signature that reflects concisely the logic being done. For example:
  - `func FilterAttributes(attrs []Attribute, match func(attr Attribute) bool) []Attribute` MUST only filter attributes out of the passed input
    slice and return a new slice with values that `match` returns true. It may not do more work than what the method name implies, ie, it
    must not key a global history of all the slices that have been filtered.
- Methods that get the value of a field i.e. a getterMethod MUST use an uppercase first letter and NOT a `get` prefix. For example:
  - `func (p *Person) Name() string {return p.name} ` Name (with an uppercase N, exported) method is used here to get the value of the name field and not `getName`.The use of upper-case names for export provides the hook to discriminate the field from the method.
- Methods that set the value of a field i.e. a setterMethod MUST use a `set` prefix. For example:
  - `func (p *Person) SetName(newName string) {p.name = newName}` SetName method here sets the value of the name field.
- Variable assigned in a package's global scope that is preconfigured with a default set of values MUST use `Default` as the prefix. For example:
  - `var DefaultMarshallers = map[string]pdata.Marshallers{...}` is defined with an exporter package that allows for converting an encoding name,
    `zipkin`, and return the preconfigured marshaller to be used in the export process.
- Types that are specific to a signal MUST be worded with the signal used as an adjective, i.e. `SignalType`. For example:
  - `type TracesSink interface {...}`
- Types that deal with multiple signal types should use the relationship between the signals to describe the type, e.g. `SignalToSignalType` or `SignalAndSignalType`. For example:
  - `type TracesToTracesFunc func(...) ...`
- Functions dealing with specific signals or signal-specific types MUST be worded with the signal or type as a direct object, i.e. `VerbSignal`, or `VerbType` where `Type` is the full name of the type including the signal name. For example:
  - `func ConsumeTraces(...) {...}`
  - `func CreateTracesExport(...) {...}`
  - `func CreateTracesToTracesFunc(...) {...}`

### Configuration structs

When naming configuration structs, use the following guidelines:

- Separate the configuration set by end users in their YAML configuration from the configuration set by developers in the code into different structs.
- Use the `Config` suffix for configuration structs that have end user configuration (i.e. that set in their YAML configuration). For example, `configgrpc.ClientConfig` ends in `Config` since it contains end user configuration.
- Use the `Settings` suffix for configuration structs that are set by developers in the code. For example, `component.TelemetrySettings` ends in `Settings` since it is set by developers in the code.
- Avoid redundant prefixes that are already implied by the package name. For example, use`configgrpc.ClientConfig` instead of `configgrpc.GRPCClientConfig`.

## Module organization

As usual in Go projects, organize your code into packages grouping related functionality. To ensure
that we can evolve different parts of the API independently, you should also group related packages
into modules.

We use the following rules for some common situations where we split into separate modules:
1. Each top-level directory should be a separate module.
1. Each component referenceable by the OpenTelemetry Collector Builder should be in a separate
   module. For example, the OTLP receiver is in its own module, different from that of other
   receivers.
1. Consider splitting into separate modules if the API may evolve independently in separate groups
   of packages. For example, the configuration related to HTTP and gRPC evolve independently, so
   `config/configgrpc` and `config/confighttp` are separate modules.
1. Testing helpers should be in a separate submodule with the suffix `test`. For example, if you
   have a module `component`, the helpers should be in `component/componenttest`.
1. Experimental packages that will later be added to another module should be in their own module,
   named as they will be after integration. For example, if adding a `pprofile` package to `pdata`,
   you should add a separate module `pdata/pprofile` for the experimental code.
1. Experimental code that will be added to an existing package in a stable module can be a submodule
   with the same name, but prefixed with an `x`. For example, `config/confighttp` module can have an
   experimental module named `config/confighttp/xconfighttp` that contains experimental APIs.

When adding a new module remember to update the following:
1. Add a changelog note for the new module.
1. Add the module in `versions.yaml`.
1. Use `make crosslink` to make sure the module replaces are added correctly throughout the
   codebase. You may also have to manually add some of the replaces.
1. Update the [otelcorecol
   manifest](https://github.com/open-telemetry/opentelemetry-collector/blob/main/cmd/otelcorecol/builder-config.yaml)
   and [builder
   tests](https://github.com/open-telemetry/opentelemetry-collector/blob/main/cmd/builder/internal/builder/main_test.go).
1. Open a follow up PR to update pseudo-versions in all go.mod files. See [this example
   PR](https://github.com/open-telemetry/opentelemetry-collector/pull/11668).

## Enumerations

To keep naming patterns consistent across the project, enumeration patterns are enforced to make intent clear:

- Enumerations should be defined using a type definition, such as `type Level int32`.
- Enumerations should use either `int` or `string` as the underlying type
- The enumeration name should succinctly describe its purpose
  - If the package name represents the entity described by the enumeration then the package name should be factored into the name of the enumeration.  For example, `component.Type` instead of `component.ComponentType`.
  - The name should convey a sense of limited categorization. For example, `pcommon.ValueType` is better than `pcommon.Value` and `component.Kind` is better than `component.KindType`, since `Kind` already conveys categorization.
- Constant values of an enumeration should be prefixed with the enumeration type name in the name:
  - `pcommon.ValueTypeStr` for `pcommon.ValueType`
  - `pmetric.MetricTypeGauge` for `pmetric.MetricType`


## Recommended Libraries / Defaults

In order to simplify development within the project, we have made certain library recommendations that should be followed.

| Scenario 	 | Recommended                   	                | Rationale                                                                                                                  |
|------------|------------------------------------------------|----------------------------------------------------------------------------------------------------------------------------|
| Hashing  	 | ["hashing/fnv"](https://pkg.go.dev/hash/fnv) 	 | The project adopted this as the default hashing method due to the efficiency and is reasonable for non-cryptographic use 	 |
| Testing  	 | Use `t.Parallel()` where possible            	 | Enabling more tests to be run in parallel will speed up the feedback process when working on the project.                 	 |


Within the project, there are some packages that have yet to follow the recommendations and are being addressed. However, any new code should adhere to the recommendations.

## Default Configuration

To guarantee backward-compatible behavior, all configuration packages should supply a `NewDefault[config name]` functions that create a default version of the config. The package does not need to guarantee that `NewDefault[config name]` returns a usable configuration—only that default values will be set. For example, if the configuration requires that a field, such as `Endpoint` be set, but there is no valid default value, then `NewDefault[config name]` may set that value to `""` with the expectation that the user will set a valid value.

Users should always initialize the config struct with this function and overwrite anything as needed.

## Startup Error Handling

Verify configuration during startup and fail fast if the configuration is invalid.
This will bring the attention of a human to the problem as it is more typical for humans
to notice problems when the process is starting as opposed to problems that may arise
sometime (potentially long time) after process startup. Monitoring systems are likely
to automatically flag processes that exit with failure during startup, making it
easier to notice the problem. The Collector should print a reasonable log message to
explain the problem and exit with a non-zero code. It is acceptable to crash the process
during startup if there is no good way to exit cleanly but do your best to log and
exit cleanly with a process exit code.

## Propagate Errors to the Caller

Do not crash or exit outside the `main()` function, e.g. via `log.Fatal` or `os.Exit`,
even during startup. Instead, return detailed errors to be handled appropriately
by the caller. The code in packages other than `main` may be imported and used by
third-party applications, and they should have full control over error handling
and process termination.

## Do not Crash after Startup

Do not crash or exit the Collector process after the startup sequence is finished.
A running Collector typically contains data that is received but not yet exported further
(e.g. data that is stored in the queues and other processors). Crashing or exiting the Collector
process will result in losing this data since typically the receiver has
already acknowledged the receipt for this data and the senders of the data will
not send that data again.

## Bad Input Handling

Do not crash on bad input in receivers or elsewhere in the pipeline.
[Crash-only software](https://en.wikipedia.org/wiki/Crash-only_software)
is valid in certain cases; however, this is not a correct approach for Collector (except
during startup, see above). The reason is that many senders from which the Collector
receives data have built-in automatic retries of the _same_ data if no
acknowledgment is received from the Collector. If you crash on bad input
chances are high that after the Collector is restarted it will see the same
data in the input and will crash again. This will likely result in an infinite
crashing loop if you have automatic retries in place.

Typically bad input when detected in a receiver should be reported back to the
sender. If it is elsewhere in the pipeline it may be too late to send a response
to the sender (particularly in processors which are not synchronously processing
data). In either case, it is recommended to keep a metric that counts bad input data.

## Error Handling and Retries

Be rigorous in error handling. Don't ignore errors. Think carefully about each
error and decide if it is a fatal problem or a transient problem that may go away
when retried. Fatal errors should be logged or recorded in an internal metric to
provide visibility to users of the Collector. For transient errors come up with a
retrying strategy and implement it. Typically you will
want to implement retries with some sort of exponential back-off strategy. For
connection or sending retries use jitter for back-off intervals to avoid overwhelming
your destination when the network is restored or the destination is recovered.
[Exponential Backoff](https://github.com/cenkalti/backoff) is a good library that
provides all this functionality.

## Logging

Log your component startup and shutdown, including successful outcomes (but don't
overdo it, and keep the number of success messages to a minimum).
This can help to understand the context of failures if they occur elsewhere after
your code is successfully executed.

Use logging carefully for events that can happen frequently to avoid flooding
the logs. Avoid outputting logs per a received or processed data item since this can
amount to a very large number of log entries (Collector is designed to process
many thousands of spans and metrics per second). For such high-frequency events
instead of logging consider adding an internal metric and incrementing it when
the event happens.

Make log messages human readable and also include data that is needed for easier
understanding of what happened and in what context.

## Executing External Processes

The components should avoid executing arbitrary external processes with arbitrary command
line arguments based on user input, including input received from the network or input
read from the configuration file. Failure to follow this rule can result in arbitrary
remote code execution, compelled by malicious actors that can craft the input.

The following limitations are recommended:
- If an external process needs to be executed limit and hard-code the location where
  the executable file may be located, instead of allowing the input to dictate the
  full path to the executable.
- If possible limit the name of the executable file to be pulled from a hard-coded
  list defined at compile time.
- If command line arguments need to be passed to the process do not take the arguments
  from the user input directly. Instead, compose the command line arguments indirectly,
  if necessary, deriving the value from the user input. Limit as much as possible the
  size of the possible space of values for command line arguments.

## Observability

Out of the box, your users should be able to observe the state of your
component. See [observability.md](observability.md) for more details.

When using the regular helpers, you should have some metrics added around key
events automatically. For instance, exporters should have
`otelcol_exporter_sent_spans` tracked without your exporter doing anything.

Custom metrics can be defined as part of the `metadata.yaml` for your component.
The authoritative source of information for this is [the
schema](https://github.com/open-telemetry/opentelemetry-collector/blob/main/cmd/mdatagen/metadata-schema.yaml),
but here are a few examples for reference, adapted from the tail sampling
processor:

```yaml
telemetry:
  metrics:
    # example of a histogram
    processor.tailsampling.samplingdecision.latency:
      description: Latency (in microseconds) of a given sampling policy.
      unit: µs # from https://ucum.org/ucum
      enabled: true
      histogram:
        value_type: int
        # bucket boundaries can be overridden
        bucket_boundaries: [1, 2, 5, 10, 25, 50, 75, 100, 150, 200, 300, 400, 500, 750, 1000, 2000, 3000, 4000, 5000, 10000, 20000, 30000, 50000]

    # example of a counter
    processor.tailsampling.policyevaluation.errors:
      description: Count of sampling policy evaluation errors.
      unit: "{errors}"
      enabled: true
      sum:
        value_type: int
        monotonic: true

    # example of a gauge
    processor.tailsampling.tracesonmemory:
      description: Tracks the number of traces current on memory.
      unit: "{traces}"
      enabled: true
      gauge:
        value_type: int
```

Running `go generate ./...` at the root of your component should generate the
following files:

- `documentation.md`, with the metrics and their descriptions
- `internal/metadata/generated_telemetry.go`, with code that defines the metric
  using the OTel API
- `internal/metadata/generated_telemetry_test.go`, with sanity tests for the
  generated code

On your component's code, you can use the metric by initializing the telemetry
builder and storing it on a component's field:

```go
type tailSamplingSpanProcessor struct {
    ctx context.Context

    telemetry *metadata.TelemetryBuilder
}

func newTracesProcessor(ctx context.Context, settings component.TelemetrySettings, nextConsumer consumer.Traces, cfg Config, opts ...Option) (processor.Traces, error) {
    telemetry, err := metadata.NewTelemetryBuilder(settings)
    if err != nil {
        return nil, err
    }

    tsp := &tailSamplingSpanProcessor{
        ctx:            ctx,
        telemetry:      telemetry,
  }
}
```

To record the measurement, you can then call the metric stored in the telemetry
builder:

```go
tsp.telemetry.ProcessorTailsamplingSamplingdecisionLatency.Record(ctx, ...)
```

## Resource Usage

Limit usage of CPU, RAM, and other resources that the code can use. Do not write code
that consumes resources in an uncontrolled manner. For example, if you have a queue
that can contain unprocessed messages always limit the size of the queue unless you
have other ways to guarantee that the queue will be consumed faster than items are
added to it.

Performance test the code for both normal use-cases under acceptable load and also for
abnormal use-cases when the load exceeds acceptable limits many times over. Ensure that
your code performs predictably under abnormal use. For example, if the code
needs to process received data and cannot keep up with the receiving rate it is
not acceptable to keep allocating more memory for received data until the Collector
runs out of memory. Instead have protections for these situations, e.g. when hitting
resource limits drop the data and record the fact that it was dropped in a metric
that is exposed to users.

## Graceful Shutdown

Collector does not yet support graceful shutdown but we plan to add it. All components
must be ready to shutdown gracefully via `Shutdown()` function that all component
interfaces require. If components contain any temporary data they need to process
and export it out of the Collector before shutdown is completed. The shutdown process
will have a maximum allowed duration so put a limit on how long your shutdown
operation can take.

## Unit Tests

Cover important functionality with unit tests. We require that contributions
do not decrease the overall code coverage of the codebase - this is aligned with our
goal to increase coverage over time. Keep track of execution time for your unit
tests and try to keep them as short as possible.

### Testing Library Recommendations

To keep testing practices consistent across the project, it is advised to use these libraries under
these circumstances:

- For assertions to validate expectations, use `"github.com/stretchr/testify/assert"`
- For assertions that are required to continue the test, use `"github.com/stretchr/testify/require"`
- For mocking external resources, use `"github.com/stretchr/testify/mock"`
- For validating HTTP traffic interactions, `"net/http/httptest"`

## Integration Testing

Integration testing is encouraged throughout the project, container images can be used in order to facilitate
a local version. In their absence, it is strongly advised to mock the integration.

## Using CGO

Using CGO is prohibited due to the lack of portability and complexity
that comes with managing external libraries with different operating systems and configurations.
However, if the package MUST use CGO, this should be explicitly called out within the readme
with clear instructions on how to install the required libraries.
Furthermore, if your package requires CGO, it MUST be able to compile and operate in a no-op mode
or report a warning back to the collector with a clear error saying CGO is required to work.

## Breaking changes

Whenever possible, we adhere to [semver](https://semver.org/) as our minimum standards. Even before v1, we strive not to break compatibility
without a good reason. Hence, when a change is known to cause a breaking change, we intend to follow these principles:

- Breaking changes MUST have migration guidelines that clearly explain how to adapt to them.  
- Users SHOULD be able to migrate to the breaking change at their own pace, independent of other software updates.  
- Users SHOULD be proactively notified about the breaking change before it becomes law  
- Users SHOULD be able to easily tell whether they have completed the migration for a breaking change

Not all changes have the same effects on users, so some of the steps may be unnecessary for some changes.

#### API breaking changes

We strive to perform API breaking changes in two stages, deprecating it first (`vM.N`) and breaking it in a subsequent
version (`vM.N+1`).

- when we need to remove something, we MUST mark a feature as deprecated in one version and MAY remove it in a
  subsequent one
- when renaming or refactoring types, functions, or attributes, we MUST create the new name and MUST deprecate the old
  one in one version (step 1), and MAY remove it in a subsequent version (step 2). For simple renames, the old name
  SHALL call the new one.
- when a feature is being replaced in favor of an existing one, we MUST mark a feature as deprecated in one version, and
  MAY remove it in a subsequent one.

Deprecation notice SHOULD contain a version starting from which the deprecation takes effect for tracking purposes. For
example, if `GetFoo` function is going to be deprecated in `v0.45.0` version, it gets the following godoc line:

```golang
package test

// Deprecated: [v0.45.0] Use MustDoFoo instead.
func DoFoo() {}
```

<<<<<<< HEAD
##### Example #1 - Renaming a function
=======
### End-user impacting changes

When deprecating a feature affecting end-users, consider first deprecating the feature in one version, then hiding it
behind a [feature
gate](https://github.com/open-telemetry/opentelemetry-collector/blob/6b5a3d08a96bfb41a5e121b34f592a1d5c6e0435/service/featuregate/)
in a subsequent version, and eventually removing it after yet another version. This is how it would look like, considering
that each of the following steps is done in a separate version:

1. Mark the feature as deprecated, add a short-lived feature gate with the feature enabled by default
1. Change the feature gate to disable the feature by default, deprecating the gate at the same time
1. Remove the feature and the gate

### Example #1 - Renaming a function
>>>>>>> 765e4a54

1. Current version `v0.N` has `func GetFoo() Bar`
1. We now decided that `GetBar` is a better name. As such, on `v0.N+1` we add a new `func GetBar() Bar` function,
   changing the existing `func GetFoo() Bar` to be an alias of the new function. Additionally, a log entry with a
   warning is added to the old function, along with an entry to the changelog.
1. On `v0.N+2`, we MAY remove `func GetFoo() Bar`.

<<<<<<< HEAD
##### Example #2 - Changing the return values of a function
=======
### Example #2 - Changing the return values of a function
>>>>>>> 765e4a54

1. Current version `v0.N` has `func GetFoo() Foo`
1. We now need to also return an error. We do it by creating a new function that will be equivalent to the existing one
   so that current users can easily migrate to that: `func MustGetFoo() Foo`, which panics on errors. We release this in
   `v0.N+1`, deprecating the existing `func GetFoo() Foo` with it, adding an entry to the changelog and perhaps a log
   entry with a warning.
1. On `v0.N+2`, we change `func GetFoo() Foo` to `func GetFoo() (Foo, error)`.

<<<<<<< HEAD
##### Example #3 - Changing the arguments of a function
=======
### Example #3 - Changing the arguments of a function
>>>>>>> 765e4a54

1. Current version `v0.N` has `func GetFoo() Foo`
2. We now decide to do something that might be blocking as part of `func GetFoo() Foo`, so, we start accepting a
   context: `func GetFooWithContext(context.Context) Foo`. We release this in `v0.N+1`, deprecating the existing `func
   GetFoo() Foo` with it, adding an entry to the changelog and perhaps a log entry with a warning. The existing `func
   GetFoo() Foo` is changed to call `func GetFooWithContext(context.Background()) Foo`.
3. On `v0.N+2`, we change `func GetFoo() Foo` to `func GetFoo(context.Context) Foo` if desired or remove it entirely if
   needed.

<<<<<<< HEAD
##### Exceptions
=======
### Exceptions
>>>>>>> 765e4a54

For changes to modules that do not have a version of `v1` or higher, we may skip the deprecation process described above
for the following situations. Note that these changes should still be recorded as breaking changes in the changelog.

* **Variadic arguments.** Functions that are not already variadic may have a variadic parameter added as a method of
  supporting optional parameters, particularly through the functional options pattern. If a variadic parameter is
  added to a function with no change in functionality when no variadic arguments are passed, the deprecation process
  may be skipped. Calls to updated functions without the new argument will continue to work before, but users who depend
  on the exact function signature as a type, for example as an argument to another function, will experience a
  breaking change. For this reason, the deprecation process should only be skipped when it is not expected that
  the function is commonly passed as a value.

<<<<<<< HEAD
#### End-user impacting changes
=======
### Configuration changes
>>>>>>> 765e4a54

For end user breaking changes, we follow the [feature gate](https://github.com/open-telemetry/opentelemetry-collector/tree/main/featuregate#feature-lifecycle)
approach. This is a well-known approach in other projects such as Kubernetes. A feature gate has
three stages: alpha, beta and stable. The intent of these stages is to decouple other software
changes from the breaking change; some users may adopt the change early, while other users may delay
its adoption.

##### Feature gate IDs

Feature gate IDs should be namespaced using dots to denote the hierarchy. The namespace should be as
specific as possible; in particular, for feature gates specific to a certain component the ID should
have the following structure: `<component kind>.<component type>.<base ID>`. The "base ID" should be
written with a verb that describes what happens when the feature gate is enabled. For example, if
you want to add a feature gate for the OTLP receiver that changes the default endpoint to bind to an
unspecified host, you could name your feature gate `receiver.otlp.UseUnspecifiedHostAsDefaultHost`.

##### Lifecycle of a breaking change

###### Alpha stage

At the alpha stage, the change is opt-in. At this stage we want to notify users that a change is
coming, so they can start preparing for it and we have some early adopters that provide us with
feedback. Consider the following items before the initial release of an alpha feature gate:

* If **docs and examples** can be updated in a way that prevents the breaking change from affecting
  users, this is the time to update them\!  
* Provide users with tools to understand the breaking change  
  * Create or update a **Github issue** to document what the change is about, who it affects and
    what its effects are  
  * (Optional) Consider adding **telemetry** that allows users to track their migration. For
    example, you can add a counter for the times that you see a payload that would be affected by
    the breaking change.  
* Notify users about the upcoming change  
  * Add a **changelog entry** that describes the feature gate. It should include its name, when you
    may want to use it, and what its effects are  
  * (Optional but strongly recommended) Log a **warning** if the user is using the software in a way
    that would be affected by the breaking change. Point the user to the feature gate and any
    official docs.  
* (Optional) Try to **test this in a realistic setting.** If this solves an issue, ask the poster to
  try to use it and check that everything works.

###### Beta stage

At the beta stage, the change is opt-out. At this stage we want to notify users that the change is
happening, and help them understand how to revert back to the previous behavior temporarily if they
need to do so. You may directly start from this stage for breaking changes that are less impactful
or for changes that should not have a functional impact such as performance changes. Consider the
following items before moving from alpha to beta:

* Schedule the **docs and examples** update to align with the breaking change release if you
  couldn’t do it before  
* Provide users with tools to understand the breaking change  
  * Update the **Github issue** with the new default behavior (or create one if starting from here)  
  * Update the feature gate to add the ‘to version’ to the feature gate  
* Notify users about the change  
  * Add a second **changelog entry** that describes the change one more time and is marked as
    ‘breaking’.  
  * If applicable, add an **error message** that tells you this is the result of a breaking change
    that can be temporarily reverted disabling the feature gate and points to any issue or docs
    about it.

###### Stable stage

At the stable stage, the change cannot be reverted. In some cases, you may directly start here and
just do the change, in which case you do not need a feature gate, but you should still follow the
checklist below (notify, update docs and examples). Consider the following items before moving from
beta to stable:

* Remove the dead code  
* Provide users with tools to understand the breaking change  
  * Update the **documentation** **and examples** to remove any references to the feature gate and
    the previous behavior. Close the **Github issue** if you opened one before.  
* Notify users about the change  
  * Add one last **changelog entry** so users know the range where the feature gate was in beta  
  * Amend the **error message** to remove any references to the feature gate.

## Specification Tracking

The [OpenTelemetry Specification](https://github.com/open-telemetry/opentelemetry-specification) can be a rapidly
moving target at times.  While it may seem efficient to get an early start on implementing new features or
functionality under development in the specification, this can also lead to significant churn and a risk that
changes in the specification can result in breaking changes to the implementation.  For this reason, it is the
policy of the Collector SIG to not implement, or accept implementations of, new or changed specification language
prior to inclusion in a stable release of the specification.<|MERGE_RESOLUTION|>--- conflicted
+++ resolved
@@ -362,7 +362,7 @@
 
 Not all changes have the same effects on users, so some of the steps may be unnecessary for some changes.
 
-#### API breaking changes
+### API breaking changes
 
 We strive to perform API breaking changes in two stages, deprecating it first (`vM.N`) and breaking it in a subsequent
 version (`vM.N+1`).
@@ -385,23 +385,7 @@
 func DoFoo() {}
 ```
 
-<<<<<<< HEAD
-##### Example #1 - Renaming a function
-=======
-### End-user impacting changes
-
-When deprecating a feature affecting end-users, consider first deprecating the feature in one version, then hiding it
-behind a [feature
-gate](https://github.com/open-telemetry/opentelemetry-collector/blob/6b5a3d08a96bfb41a5e121b34f592a1d5c6e0435/service/featuregate/)
-in a subsequent version, and eventually removing it after yet another version. This is how it would look like, considering
-that each of the following steps is done in a separate version:
-
-1. Mark the feature as deprecated, add a short-lived feature gate with the feature enabled by default
-1. Change the feature gate to disable the feature by default, deprecating the gate at the same time
-1. Remove the feature and the gate
-
-### Example #1 - Renaming a function
->>>>>>> 765e4a54
+#### Example #1 - Renaming a function
 
 1. Current version `v0.N` has `func GetFoo() Bar`
 1. We now decided that `GetBar` is a better name. As such, on `v0.N+1` we add a new `func GetBar() Bar` function,
@@ -409,11 +393,7 @@
    warning is added to the old function, along with an entry to the changelog.
 1. On `v0.N+2`, we MAY remove `func GetFoo() Bar`.
 
-<<<<<<< HEAD
-##### Example #2 - Changing the return values of a function
-=======
-### Example #2 - Changing the return values of a function
->>>>>>> 765e4a54
+#### Example #2 - Changing the return values of a function
 
 1. Current version `v0.N` has `func GetFoo() Foo`
 1. We now need to also return an error. We do it by creating a new function that will be equivalent to the existing one
@@ -422,11 +402,7 @@
    entry with a warning.
 1. On `v0.N+2`, we change `func GetFoo() Foo` to `func GetFoo() (Foo, error)`.
 
-<<<<<<< HEAD
-##### Example #3 - Changing the arguments of a function
-=======
-### Example #3 - Changing the arguments of a function
->>>>>>> 765e4a54
+#### Example #3 - Changing the arguments of a function
 
 1. Current version `v0.N` has `func GetFoo() Foo`
 2. We now decide to do something that might be blocking as part of `func GetFoo() Foo`, so, we start accepting a
@@ -436,11 +412,7 @@
 3. On `v0.N+2`, we change `func GetFoo() Foo` to `func GetFoo(context.Context) Foo` if desired or remove it entirely if
    needed.
 
-<<<<<<< HEAD
-##### Exceptions
-=======
-### Exceptions
->>>>>>> 765e4a54
+#### Exceptions
 
 For changes to modules that do not have a version of `v1` or higher, we may skip the deprecation process described above
 for the following situations. Note that these changes should still be recorded as breaking changes in the changelog.
@@ -453,11 +425,7 @@
   breaking change. For this reason, the deprecation process should only be skipped when it is not expected that
   the function is commonly passed as a value.
 
-<<<<<<< HEAD
-#### End-user impacting changes
-=======
-### Configuration changes
->>>>>>> 765e4a54
+### End-user impacting changes
 
 For end user breaking changes, we follow the [feature gate](https://github.com/open-telemetry/opentelemetry-collector/tree/main/featuregate#feature-lifecycle)
 approach. This is a well-known approach in other projects such as Kubernetes. A feature gate has
@@ -465,7 +433,7 @@
 changes from the breaking change; some users may adopt the change early, while other users may delay
 its adoption.
 
-##### Feature gate IDs
+#### Feature gate IDs
 
 Feature gate IDs should be namespaced using dots to denote the hierarchy. The namespace should be as
 specific as possible; in particular, for feature gates specific to a certain component the ID should
@@ -474,9 +442,9 @@
 you want to add a feature gate for the OTLP receiver that changes the default endpoint to bind to an
 unspecified host, you could name your feature gate `receiver.otlp.UseUnspecifiedHostAsDefaultHost`.
 
-##### Lifecycle of a breaking change
-
-###### Alpha stage
+#### Lifecycle of a breaking change
+
+##### Alpha stage
 
 At the alpha stage, the change is opt-in. At this stage we want to notify users that a change is
 coming, so they can start preparing for it and we have some early adopters that provide us with
@@ -499,7 +467,7 @@
 * (Optional) Try to **test this in a realistic setting.** If this solves an issue, ask the poster to
   try to use it and check that everything works.
 
-###### Beta stage
+##### Beta stage
 
 At the beta stage, the change is opt-out. At this stage we want to notify users that the change is
 happening, and help them understand how to revert back to the previous behavior temporarily if they
@@ -519,7 +487,7 @@
     that can be temporarily reverted disabling the feature gate and points to any issue or docs
     about it.
 
-###### Stable stage
+##### Stable stage
 
 At the stable stage, the change cannot be reverted. In some cases, you may directly start here and
 just do the change, in which case you do not need a feature gate, but you should still follow the
