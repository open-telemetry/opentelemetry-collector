// Copyright The OpenTelemetry Authors
//
// Licensed under the Apache License, Version 2.0 (the "License");
// you may not use this file except in compliance with the License.
// You may obtain a copy of the License at
//
//       http://www.apache.org/licenses/LICENSE-2.0
//
// Unless required by applicable law or agreed to in writing, software
// distributed under the License is distributed on an "AS IS" BASIS,
// WITHOUT WARRANTIES OR CONDITIONS OF ANY KIND, either express or implied.
// See the License for the specific language governing permissions and
// limitations under the License.

package testbed

import (
	"context"
	"fmt"
	"log"
<<<<<<< HEAD
	"net"
	"os"
	"strconv"
	"time"
=======
>>>>>>> cd954be3

	"go.uber.org/zap"

	"go.opentelemetry.io/collector/component"
	"go.opentelemetry.io/collector/config"
	"go.opentelemetry.io/collector/config/configtls"
	"go.opentelemetry.io/collector/consumer"
	"go.opentelemetry.io/collector/exporter/jaegerexporter"
	"go.opentelemetry.io/collector/exporter/opencensusexporter"
	"go.opentelemetry.io/collector/exporter/otlpexporter"
	"go.opentelemetry.io/collector/exporter/otlphttpexporter"
	"go.opentelemetry.io/collector/exporter/prometheusexporter"
	"go.opentelemetry.io/collector/exporter/zipkinexporter"
)

// DataSender defines the interface that allows sending data. This is an interface
// that must be implemented by all protocols that want to be used in LoadGenerator.
// Note the terminology: testbed.DataSender is something that sends data to Collector
// and the corresponding entity that receives the data in the Collector is a receiver.
type DataSender interface {
	// Start sender and connect to the configured endpoint. Must be called before
	// sending data.
	Start() error

	// Send any accumulated data.
	Flush()

	// Return the address to which this sender will send data.
	GetEndpoint() net.Addr

	// Generate a config string to place in receiver part of collector config
	// so that it can receive data from this sender.
	GenConfigYAMLStr() string

	// Return exporterType name to use in collector config pipeline.
	ProtocolName() string
}

// TraceDataSender defines the interface that allows sending trace data. It adds ability
// to send a batch of Spans to the DataSender interface.
type TraceDataSender interface {
	DataSender
	consumer.Traces
}

// MetricDataSender defines the interface that allows sending metric data. It adds ability
// to send a batch of Metrics to the DataSender interface.
type MetricDataSender interface {
	DataSender
	consumer.Metrics
}

// LogDataSender defines the interface that allows sending log data. It adds ability
// to send a batch of Logs to the DataSender interface.
type LogDataSender interface {
	DataSender
	consumer.Logs
}

type DataSenderBase struct {
	Port int
	Host string
}

func (dsb *DataSenderBase) GetEndpoint() net.Addr {
	addr, _ := net.ResolveTCPAddr("tcp", fmt.Sprintf("%s:%d", dsb.Host, dsb.Port))
	return addr
}

func (dsb *DataSenderBase) ReportFatalError(err error) {
	log.Printf("Fatal error reported: %v", err)
}

// GetFactory of the specified kind. Returns the factory for a component type.
func (dsb *DataSenderBase) GetFactory(_ component.Kind, _ config.Type) component.Factory {
	return nil
}

// Return map of extensions. Only enabled and created extensions will be returned.
func (dsb *DataSenderBase) GetExtensions() map[config.NamedEntity]component.Extension {
	return nil
}

func (dsb *DataSenderBase) GetExporters() map[config.DataType]map[config.NamedEntity]component.Exporter {
	return nil
}

func (dsb *DataSenderBase) Flush() {
	// Exporter interface does not support Flush, so nothing to do.
}

// JaegerGRPCDataSender implements TraceDataSender for Jaeger thrift_http exporterType.
type JaegerGRPCDataSender struct {
	DataSenderBase
	consumer.Traces
}

// Ensure JaegerGRPCDataSender implements TraceDataSender.
var _ TraceDataSender = (*JaegerGRPCDataSender)(nil)

// NewJaegerGRPCDataSender creates a new Jaeger exporterType sender that will send
// to the specified port after Start is called.
func NewJaegerGRPCDataSender(host string, port int) *JaegerGRPCDataSender {
	return &JaegerGRPCDataSender{
		DataSenderBase: DataSenderBase{Port: port, Host: host},
	}
}

func (je *JaegerGRPCDataSender) Start() error {
	factory := jaegerexporter.NewFactory()
	cfg := factory.CreateDefaultConfig().(*jaegerexporter.Config)
	// Disable retries, we should push data and if error just log it.
	cfg.RetrySettings.Enabled = false
	// Disable sending queue, we should push data from the caller goroutine.
	cfg.QueueSettings.Enabled = false
	cfg.Endpoint = je.GetEndpoint().String()
	cfg.TLSSetting = configtls.TLSClientSetting{
		Insecure: true,
	}

	exp, err := factory.CreateTracesExporter(context.Background(), defaultExporterParams(), cfg)
	if err != nil {
		return err
	}

	je.Traces = exp
	return exp.Start(context.Background(), je)
}

func (je *JaegerGRPCDataSender) GenConfigYAMLStr() string {
	return fmt.Sprintf(`
  jaeger:
    protocols:
      grpc:
        endpoint: "%s"`, je.GetEndpoint())
}

func (je *JaegerGRPCDataSender) ProtocolName() string {
	return "jaeger"
}

type ocDataSender struct {
	DataSenderBase
}

func (ods *ocDataSender) fillConfig(cfg *opencensusexporter.Config) *opencensusexporter.Config {
	cfg.Endpoint = ods.GetEndpoint().String()
	cfg.TLSSetting = configtls.TLSClientSetting{
		Insecure: true,
	}
	return cfg
}

func (ods *ocDataSender) GenConfigYAMLStr() string {
	// Note that this generates a receiver config for agent.
	return fmt.Sprintf(`
  opencensus:
    endpoint: "%s"`, ods.GetEndpoint())
}

func (ods *ocDataSender) ProtocolName() string {
	return "opencensus"
}

// OCTraceDataSender implements TraceDataSender for OpenCensus trace exporterType.
type OCTraceDataSender struct {
	ocDataSender
	consumer.Traces
}

// Ensure OCTraceDataSender implements TraceDataSender.
var _ TraceDataSender = (*OCTraceDataSender)(nil)

// NewOCTraceDataSender creates a new OCTraceDataSender that will send
// to the specified port after Start is called.
func NewOCTraceDataSender(host string, port int) *OCTraceDataSender {
	return &OCTraceDataSender{
		ocDataSender: ocDataSender{
			DataSenderBase: DataSenderBase{
				Port: port,
				Host: host,
			},
		},
	}
}

func (ote *OCTraceDataSender) Start() error {
	factory := opencensusexporter.NewFactory()
	cfg := ote.fillConfig(factory.CreateDefaultConfig().(*opencensusexporter.Config))
	exp, err := factory.CreateTracesExporter(context.Background(), defaultExporterParams(), cfg)
	if err != nil {
		return err
	}

	ote.Traces = exp
	return exp.Start(context.Background(), ote)
}

// OCMetricsDataSender implements MetricDataSender for OpenCensus metrics exporterType.
type OCMetricsDataSender struct {
	ocDataSender
	consumer.Metrics
}

// Ensure OCMetricsDataSender implements MetricDataSender.
var _ MetricDataSender = (*OCMetricsDataSender)(nil)

// NewOCMetricDataSender creates a new OpenCensus metric exporterType sender that will send
// to the specified port after Start is called.
func NewOCMetricDataSender(host string, port int) *OCMetricsDataSender {
	return &OCMetricsDataSender{
		ocDataSender: ocDataSender{
			DataSenderBase: DataSenderBase{
				Port: port,
				Host: host,
			},
		},
	}
}

func (ome *OCMetricsDataSender) Start() error {
	factory := opencensusexporter.NewFactory()
	cfg := ome.fillConfig(factory.CreateDefaultConfig().(*opencensusexporter.Config))
	exp, err := factory.CreateMetricsExporter(context.Background(), defaultExporterParams(), cfg)
	if err != nil {
		return err
	}

	ome.Metrics = exp
	return exp.Start(context.Background(), ome)
}

type otlpHTTPDataSender struct {
	DataSenderBase
}

func (ods *otlpHTTPDataSender) fillConfig(cfg *otlphttpexporter.Config) *otlphttpexporter.Config {
	cfg.Endpoint = fmt.Sprintf("http://%s", ods.GetEndpoint())
	// Disable retries, we should push data and if error just log it.
	cfg.RetrySettings.Enabled = false
	// Disable sending queue, we should push data from the caller goroutine.
	cfg.QueueSettings.Enabled = false
	cfg.TLSSetting = configtls.TLSClientSetting{
		Insecure: true,
	}
	return cfg
}

func (ods *otlpHTTPDataSender) GenConfigYAMLStr() string {
	// Note that this generates a receiver config for agent.
	return fmt.Sprintf(`
  otlp:
    protocols:
      http:
        endpoint: "%s"`, ods.GetEndpoint())
}

func (ods *otlpHTTPDataSender) ProtocolName() string {
	return "otlp"
}

// OTLPHTTPTraceDataSender implements TraceDataSender for OTLP/HTTP trace exporterType.
type OTLPHTTPTraceDataSender struct {
	otlpHTTPDataSender
	consumer.Traces
}

// Ensure OTLPHTTPTraceDataSender implements TraceDataSender.
var _ TraceDataSender = (*OTLPHTTPTraceDataSender)(nil)

// NewOTLPHTTPTraceDataSender creates a new TraceDataSender for OTLP/HTTP traces exporterType.
func NewOTLPHTTPTraceDataSender(host string, port int) *OTLPHTTPTraceDataSender {
	return &OTLPHTTPTraceDataSender{
		otlpHTTPDataSender: otlpHTTPDataSender{
			DataSenderBase: DataSenderBase{
				Port: port,
				Host: host,
			},
		},
	}
}

func (ote *OTLPHTTPTraceDataSender) Start() error {
	factory := otlphttpexporter.NewFactory()
	cfg := ote.fillConfig(factory.CreateDefaultConfig().(*otlphttpexporter.Config))
	exp, err := factory.CreateTracesExporter(context.Background(), defaultExporterParams(), cfg)
	if err != nil {
		return err
	}

	ote.Traces = exp
	return exp.Start(context.Background(), ote)
}

// OTLPHTTPMetricsDataSender implements MetricDataSender for OTLP/HTTP metrics exporterType.
type OTLPHTTPMetricsDataSender struct {
	otlpHTTPDataSender
	consumer.Metrics
}

// Ensure OTLPHTTPMetricsDataSender implements MetricDataSender.
var _ MetricDataSender = (*OTLPHTTPMetricsDataSender)(nil)

// NewOTLPHTTPMetricDataSender creates a new OTLP/HTTP metric exporterType sender that will send
// to the specified port after Start is called.
func NewOTLPHTTPMetricDataSender(host string, port int) *OTLPHTTPMetricsDataSender {
	return &OTLPHTTPMetricsDataSender{
		otlpHTTPDataSender: otlpHTTPDataSender{
			DataSenderBase: DataSenderBase{
				Port: port,
				Host: host,
			},
		},
	}
}

func (ome *OTLPHTTPMetricsDataSender) Start() error {
	factory := otlphttpexporter.NewFactory()
	cfg := ome.fillConfig(factory.CreateDefaultConfig().(*otlphttpexporter.Config))
	exp, err := factory.CreateMetricsExporter(context.Background(), defaultExporterParams(), cfg)
	if err != nil {
		return err
	}

	ome.Metrics = exp
	return exp.Start(context.Background(), ome)
}

// OTLPHTTPLogsDataSender implements LogsDataSender for OTLP/HTTP logs exporterType.
type OTLPHTTPLogsDataSender struct {
	otlpHTTPDataSender
	consumer.Logs
}

// Ensure OTLPHTTPLogsDataSender implements MetricDataSender.
var _ LogDataSender = (*OTLPHTTPLogsDataSender)(nil)

// NewOTLPMetricDataSender creates a new OTLP/HTTP metric exporterType sender that will send
// to the specified port after Start is called.
func NewOTLPHTTPLogsDataSender(host string, port int) *OTLPHTTPLogsDataSender {
	return &OTLPHTTPLogsDataSender{
		otlpHTTPDataSender: otlpHTTPDataSender{
			DataSenderBase: DataSenderBase{
				Port: port,
				Host: host,
			},
		},
	}
}

func (olds *OTLPHTTPLogsDataSender) Start() error {
	factory := otlphttpexporter.NewFactory()
	cfg := olds.fillConfig(factory.CreateDefaultConfig().(*otlphttpexporter.Config))
	exp, err := factory.CreateLogsExporter(context.Background(), defaultExporterParams(), cfg)
	if err != nil {
		return err
	}

	olds.Logs = exp
	return exp.Start(context.Background(), olds)
}

type otlpDataSender struct {
	DataSenderBase
}

func (ods *otlpDataSender) fillConfig(cfg *otlpexporter.Config) *otlpexporter.Config {
	cfg.Endpoint = ods.GetEndpoint().String()
	// Disable retries, we should push data and if error just log it.
	cfg.RetrySettings.Enabled = false
	// Disable sending queue, we should push data from the caller goroutine.
	cfg.QueueSettings.Enabled = false
	cfg.TLSSetting = configtls.TLSClientSetting{
		Insecure: true,
	}
	return cfg
}

func (ods *otlpDataSender) GenConfigYAMLStr() string {
	// Note that this generates a receiver config for agent.
	return fmt.Sprintf(`
  otlp:
    protocols:
      grpc:
        endpoint: "%s"`, ods.GetEndpoint())
}

func (ods *otlpDataSender) ProtocolName() string {
	return "otlp"
}

// OTLPTraceDataSender implements TraceDataSender for OTLP trace exporterType.
type OTLPTraceDataSender struct {
	otlpDataSender
	consumer.Traces
}

// Ensure OTLPTraceDataSender implements TraceDataSender.
var _ TraceDataSender = (*OTLPTraceDataSender)(nil)

// NewOTLPTraceDataSender creates a new TraceDataSender for OTLP traces exporterType.
func NewOTLPTraceDataSender(host string, port int) *OTLPTraceDataSender {
	return &OTLPTraceDataSender{
		otlpDataSender: otlpDataSender{
			DataSenderBase: DataSenderBase{
				Port: port,
				Host: host,
			},
		},
	}
}

func (ote *OTLPTraceDataSender) Start() error {
	factory := otlpexporter.NewFactory()
	cfg := ote.fillConfig(factory.CreateDefaultConfig().(*otlpexporter.Config))
	exp, err := factory.CreateTracesExporter(context.Background(), defaultExporterParams(), cfg)
	if err != nil {
		return err
	}

	ote.Traces = exp
	return exp.Start(context.Background(), ote)
}

// OTLPMetricsDataSender implements MetricDataSender for OTLP metrics exporterType.
type OTLPMetricsDataSender struct {
	otlpDataSender
	consumer.Metrics
}

// Ensure OTLPMetricsDataSender implements MetricDataSender.
var _ MetricDataSender = (*OTLPMetricsDataSender)(nil)

// NewOTLPMetricDataSender creates a new OTLP metric exporterType sender that will send
// to the specified port after Start is called.
func NewOTLPMetricDataSender(host string, port int) *OTLPMetricsDataSender {
	return &OTLPMetricsDataSender{
		otlpDataSender: otlpDataSender{
			DataSenderBase: DataSenderBase{
				Port: port,
				Host: host,
			},
		},
	}
}

func (ome *OTLPMetricsDataSender) Start() error {
	factory := otlpexporter.NewFactory()
	cfg := ome.fillConfig(factory.CreateDefaultConfig().(*otlpexporter.Config))
	exp, err := factory.CreateMetricsExporter(context.Background(), defaultExporterParams(), cfg)
	if err != nil {
		return err
	}

	ome.Metrics = exp
	return exp.Start(context.Background(), ome)
}

// OTLPLogsDataSender implements LogsDataSender for OTLP logs exporterType.
type OTLPLogsDataSender struct {
	otlpDataSender
	consumer.Logs
}

// Ensure OTLPLogsDataSender implements LogDataSender.
var _ LogDataSender = (*OTLPLogsDataSender)(nil)

// NewOTLPMetricDataSender creates a new OTLP metric exporterType sender that will send
// to the specified port after Start is called.
func NewOTLPLogsDataSender(host string, port int) *OTLPLogsDataSender {
	return &OTLPLogsDataSender{
		otlpDataSender: otlpDataSender{
			DataSenderBase: DataSenderBase{
				Port: port,
				Host: host,
			},
		},
	}
}

func (olds *OTLPLogsDataSender) Start() error {
	factory := otlpexporter.NewFactory()
	cfg := olds.fillConfig(factory.CreateDefaultConfig().(*otlpexporter.Config))
	exp, err := factory.CreateLogsExporter(context.Background(), defaultExporterParams(), cfg)
	if err != nil {
		return err
	}

	olds.Logs = exp
	return exp.Start(context.Background(), olds)
}

// ZipkinDataSender implements TraceDataSender for Zipkin http exporterType.
type ZipkinDataSender struct {
	DataSenderBase
	consumer.Traces
}

// Ensure ZipkinDataSender implements TraceDataSender.
var _ TraceDataSender = (*ZipkinDataSender)(nil)

// NewZipkinDataSender creates a new Zipkin exporterType sender that will send
// to the specified port after Start is called.
func NewZipkinDataSender(host string, port int) *ZipkinDataSender {
	return &ZipkinDataSender{
		DataSenderBase: DataSenderBase{
			Port: port,
			Host: host,
		},
	}
}

func (zs *ZipkinDataSender) Start() error {
	factory := zipkinexporter.NewFactory()
	cfg := factory.CreateDefaultConfig().(*zipkinexporter.Config)
	cfg.Endpoint = fmt.Sprintf("http://%s/api/v2/spans", zs.GetEndpoint())
	// Disable retries, we should push data and if error just log it.
	cfg.RetrySettings.Enabled = false
	// Disable sending queue, we should push data from the caller goroutine.
	cfg.QueueSettings.Enabled = false

	exp, err := factory.CreateTracesExporter(context.Background(), defaultExporterParams(), cfg)
	if err != nil {
		return err
	}

	zs.Traces = exp
	return exp.Start(context.Background(), zs)
}

func (zs *ZipkinDataSender) GenConfigYAMLStr() string {
	return fmt.Sprintf(`
  zipkin:
    endpoint: %s`, zs.GetEndpoint())
}

func (zs *ZipkinDataSender) ProtocolName() string {
	return "zipkin"
}

// prometheus

type PrometheusDataSender struct {
	DataSenderBase
	consumer.Metrics
	namespace string
}

var _ MetricDataSender = (*PrometheusDataSender)(nil)

func NewPrometheusDataSender(host string, port int) *PrometheusDataSender {
	return &PrometheusDataSender{
		DataSenderBase: DataSenderBase{
			Port: port,
			Host: host,
		},
	}
}

func (pds *PrometheusDataSender) Start() error {
	factory := prometheusexporter.NewFactory()
	cfg := factory.CreateDefaultConfig().(*prometheusexporter.Config)
	cfg.Endpoint = pds.GetEndpoint().String()
	cfg.Namespace = pds.namespace

	exp, err := factory.CreateMetricsExporter(context.Background(), defaultExporterParams(), cfg)
	if err != nil {
		return err
	}

	pds.Metrics = exp
	return exp.Start(context.Background(), pds)
}

func (pds *PrometheusDataSender) GenConfigYAMLStr() string {
	format := `
  prometheus:
    config:
      scrape_configs:
        - job_name: 'testbed'
          scrape_interval: 100ms
          static_configs:
            - targets: ['%s']
`
	return fmt.Sprintf(format, pds.GetEndpoint())
}

func (pds *PrometheusDataSender) ProtocolName() string {
	return "prometheus"
}

func defaultExporterParams() component.ExporterCreateParams {
	return component.ExporterCreateParams{Logger: zap.L()}
}<|MERGE_RESOLUTION|>--- conflicted
+++ resolved
@@ -18,13 +18,7 @@
 	"context"
 	"fmt"
 	"log"
-<<<<<<< HEAD
-	"net"
-	"os"
-	"strconv"
-	"time"
-=======
->>>>>>> cd954be3
+  "net"
 
 	"go.uber.org/zap"
 
