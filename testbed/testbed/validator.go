--- conflicted
+++ resolved
@@ -211,14 +211,9 @@
 }
 
 func (v *CorrectnessTestValidator) diffSpanName(sentSpan *otlptrace.Span, recdSpan *otlptrace.Span) {
-<<<<<<< HEAD
-	if !strings.EqualFold(sentSpan.Name, recdSpan.Name) {
-		af := &AssertionFailure{
-=======
 	// Because of https://github.com/openzipkin/zipkin-go/pull/166 compare lower cases.
 	if !strings.EqualFold(sentSpan.Name, recdSpan.Name) {
 		af := &TraceAssertionFailure{
->>>>>>> 95389af2
 			typeName:      "Span",
 			dataComboName: sentSpan.Name,
 			fieldPath:     "Name",
@@ -425,7 +420,6 @@
 		if ok {
 			sentVal := retrieveAttributeValue(sentAttr)
 			recdVal := retrieveAttributeValue(recdAttr)
-<<<<<<< HEAD
 			switch val := sentVal.(type) {
 			case *otlpcommon.KeyValueList:
 				v.compareKeyValueList(spanName, val, recdVal, fmtStr, sentAttr.Key)
@@ -433,21 +427,6 @@
 				v.compareArrayList(spanName, val, recdVal, fmtStr, sentAttr.Key)
 			default:
 				v.compareSimpleValues(spanName, sentVal, recdVal, fmtStr, sentAttr.Key)
-=======
-			if !reflect.DeepEqual(sentVal, recdVal) {
-				sentStr := fmt.Sprintf("%v", sentVal)
-				recdStr := fmt.Sprintf("%v", recdVal)
-				if sentStr != recdStr {
-					af := &TraceAssertionFailure{
-						typeName:      "Span",
-						dataComboName: spanName,
-						fieldPath:     fmt.Sprintf(fmtStr, sentAttr.Key),
-						expectedValue: sentVal,
-						actualValue:   recdVal,
-					}
-					v.assertionFailures = append(v.assertionFailures, af)
-				}
->>>>>>> 95389af2
 			}
 
 		} else {
@@ -469,7 +448,7 @@
 		sentStr := fmt.Sprintf("%v", sentVal)
 		recdStr := fmt.Sprintf("%v", recdVal)
 		if !strings.EqualFold(sentStr, recdStr) {
-			af := &AssertionFailure{
+			af := &TraceAssertionFailure{
 				typeName:      "Span",
 				dataComboName: spanName,
 				fieldPath:     fmt.Sprintf(fmtStr, attrKey),
@@ -487,7 +466,7 @@
 	if ok {
 		v.diffAttributesSlice(spanName, recdKVList.Values, sentKVList.Values, fmtStr)
 	} else {
-		af := &AssertionFailure{
+		af := &TraceAssertionFailure{
 			typeName:      "Span",
 			dataComboName: spanName,
 			fieldPath:     fmt.Sprintf(fmtStr, attrKey),
@@ -504,7 +483,7 @@
 	if ok {
 		v.compareSimpleValues(spanName, sentArray.Values, recdArray.Values, fmtStr, attrKey)
 	} else {
-		af := &AssertionFailure{
+		af := &TraceAssertionFailure{
 			typeName:      "Span",
 			dataComboName: spanName,
 			fieldPath:     fmt.Sprintf(fmtStr, attrKey),
