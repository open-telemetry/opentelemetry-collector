--- conflicted
+++ resolved
@@ -79,25 +79,7 @@
 		return configCleanup, err
 	}
 	ipp.logger = logger
-<<<<<<< HEAD
-	v := config.NewViper()
-	v.SetConfigType("yaml")
-	err = v.ReadConfig(strings.NewReader(configStr))
-	if err != nil {
-		return configCleanup, err
-	}
-	cfg, err := configparser.Load(config.ParserFromViper(v), ipp.factories)
-	if err != nil {
-		return configCleanup, err
-	}
-	err = cfg.Validate()
-	if err != nil {
-		return configCleanup, err
-	}
-	ipp.config = cfg
-=======
 	ipp.configStr = configStr
->>>>>>> 03c7bf98
 	return configCleanup, err
 }
 
