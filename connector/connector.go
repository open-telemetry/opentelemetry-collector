// Copyright The OpenTelemetry Authors
// SPDX-License-Identifier: Apache-2.0

package connector // import "go.opentelemetry.io/collector/connector"

import (
	"context"
	"errors"
	"fmt"

	"go.uber.org/zap"

	"go.opentelemetry.io/collector/component"
	"go.opentelemetry.io/collector/consumer"
)

var (
	errNilNextConsumer = errors.New("nil next Consumer")
)

// A Traces connector acts as an exporter from a traces pipeline and a receiver
// to one or more traces, metrics, or logs pipelines.
// Traces feeds a consumer.Traces, consumer.Metrics, or consumer.Logs with data.
//
// Examples:
//   - Traces could be collected in one pipeline and routed to another traces pipeline
//     based on criteria such as attributes or other content of the trace. The second
//     pipeline can then process and export the trace to the appropriate backend.
//   - Traces could be summarized by a metrics connector that emits statistics describing
//     the number of traces observed.
//   - Traces could be analyzed by a logs connector that emits events when particular
//     criteria are met.
type Traces interface {
	component.Component
	consumer.Traces
}

// A Metrics connector acts as an exporter from a metrics pipeline and a receiver
// to one or more traces, metrics, or logs pipelines.
// Metrics feeds a consumer.Traces, consumer.Metrics, or consumer.Logs with data.
//
// Examples:
//   - Latency between related data points could be modeled and emitted as traces.
//   - Metrics could be collected in one pipeline and routed to another metrics pipeline
//     based on criteria such as attributes or other content of the metric. The second
//     pipeline can then process and export the metric to the appropriate backend.
//   - Metrics could be analyzed by a logs connector that emits events when particular
//     criteria are met.
type Metrics interface {
	component.Component
	consumer.Metrics
}

// A Logs connector acts as an exporter from a logs pipeline and a receiver
// to one or more traces, metrics, or logs pipelines.
// Logs feeds a consumer.Traces, consumer.Metrics, or consumer.Logs with data.
//
// Examples:
//   - Structured logs containing span information could be consumed and emitted as traces.
//   - Metrics could be extracted from structured logs that contain numeric data.
//   - Logs could be collected in one pipeline and routed to another logs pipeline
//     based on criteria such as attributes or other content of the log. The second
//     pipeline can then process and export the log to the appropriate backend.
type Logs interface {
	component.Component
	consumer.Logs
}

<<<<<<< HEAD
// LogsRouter feeds the first consumer.Logs in each of the specified pipelines.
type LogsRouter interface {
	Consumer(...component.ID) (consumer.Logs, error)
	PipelineIDs() []component.ID
}

// A Profiles connector acts as an exporter from a logs pipeline and a receiver
// to one or more traces, metrics, or logs pipelines.
// Profiles feeds a consumer.Profiles, consumer.Metrics, or consumer.Profiles with data.
//
// Examples:
//   - Structured logs containing span information could be consumed and emitted as traces.
//   - Metrics could be extracted from structured logs that contain numeric data.
//   - Profiles could be collected in one pipeline and routed to another logs pipeline
//     based on criteria such as attributes or other content of the log. The second
//     pipeline can then process and export the log to the appropriate backend.
type Profiles interface {
	component.Component
	consumer.Profiles
}

// ProfilesRouter feeds the first consumer.Profiles in each of the specified pipelines.
type ProfilesRouter interface {
	Consumer(...component.ID) (consumer.Profiles, error)
	PipelineIDs() []component.ID
}

=======
>>>>>>> c8f9563f
// CreateSettings configures Connector creators.
type CreateSettings struct {
	// ID returns the ID of the component that will be created.
	ID component.ID

	component.TelemetrySettings

	// BuildInfo can be used by components for informational purposes
	BuildInfo component.BuildInfo
}

// Factory is factory interface for connectors.
//
// This interface cannot be directly implemented. Implementations must
// use the NewFactory to implement it.
type Factory interface {
	component.Factory

	// CreateDefaultConfig creates the default configuration for the Connector.
	// This method can be called multiple times depending on the pipeline
	// configuration and should not cause side-effects that prevent the creation
	// of multiple instances of the Connector.
	// The object returned by this method needs to pass the checks implemented by
	// 'configtest.CheckConfigStruct'. It is recommended to have these checks in the
	// tests of any implementation of the Factory interface.
	CreateDefaultConfig() component.Config

	CreateTracesToTraces(ctx context.Context, set CreateSettings, cfg component.Config, nextConsumer consumer.Traces) (Traces, error)
	CreateTracesToMetrics(ctx context.Context, set CreateSettings, cfg component.Config, nextConsumer consumer.Metrics) (Traces, error)
	CreateTracesToLogs(ctx context.Context, set CreateSettings, cfg component.Config, nextConsumer consumer.Logs) (Traces, error)
	CreateTracesToProfiles(ctx context.Context, set CreateSettings, cfg component.Config, nextConsumer consumer.Profiles) (Traces, error)

	CreateMetricsToTraces(ctx context.Context, set CreateSettings, cfg component.Config, nextConsumer consumer.Traces) (Metrics, error)
	CreateMetricsToMetrics(ctx context.Context, set CreateSettings, cfg component.Config, nextConsumer consumer.Metrics) (Metrics, error)
	CreateMetricsToLogs(ctx context.Context, set CreateSettings, cfg component.Config, nextConsumer consumer.Logs) (Metrics, error)
	CreateMetricsToProfiles(ctx context.Context, set CreateSettings, cfg component.Config, nextConsumer consumer.Profiles) (Metrics, error)

	CreateLogsToTraces(ctx context.Context, set CreateSettings, cfg component.Config, nextConsumer consumer.Traces) (Logs, error)
	CreateLogsToMetrics(ctx context.Context, set CreateSettings, cfg component.Config, nextConsumer consumer.Metrics) (Logs, error)
	CreateLogsToLogs(ctx context.Context, set CreateSettings, cfg component.Config, nextConsumer consumer.Logs) (Logs, error)
	CreateLogsToProfiles(ctx context.Context, set CreateSettings, cfg component.Config, nextConsumer consumer.Profiles) (Logs, error)

	CreateProfilesToTraces(ctx context.Context, set CreateSettings, cfg component.Config, nextConsumer consumer.Traces) (Profiles, error)
	CreateProfilesToMetrics(ctx context.Context, set CreateSettings, cfg component.Config, nextConsumer consumer.Metrics) (Profiles, error)
	CreateProfilesToLogs(ctx context.Context, set CreateSettings, cfg component.Config, nextConsumer consumer.Logs) (Profiles, error)
	CreateProfilesToProfiles(ctx context.Context, set CreateSettings, cfg component.Config, nextConsumer consumer.Profiles) (Profiles, error)

	TracesToTracesStability() component.StabilityLevel
	TracesToMetricsStability() component.StabilityLevel
	TracesToLogsStability() component.StabilityLevel
	TracesToProfilesStability() component.StabilityLevel

	MetricsToTracesStability() component.StabilityLevel
	MetricsToMetricsStability() component.StabilityLevel
	MetricsToLogsStability() component.StabilityLevel
	MetricsToProfilesStability() component.StabilityLevel

	LogsToTracesStability() component.StabilityLevel
	LogsToMetricsStability() component.StabilityLevel
	LogsToLogsStability() component.StabilityLevel
	LogsToProfilesStability() component.StabilityLevel

	ProfilesToTracesStability() component.StabilityLevel
	ProfilesToMetricsStability() component.StabilityLevel
	ProfilesToLogsStability() component.StabilityLevel
	ProfilesToProfilesStability() component.StabilityLevel

	unexportedFactoryFunc()
}

// FactoryOption applies changes to Factory.
type FactoryOption interface {
	// apply applies the option.
	apply(o *factory)
}

var _ FactoryOption = (*factoryOptionFunc)(nil)

// factoryOptionFunc is an FactoryOption created through a function.
type factoryOptionFunc func(*factory)

func (f factoryOptionFunc) apply(o *factory) {
	f(o)
}

// CreateTracesToTracesFunc is the equivalent of Factory.CreateTracesToTraces().
type CreateTracesToTracesFunc func(context.Context, CreateSettings, component.Config, consumer.Traces) (Traces, error)

// CreateTracesToTraces implements Factory.CreateTracesToTraces().
func (f CreateTracesToTracesFunc) CreateTracesToTraces(
	ctx context.Context,
	set CreateSettings,
	cfg component.Config,
	nextConsumer consumer.Traces) (Traces, error) {
	if f == nil {
		return nil, errDataTypes(set.ID, component.DataTypeTraces, component.DataTypeTraces)
	}
	return f(ctx, set, cfg, nextConsumer)
}

// CreateTracesToMetricsFunc is the equivalent of Factory.CreateTracesToMetrics().
type CreateTracesToMetricsFunc func(context.Context, CreateSettings, component.Config, consumer.Metrics) (Traces, error)

// CreateTracesToMetrics implements Factory.CreateTracesToMetrics().
func (f CreateTracesToMetricsFunc) CreateTracesToMetrics(
	ctx context.Context,
	set CreateSettings,
	cfg component.Config,
	nextConsumer consumer.Metrics,
) (Traces, error) {
	if f == nil {
		return nil, errDataTypes(set.ID, component.DataTypeTraces, component.DataTypeMetrics)
	}
	return f(ctx, set, cfg, nextConsumer)
}

// CreateTracesToLogsFunc is the equivalent of Factory.CreateTracesToLogs().
type CreateTracesToLogsFunc func(context.Context, CreateSettings, component.Config, consumer.Logs) (Traces, error)

// CreateTracesToLogs implements Factory.CreateTracesToLogs().
func (f CreateTracesToLogsFunc) CreateTracesToLogs(
	ctx context.Context,
	set CreateSettings,
	cfg component.Config,
	nextConsumer consumer.Logs,
) (Traces, error) {
	if f == nil {
		return nil, errDataTypes(set.ID, component.DataTypeTraces, component.DataTypeLogs)
	}
	return f(ctx, set, cfg, nextConsumer)
}

// CreateTracesToProfilesFunc is the equivalent of Factory.CreateTracesToProfiles().
type CreateTracesToProfilesFunc func(context.Context, CreateSettings, component.Config, consumer.Profiles) (Traces, error)

// CreateTracesToProfiles implements Factory.CreateTracesToProfiles().
func (f CreateTracesToProfilesFunc) CreateTracesToProfiles(
	ctx context.Context,
	set CreateSettings,
	cfg component.Config,
	nextConsumer consumer.Profiles,
) (Traces, error) {
	if f == nil {
		return nil, errDataTypes(set.ID, component.DataTypeTraces, component.DataTypeProfiles)
	}
	return f(ctx, set, cfg, nextConsumer)
}

// CreateMetricsToTracesFunc is the equivalent of Factory.CreateMetricsToTraces().
type CreateMetricsToTracesFunc func(context.Context, CreateSettings, component.Config, consumer.Traces) (Metrics, error)

// CreateMetricsToTraces implements Factory.CreateMetricsToTraces().
func (f CreateMetricsToTracesFunc) CreateMetricsToTraces(
	ctx context.Context,
	set CreateSettings,
	cfg component.Config,
	nextConsumer consumer.Traces,
) (Metrics, error) {
	if f == nil {
		return nil, errDataTypes(set.ID, component.DataTypeMetrics, component.DataTypeTraces)
	}
	return f(ctx, set, cfg, nextConsumer)
}

// CreateMetricsToMetricsFunc is the equivalent of Factory.CreateMetricsToTraces().
type CreateMetricsToMetricsFunc func(context.Context, CreateSettings, component.Config, consumer.Metrics) (Metrics, error)

// CreateMetricsToMetrics implements Factory.CreateMetricsToTraces().
func (f CreateMetricsToMetricsFunc) CreateMetricsToMetrics(
	ctx context.Context,
	set CreateSettings,
	cfg component.Config,
	nextConsumer consumer.Metrics,
) (Metrics, error) {
	if f == nil {
		return nil, errDataTypes(set.ID, component.DataTypeMetrics, component.DataTypeMetrics)
	}
	return f(ctx, set, cfg, nextConsumer)
}

// CreateMetricsToLogsFunc is the equivalent of Factory.CreateMetricsToLogs().
type CreateMetricsToLogsFunc func(context.Context, CreateSettings, component.Config, consumer.Logs) (Metrics, error)

// CreateMetricsToLogs implements Factory.CreateMetricsToLogs().
func (f CreateMetricsToLogsFunc) CreateMetricsToLogs(
	ctx context.Context,
	set CreateSettings,
	cfg component.Config,
	nextConsumer consumer.Logs,
) (Metrics, error) {
	if f == nil {
		return nil, errDataTypes(set.ID, component.DataTypeMetrics, component.DataTypeLogs)
	}
	return f(ctx, set, cfg, nextConsumer)
}

// CreateMetricsToProfilesFunc is the equivalent of Factory.CreateMetricsToProfiles().
type CreateMetricsToProfilesFunc func(context.Context, CreateSettings, component.Config, consumer.Profiles) (Metrics, error)

// CreateMetricsToProfiles implements Factory.CreateMetricsToProfiles().
func (f CreateMetricsToProfilesFunc) CreateMetricsToProfiles(
	ctx context.Context,
	set CreateSettings,
	cfg component.Config,
	nextConsumer consumer.Profiles,
) (Metrics, error) {
	if f == nil {
		return nil, errDataTypes(set.ID, component.DataTypeMetrics, component.DataTypeProfiles)
	}
	return f(ctx, set, cfg, nextConsumer)
}

// CreateLogsToTracesFunc is the equivalent of Factory.CreateLogsToTraces().
type CreateLogsToTracesFunc func(context.Context, CreateSettings, component.Config, consumer.Traces) (Logs, error)

// CreateLogsToTraces implements Factory.CreateLogsToTraces().
func (f CreateLogsToTracesFunc) CreateLogsToTraces(
	ctx context.Context,
	set CreateSettings,
	cfg component.Config,
	nextConsumer consumer.Traces,
) (Logs, error) {
	if f == nil {
		return nil, errDataTypes(set.ID, component.DataTypeLogs, component.DataTypeTraces)
	}
	return f(ctx, set, cfg, nextConsumer)
}

// CreateLogsToMetricsFunc is the equivalent of Factory.CreateLogsToMetrics().
type CreateLogsToMetricsFunc func(context.Context, CreateSettings, component.Config, consumer.Metrics) (Logs, error)

// CreateLogsToMetrics implements Factory.CreateLogsToMetrics().
func (f CreateLogsToMetricsFunc) CreateLogsToMetrics(
	ctx context.Context,
	set CreateSettings,
	cfg component.Config,
	nextConsumer consumer.Metrics,
) (Logs, error) {
	if f == nil {
		return nil, errDataTypes(set.ID, component.DataTypeLogs, component.DataTypeMetrics)
	}
	return f(ctx, set, cfg, nextConsumer)
}

// CreateLogsToLogsFunc is the equivalent of Factory.CreateLogsToLogs().
type CreateLogsToLogsFunc func(context.Context, CreateSettings, component.Config, consumer.Logs) (Logs, error)

// CreateLogsToLogs implements Factory.CreateLogsToLogs().
func (f CreateLogsToLogsFunc) CreateLogsToLogs(
	ctx context.Context,
	set CreateSettings,
	cfg component.Config,
	nextConsumer consumer.Logs,
) (Logs, error) {
	if f == nil {
		return nil, errDataTypes(set.ID, component.DataTypeLogs, component.DataTypeLogs)
	}
	return f(ctx, set, cfg, nextConsumer)
}

// CreateLogsToProfilesFunc is the equivalent of Factory.CreateLogsToProfiles().
type CreateLogsToProfilesFunc func(context.Context, CreateSettings, component.Config, consumer.Profiles) (Logs, error)

// CreateLogsToProfiles implements Factory.CreateLogsToProfiles().
func (f CreateLogsToProfilesFunc) CreateLogsToProfiles(
	ctx context.Context,
	set CreateSettings,
	cfg component.Config,
	nextConsumer consumer.Profiles,
) (Logs, error) {
	if f == nil {
		return nil, errDataTypes(set.ID, component.DataTypeLogs, component.DataTypeProfiles)
	}
	return f(ctx, set, cfg, nextConsumer)
}

// CreateProfilesToTracesFunc is the equivalent of Factory.CreateProfilesToTraces().
type CreateProfilesToTracesFunc func(context.Context, CreateSettings, component.Config, consumer.Traces) (Profiles, error)

// CreateProfilesToTraces implements Factory.CreateProfilesToTraces().
func (f CreateProfilesToTracesFunc) CreateProfilesToTraces(
	ctx context.Context,
	set CreateSettings,
	cfg component.Config,
	nextConsumer consumer.Traces,
) (Profiles, error) {
	if f == nil {
		return nil, errDataTypes(set.ID, component.DataTypeProfiles, component.DataTypeTraces)
	}
	return f(ctx, set, cfg, nextConsumer)
}

// CreateProfilesToMetricsFunc is the equivalent of Factory.CreateProfilesToMetrics().
type CreateProfilesToMetricsFunc func(context.Context, CreateSettings, component.Config, consumer.Metrics) (Profiles, error)

// CreateProfilesToMetrics implements Factory.CreateProfilesToMetrics().
func (f CreateProfilesToMetricsFunc) CreateProfilesToMetrics(
	ctx context.Context,
	set CreateSettings,
	cfg component.Config,
	nextConsumer consumer.Metrics,
) (Profiles, error) {
	if f == nil {
		return nil, errDataTypes(set.ID, component.DataTypeProfiles, component.DataTypeMetrics)
	}
	return f(ctx, set, cfg, nextConsumer)
}

// CreateProfilesToLogsFunc is the equivalent of Factory.CreateProfilesToLogs().
type CreateProfilesToLogsFunc func(context.Context, CreateSettings, component.Config, consumer.Logs) (Profiles, error)

// CreateProfilesToLogs implements Factory.CreateProfilesToLogs().
func (f CreateProfilesToLogsFunc) CreateProfilesToLogs(
	ctx context.Context,
	set CreateSettings,
	cfg component.Config,
	nextConsumer consumer.Logs,
) (Profiles, error) {
	if f == nil {
		return nil, errDataTypes(set.ID, component.DataTypeProfiles, component.DataTypeLogs)
	}
	return f(ctx, set, cfg, nextConsumer)
}

// CreateProfilesToProfilesFunc is the equivalent of Factory.CreateProfilesToProfiles().
type CreateProfilesToProfilesFunc func(context.Context, CreateSettings, component.Config, consumer.Profiles) (Profiles, error)

// CreateProfilesToProfiles implements Factory.CreateProfilesToProfiles().
func (f CreateProfilesToProfilesFunc) CreateProfilesToProfiles(
	ctx context.Context,
	set CreateSettings,
	cfg component.Config,
	nextConsumer consumer.Profiles,
) (Profiles, error) {
	if f == nil {
		return nil, errDataTypes(set.ID, component.DataTypeProfiles, component.DataTypeProfiles)
	}
	return f(ctx, set, cfg, nextConsumer)
}

// factory implements Factory.
type factory struct {
	cfgType component.Type
	component.CreateDefaultConfigFunc

	CreateTracesToTracesFunc
	CreateTracesToMetricsFunc
	CreateTracesToLogsFunc
	CreateTracesToProfilesFunc

	CreateMetricsToTracesFunc
	CreateMetricsToMetricsFunc
	CreateMetricsToLogsFunc
	CreateMetricsToProfilesFunc

	CreateLogsToTracesFunc
	CreateLogsToMetricsFunc
	CreateLogsToLogsFunc
	CreateLogsToProfilesFunc

	CreateProfilesToTracesFunc
	CreateProfilesToMetricsFunc
	CreateProfilesToLogsFunc
	CreateProfilesToProfilesFunc

	tracesToTracesStabilityLevel   component.StabilityLevel
	tracesToMetricsStabilityLevel  component.StabilityLevel
	tracesToLogsStabilityLevel     component.StabilityLevel
	tracesToProfilesStabilityLevel component.StabilityLevel

	metricsToTracesStabilityLevel   component.StabilityLevel
	metricsToMetricsStabilityLevel  component.StabilityLevel
	metricsToLogsStabilityLevel     component.StabilityLevel
	metricsToProfilesStabilityLevel component.StabilityLevel

	logsToTracesStabilityLevel   component.StabilityLevel
	logsToMetricsStabilityLevel  component.StabilityLevel
	logsToLogsStabilityLevel     component.StabilityLevel
	logsToProfilesStabilityLevel component.StabilityLevel

	profilesToTracesStabilityLevel   component.StabilityLevel
	profilesToMetricsStabilityLevel  component.StabilityLevel
	profilesToLogsStabilityLevel     component.StabilityLevel
	profilesToProfilesStabilityLevel component.StabilityLevel
}

// Type returns the type of component.
func (f *factory) Type() component.Type {
	return f.cfgType
}

func (f *factory) unexportedFactoryFunc() {}

// WithTracesToTraces overrides the default "error not supported" implementation for WithTracesToTraces and the default "undefined" stability level.
func WithTracesToTraces(createTracesToTraces CreateTracesToTracesFunc, sl component.StabilityLevel) FactoryOption {
	return factoryOptionFunc(func(o *factory) {
		o.tracesToTracesStabilityLevel = sl
		o.CreateTracesToTracesFunc = createTracesToTraces
	})
}

// WithTracesToMetrics overrides the default "error not supported" implementation for WithTracesToMetrics and the default "undefined" stability level.
func WithTracesToMetrics(createTracesToMetrics CreateTracesToMetricsFunc, sl component.StabilityLevel) FactoryOption {
	return factoryOptionFunc(func(o *factory) {
		o.tracesToMetricsStabilityLevel = sl
		o.CreateTracesToMetricsFunc = createTracesToMetrics
	})
}

// WithTracesToLogs overrides the default "error not supported" implementation for WithTracesToLogs and the default "undefined" stability level.
func WithTracesToLogs(createTracesToLogs CreateTracesToLogsFunc, sl component.StabilityLevel) FactoryOption {
	return factoryOptionFunc(func(o *factory) {
		o.tracesToLogsStabilityLevel = sl
		o.CreateTracesToLogsFunc = createTracesToLogs
	})
}

// WithMetricsToTraces overrides the default "error not supported" implementation for WithMetricsToTraces and the default "undefined" stability level.
func WithMetricsToTraces(createMetricsToTraces CreateMetricsToTracesFunc, sl component.StabilityLevel) FactoryOption {
	return factoryOptionFunc(func(o *factory) {
		o.metricsToTracesStabilityLevel = sl
		o.CreateMetricsToTracesFunc = createMetricsToTraces
	})
}

// WithMetricsToMetrics overrides the default "error not supported" implementation for WithMetricsToMetrics and the default "undefined" stability level.
func WithMetricsToMetrics(createMetricsToMetrics CreateMetricsToMetricsFunc, sl component.StabilityLevel) FactoryOption {
	return factoryOptionFunc(func(o *factory) {
		o.metricsToMetricsStabilityLevel = sl
		o.CreateMetricsToMetricsFunc = createMetricsToMetrics
	})
}

// WithMetricsToLogs overrides the default "error not supported" implementation for WithMetricsToLogs and the default "undefined" stability level.
func WithMetricsToLogs(createMetricsToLogs CreateMetricsToLogsFunc, sl component.StabilityLevel) FactoryOption {
	return factoryOptionFunc(func(o *factory) {
		o.metricsToLogsStabilityLevel = sl
		o.CreateMetricsToLogsFunc = createMetricsToLogs
	})
}

// WithLogsToTraces overrides the default "error not supported" implementation for WithLogsToTraces and the default "undefined" stability level.
func WithLogsToTraces(createLogsToTraces CreateLogsToTracesFunc, sl component.StabilityLevel) FactoryOption {
	return factoryOptionFunc(func(o *factory) {
		o.logsToTracesStabilityLevel = sl
		o.CreateLogsToTracesFunc = createLogsToTraces
	})
}

// WithLogsToMetrics overrides the default "error not supported" implementation for WithLogsToMetrics and the default "undefined" stability level.
func WithLogsToMetrics(createLogsToMetrics CreateLogsToMetricsFunc, sl component.StabilityLevel) FactoryOption {
	return factoryOptionFunc(func(o *factory) {
		o.logsToMetricsStabilityLevel = sl
		o.CreateLogsToMetricsFunc = createLogsToMetrics
	})
}

// WithLogsToLogs overrides the default "error not supported" implementation for WithLogsToLogs and the default "undefined" stability level.
func WithLogsToLogs(createLogsToLogs CreateLogsToLogsFunc, sl component.StabilityLevel) FactoryOption {
	return factoryOptionFunc(func(o *factory) {
		o.logsToLogsStabilityLevel = sl
		o.CreateLogsToLogsFunc = createLogsToLogs
	})
}

// WithProfilesToProfiles overrides the default "error not supported" implementation for WithProfilesToProfiles and the default "undefined" stability level.
func WithProfilesToProfiles(createProfilesToProfiles CreateProfilesToProfilesFunc, sl component.StabilityLevel) FactoryOption {
	return factoryOptionFunc(func(o *factory) {
		o.profilesToProfilesStabilityLevel = sl
		o.CreateProfilesToProfilesFunc = createProfilesToProfiles
	})
}

func (f factory) TracesToTracesStability() component.StabilityLevel {
	return f.tracesToTracesStabilityLevel
}

func (f factory) TracesToMetricsStability() component.StabilityLevel {
	return f.tracesToMetricsStabilityLevel
}

func (f factory) TracesToLogsStability() component.StabilityLevel {
	return f.tracesToLogsStabilityLevel
}

func (f factory) TracesToProfilesStability() component.StabilityLevel {
	return f.tracesToProfilesStabilityLevel
}

func (f factory) MetricsToTracesStability() component.StabilityLevel {
	return f.metricsToTracesStabilityLevel
}

func (f factory) MetricsToMetricsStability() component.StabilityLevel {
	return f.metricsToMetricsStabilityLevel
}

func (f factory) MetricsToLogsStability() component.StabilityLevel {
	return f.metricsToLogsStabilityLevel
}

func (f factory) MetricsToProfilesStability() component.StabilityLevel {
	return f.metricsToProfilesStabilityLevel
}

func (f factory) LogsToTracesStability() component.StabilityLevel {
	return f.logsToTracesStabilityLevel
}

func (f factory) LogsToMetricsStability() component.StabilityLevel {
	return f.logsToMetricsStabilityLevel
}

func (f factory) LogsToLogsStability() component.StabilityLevel {
	return f.logsToLogsStabilityLevel
}

func (f factory) LogsToProfilesStability() component.StabilityLevel {
	return f.logsToProfilesStabilityLevel
}

func (f factory) ProfilesToTracesStability() component.StabilityLevel {
	return f.profilesToTracesStabilityLevel
}

func (f factory) ProfilesToMetricsStability() component.StabilityLevel {
	return f.profilesToMetricsStabilityLevel
}

func (f factory) ProfilesToLogsStability() component.StabilityLevel {
	return f.profilesToLogsStabilityLevel
}

func (f factory) ProfilesToProfilesStability() component.StabilityLevel {
	return f.profilesToProfilesStabilityLevel
}

// NewFactory returns a Factory.
func NewFactory(cfgType component.Type, createDefaultConfig component.CreateDefaultConfigFunc, options ...FactoryOption) Factory {
	f := &factory{
		cfgType:                 cfgType,
		CreateDefaultConfigFunc: createDefaultConfig,
	}
	for _, opt := range options {
		opt.apply(f)
	}
	return f
}

// MakeFactoryMap takes a list of connector factories and returns a map with factory type as keys.
// It returns a non-nil error when there are factories with duplicate type.
func MakeFactoryMap(factories ...Factory) (map[component.Type]Factory, error) {
	fMap := map[component.Type]Factory{}
	for _, f := range factories {
		if _, ok := fMap[f.Type()]; ok {
			return fMap, fmt.Errorf("duplicate connector factory %q", f.Type())
		}
		fMap[f.Type()] = f
	}
	return fMap, nil
}

// Builder processor is a helper struct that given a set of Configs and Factories helps with creating processors.
type Builder struct {
	cfgs      map[component.ID]component.Config
	factories map[component.Type]Factory
}

// NewBuilder creates a new connector.Builder to help with creating components form a set of configs and factories.
func NewBuilder(cfgs map[component.ID]component.Config, factories map[component.Type]Factory) *Builder {
	return &Builder{cfgs: cfgs, factories: factories}
}

// CreateTracesToTraces creates a Traces connector based on the settings and config.
func (b *Builder) CreateTracesToTraces(ctx context.Context, set CreateSettings, next consumer.Traces) (Traces, error) {
	if next == nil {
		return nil, errNilNextConsumer
	}
	cfg, existsCfg := b.cfgs[set.ID]
	if !existsCfg {
		return nil, fmt.Errorf("connector %q is not configured", set.ID)
	}

	f, existsFactory := b.factories[set.ID.Type()]
	if !existsFactory {
		return nil, fmt.Errorf("connector factory not available for: %q", set.ID)
	}

	logStabilityLevel(set.Logger, f.TracesToTracesStability())
	return f.CreateTracesToTraces(ctx, set, cfg, next)
}

// CreateTracesToMetrics creates a Traces connector based on the settings and config.
func (b *Builder) CreateTracesToMetrics(ctx context.Context, set CreateSettings, next consumer.Metrics) (Traces, error) {
	if next == nil {
		return nil, errNilNextConsumer
	}
	cfg, existsCfg := b.cfgs[set.ID]
	if !existsCfg {
		return nil, fmt.Errorf("connector %q is not configured", set.ID)
	}

	f, existsFactory := b.factories[set.ID.Type()]
	if !existsFactory {
		return nil, fmt.Errorf("connector factory not available for: %q", set.ID)
	}

	logStabilityLevel(set.Logger, f.TracesToMetricsStability())
	return f.CreateTracesToMetrics(ctx, set, cfg, next)
}

// CreateTracesToLogs creates a Traces connector based on the settings and config.
func (b *Builder) CreateTracesToLogs(ctx context.Context, set CreateSettings, next consumer.Logs) (Traces, error) {
	if next == nil {
		return nil, errNilNextConsumer
	}
	cfg, existsCfg := b.cfgs[set.ID]
	if !existsCfg {
		return nil, fmt.Errorf("connector %q is not configured", set.ID)
	}

	f, existsFactory := b.factories[set.ID.Type()]
	if !existsFactory {
		return nil, fmt.Errorf("connector factory not available for: %q", set.ID)
	}

	logStabilityLevel(set.Logger, f.TracesToLogsStability())
	return f.CreateTracesToLogs(ctx, set, cfg, next)
}

// CreateTracesToProfiles creates a Traces connector based on the settings and config.
func (b *Builder) CreateTracesToProfiles(ctx context.Context, set CreateSettings, next consumer.Profiles) (Traces, error) {
	cfg, existsCfg := b.cfgs[set.ID]
	if !existsCfg {
		return nil, fmt.Errorf("connector %q is not configured", set.ID)
	}

	f, existsFactory := b.factories[set.ID.Type()]
	if !existsFactory {
		return nil, fmt.Errorf("connector factory not available for: %q", set.ID)
	}

	logStabilityLevel(set.Logger, f.TracesToProfilesStability())
	return f.CreateTracesToProfiles(ctx, set, cfg, next)
}

// CreateMetricsToTraces creates a Metrics connector based on the settings and config.
func (b *Builder) CreateMetricsToTraces(ctx context.Context, set CreateSettings, next consumer.Traces) (Metrics, error) {
	if next == nil {
		return nil, errNilNextConsumer
	}
	cfg, existsCfg := b.cfgs[set.ID]
	if !existsCfg {
		return nil, fmt.Errorf("connector %q is not configured", set.ID)
	}

	f, existsFactory := b.factories[set.ID.Type()]
	if !existsFactory {
		return nil, fmt.Errorf("connector factory not available for: %q", set.ID)
	}

	logStabilityLevel(set.Logger, f.MetricsToTracesStability())
	return f.CreateMetricsToTraces(ctx, set, cfg, next)
}

// CreateMetricsToMetrics creates a Metrics connector based on the settings and config.
func (b *Builder) CreateMetricsToMetrics(ctx context.Context, set CreateSettings, next consumer.Metrics) (Metrics, error) {
	if next == nil {
		return nil, errNilNextConsumer
	}
	cfg, existsCfg := b.cfgs[set.ID]
	if !existsCfg {
		return nil, fmt.Errorf("connector %q is not configured", set.ID)
	}

	f, existsFactory := b.factories[set.ID.Type()]
	if !existsFactory {
		return nil, fmt.Errorf("connector factory not available for: %q", set.ID)
	}

	logStabilityLevel(set.Logger, f.MetricsToMetricsStability())
	return f.CreateMetricsToMetrics(ctx, set, cfg, next)
}

// CreateMetricsToLogs creates a Metrics connector based on the settings and config.
func (b *Builder) CreateMetricsToLogs(ctx context.Context, set CreateSettings, next consumer.Logs) (Metrics, error) {
	if next == nil {
		return nil, errNilNextConsumer
	}
	cfg, existsCfg := b.cfgs[set.ID]
	if !existsCfg {
		return nil, fmt.Errorf("connector %q is not configured", set.ID)
	}

	f, existsFactory := b.factories[set.ID.Type()]
	if !existsFactory {
		return nil, fmt.Errorf("connector factory not available for: %q", set.ID)
	}

	logStabilityLevel(set.Logger, f.MetricsToLogsStability())
	return f.CreateMetricsToLogs(ctx, set, cfg, next)
}

// CreateMetricsToProfiles creates a Metrics connector based on the settings and config.
func (b *Builder) CreateMetricsToProfiles(ctx context.Context, set CreateSettings, next consumer.Profiles) (Metrics, error) {
	cfg, existsCfg := b.cfgs[set.ID]
	if !existsCfg {
		return nil, fmt.Errorf("connector %q is not configured", set.ID)
	}

	f, existsFactory := b.factories[set.ID.Type()]
	if !existsFactory {
		return nil, fmt.Errorf("connector factory not available for: %q", set.ID)
	}

	logStabilityLevel(set.Logger, f.MetricsToProfilesStability())
	return f.CreateMetricsToProfiles(ctx, set, cfg, next)
}

// CreateLogsToTraces creates a Logs connector based on the settings and config.
func (b *Builder) CreateLogsToTraces(ctx context.Context, set CreateSettings, next consumer.Traces) (Logs, error) {
	if next == nil {
		return nil, errNilNextConsumer
	}
	cfg, existsCfg := b.cfgs[set.ID]
	if !existsCfg {
		return nil, fmt.Errorf("connector %q is not configured", set.ID)
	}

	f, existsFactory := b.factories[set.ID.Type()]
	if !existsFactory {
		return nil, fmt.Errorf("connector factory not available for: %q", set.ID)
	}

	logStabilityLevel(set.Logger, f.LogsToTracesStability())
	return f.CreateLogsToTraces(ctx, set, cfg, next)
}

// CreateLogsToMetrics creates a Logs connector based on the settings and config.
func (b *Builder) CreateLogsToMetrics(ctx context.Context, set CreateSettings, next consumer.Metrics) (Logs, error) {
	if next == nil {
		return nil, errNilNextConsumer
	}
	cfg, existsCfg := b.cfgs[set.ID]
	if !existsCfg {
		return nil, fmt.Errorf("connector %q is not configured", set.ID)
	}

	f, existsFactory := b.factories[set.ID.Type()]
	if !existsFactory {
		return nil, fmt.Errorf("connector factory not available for: %q", set.ID)
	}

	logStabilityLevel(set.Logger, f.LogsToMetricsStability())
	return f.CreateLogsToMetrics(ctx, set, cfg, next)
}

// CreateLogsToLogs creates a Logs connector based on the settings and config.
func (b *Builder) CreateLogsToLogs(ctx context.Context, set CreateSettings, next consumer.Logs) (Logs, error) {
	if next == nil {
		return nil, errNilNextConsumer
	}
	cfg, existsCfg := b.cfgs[set.ID]
	if !existsCfg {
		return nil, fmt.Errorf("connector %q is not configured", set.ID)
	}

	f, existsFactory := b.factories[set.ID.Type()]
	if !existsFactory {
		return nil, fmt.Errorf("connector factory not available for: %q", set.ID)
	}

	logStabilityLevel(set.Logger, f.LogsToLogsStability())
	return f.CreateLogsToLogs(ctx, set, cfg, next)
}

// CreateLogsToProfiles creates a Logs connector based on the settings and config.
func (b *Builder) CreateLogsToProfiles(ctx context.Context, set CreateSettings, next consumer.Profiles) (Logs, error) {
	cfg, existsCfg := b.cfgs[set.ID]
	if !existsCfg {
		return nil, fmt.Errorf("connector %q is not configured", set.ID)
	}

	f, existsFactory := b.factories[set.ID.Type()]
	if !existsFactory {
		return nil, fmt.Errorf("connector factory not available for: %q", set.ID)
	}

	logStabilityLevel(set.Logger, f.LogsToProfilesStability())
	return f.CreateLogsToProfiles(ctx, set, cfg, next)
}

// CreateProfilesToTraces creates a Profiles connector based on the settings and config.
func (b *Builder) CreateProfilesToTraces(ctx context.Context, set CreateSettings, next consumer.Traces) (Profiles, error) {
	cfg, existsCfg := b.cfgs[set.ID]
	if !existsCfg {
		return nil, fmt.Errorf("connector %q is not configured", set.ID)
	}

	f, existsFactory := b.factories[set.ID.Type()]
	if !existsFactory {
		return nil, fmt.Errorf("connector factory not available for: %q", set.ID)
	}

	logStabilityLevel(set.Logger, f.ProfilesToTracesStability())
	return f.CreateProfilesToTraces(ctx, set, cfg, next)
}

// CreateProfilesToMetrics creates a Profiles connector based on the settings and config.
func (b *Builder) CreateProfilesToMetrics(ctx context.Context, set CreateSettings, next consumer.Metrics) (Profiles, error) {
	cfg, existsCfg := b.cfgs[set.ID]
	if !existsCfg {
		return nil, fmt.Errorf("connector %q is not configured", set.ID)
	}

	f, existsFactory := b.factories[set.ID.Type()]
	if !existsFactory {
		return nil, fmt.Errorf("connector factory not available for: %q", set.ID)
	}

	logStabilityLevel(set.Logger, f.ProfilesToMetricsStability())
	return f.CreateProfilesToMetrics(ctx, set, cfg, next)
}

// CreateProfilesToLogs creates a Profiles connector based on the settings and config.
func (b *Builder) CreateProfilesToLogs(ctx context.Context, set CreateSettings, next consumer.Logs) (Profiles, error) {
	cfg, existsCfg := b.cfgs[set.ID]
	if !existsCfg {
		return nil, fmt.Errorf("connector %q is not configured", set.ID)
	}

	f, existsFactory := b.factories[set.ID.Type()]
	if !existsFactory {
		return nil, fmt.Errorf("connector factory not available for: %q", set.ID)
	}

	logStabilityLevel(set.Logger, f.ProfilesToLogsStability())
	return f.CreateProfilesToLogs(ctx, set, cfg, next)
}

// CreateProfilesToProfiles creates a Profiles connector based on the settings and config.
func (b *Builder) CreateProfilesToProfiles(ctx context.Context, set CreateSettings, next consumer.Profiles) (Profiles, error) {
	cfg, existsCfg := b.cfgs[set.ID]
	if !existsCfg {
		return nil, fmt.Errorf("connector %q is not configured", set.ID)
	}

	f, existsFactory := b.factories[set.ID.Type()]
	if !existsFactory {
		return nil, fmt.Errorf("connector factory not available for: %q", set.ID)
	}

	logStabilityLevel(set.Logger, f.ProfilesToProfilesStability())
	return f.CreateProfilesToProfiles(ctx, set, cfg, next)
}

func (b *Builder) IsConfigured(componentID component.ID) bool {
	_, ok := b.cfgs[componentID]
	return ok
}

func (b *Builder) Factory(componentType component.Type) component.Factory {
	return b.factories[componentType]
}

// logStabilityLevel logs the stability level of a component. The log level is set to info for
// undefined, unmaintained, deprecated and development. The log level is set to debug
// for alpha, beta and stable.
func logStabilityLevel(logger *zap.Logger, sl component.StabilityLevel) {
	if sl >= component.StabilityLevelAlpha {
		logger.Debug(sl.LogMessage())
	} else {
		logger.Info(sl.LogMessage())
	}
}

func errDataTypes(id component.ID, from, to component.DataType) error {
	return fmt.Errorf("connector %q cannot connect from %s to %s: %w", id, from, to, component.ErrDataTypeIsNotSupported)
}<|MERGE_RESOLUTION|>--- conflicted
+++ resolved
@@ -66,13 +66,6 @@
 	consumer.Logs
 }
 
-<<<<<<< HEAD
-// LogsRouter feeds the first consumer.Logs in each of the specified pipelines.
-type LogsRouter interface {
-	Consumer(...component.ID) (consumer.Logs, error)
-	PipelineIDs() []component.ID
-}
-
 // A Profiles connector acts as an exporter from a logs pipeline and a receiver
 // to one or more traces, metrics, or logs pipelines.
 // Profiles feeds a consumer.Profiles, consumer.Metrics, or consumer.Profiles with data.
@@ -88,14 +81,6 @@
 	consumer.Profiles
 }
 
-// ProfilesRouter feeds the first consumer.Profiles in each of the specified pipelines.
-type ProfilesRouter interface {
-	Consumer(...component.ID) (consumer.Profiles, error)
-	PipelineIDs() []component.ID
-}
-
-=======
->>>>>>> c8f9563f
 // CreateSettings configures Connector creators.
 type CreateSettings struct {
 	// ID returns the ID of the component that will be created.
