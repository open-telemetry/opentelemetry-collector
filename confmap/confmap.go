--- conflicted
+++ resolved
@@ -419,7 +419,6 @@
 	}
 }
 
-<<<<<<< HEAD
 // This hook is used to solve the issue: https://github.com/open-telemetry/opentelemetry-collector/issues/9060
 // Decoding should fail when converting a negative integer to any type of unsigned integer. This prevents
 // negative values being decoded as large uint values.
@@ -429,7 +428,8 @@
 			return nil, fmt.Errorf("cannot convert negative value %v to an unsigned integer", from.Int())
 		}
 		return from.Interface(), nil
-=======
+}
+
 type moduleFactory[T any, S any] interface {
 	Create(s S) T
 }
@@ -447,6 +447,5 @@
 func newConfmapModuleFactory[T any, S any](f createConfmapFunc[T, S]) moduleFactory[T, S] {
 	return confmapModuleFactory[T, S]{
 		f: f,
->>>>>>> 05ceb203
 	}
 }