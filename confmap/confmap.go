// Copyright The OpenTelemetry Authors
// SPDX-License-Identifier: Apache-2.0

//go:generate mdatagen metadata.yaml

package confmap // import "go.opentelemetry.io/collector/confmap"

import (
	"encoding"
	"errors"
	"fmt"
	"reflect"
	"slices"
	"strings"

	"github.com/go-viper/mapstructure/v2"
	"github.com/knadh/koanf/maps"
	"github.com/knadh/koanf/providers/confmap"
	"github.com/knadh/koanf/v2"

	encoder "go.opentelemetry.io/collector/confmap/internal/mapstructure"
	"go.opentelemetry.io/collector/confmap/internal/third_party/composehook"
)

const (
	// KeyDelimiter is used as the default key delimiter in the default koanf instance.
	KeyDelimiter = "::"
)

const (
	// MapstructureTag is the struct field tag used to record marshaling/unmarshaling settings.
	// See https://pkg.go.dev/github.com/go-viper/mapstructure/v2 for supported values.
	MapstructureTag = "mapstructure"
)

// New creates a new empty confmap.Conf instance.
func New() *Conf {
	return &Conf{k: koanf.New(KeyDelimiter)}
}

// NewFromStringMap creates a confmap.Conf from a map[string]any.
func NewFromStringMap(data map[string]any) *Conf {
	p := New()
	// Cannot return error because the koanf instance is empty.
	_ = p.k.Load(confmap.Provider(data, KeyDelimiter), nil)
	return p
}

// Conf represents the raw configuration map for the OpenTelemetry Collector.
// The confmap.Conf can be unmarshalled into the Collector's config using the "service" package.
type Conf struct {
	k *koanf.Koanf
	// If true, upon unmarshaling do not call the Unmarshal function on the struct
	// if it implements Unmarshaler and is the top-level struct.
	// This avoids running into an infinite recursion where Unmarshaler.Unmarshal and
	// Conf.Unmarshal would call each other.
	skipTopLevelUnmarshaler bool
}

// AllKeys returns all keys holding a value, regardless of where they are set.
// Nested keys are returned with a KeyDelimiter separator.
func (l *Conf) AllKeys() []string {
	return l.k.Keys()
}

type UnmarshalOption interface {
	apply(*unmarshalOption)
}

type unmarshalOption struct {
	ignoreUnused bool
}

// WithIgnoreUnused sets an option to ignore errors if existing
// keys in the original Conf were unused in the decoding process
// (extra keys).
func WithIgnoreUnused() UnmarshalOption {
	return unmarshalOptionFunc(func(uo *unmarshalOption) {
		uo.ignoreUnused = true
	})
}

type unmarshalOptionFunc func(*unmarshalOption)

func (fn unmarshalOptionFunc) apply(set *unmarshalOption) {
	fn(set)
}

// Unmarshal unmarshalls the config into a struct using the given options.
// Tags on the fields of the structure must be properly set.
func (l *Conf) Unmarshal(result any, opts ...UnmarshalOption) error {
	set := unmarshalOption{}
	for _, opt := range opts {
		opt.apply(&set)
	}
	return decodeConfig(l, result, !set.ignoreUnused, l.skipTopLevelUnmarshaler)
}

type marshalOption struct{}

type MarshalOption interface {
	apply(*marshalOption)
}

// Marshal encodes the config and merges it into the Conf.
func (l *Conf) Marshal(rawVal any, _ ...MarshalOption) error {
	enc := encoder.New(encoderConfig(rawVal))
	data, err := enc.Encode(rawVal)
	if err != nil {
		return err
	}
	out, ok := data.(map[string]any)
	if !ok {
		return errors.New("invalid config encoding")
	}
	return l.Merge(NewFromStringMap(out))
}

func (l *Conf) unsanitizedGet(key string) any {
	return l.k.Get(key)
}

// sanitize recursively removes expandedValue references from the given data.
// It uses the expandedValue.Value field to replace the expandedValue references.
func sanitize(a any) any {
	return sanitizeExpanded(a, false)
}

// sanitizeToStringMap recursively removes expandedValue references from the given data.
// It uses the expandedValue.Original field to replace the expandedValue references.
func sanitizeToStr(a any) any {
	return sanitizeExpanded(a, true)
}

func sanitizeExpanded(a any, useOriginal bool) any {
	switch m := a.(type) {
	case map[string]any:
		c := maps.Copy(m)
		for k, v := range m {
			c[k] = sanitizeExpanded(v, useOriginal)
		}
		return c
	case []any:
		// If the value is nil, return nil.
		var newSlice []any
		if m == nil {
			return newSlice
		}
		newSlice = make([]any, 0, len(m))
		for _, e := range m {
			newSlice = append(newSlice, sanitizeExpanded(e, useOriginal))
		}
		return newSlice
	case expandedValue:
		if useOriginal {
			return m.Original
		}
		return m.Value
	}
	return a
}

// Get can retrieve any value given the key to use.
func (l *Conf) Get(key string) any {
	val := l.unsanitizedGet(key)
	return sanitizeExpanded(val, false)
}

// IsSet checks to see if the key has been set in any of the data locations.
func (l *Conf) IsSet(key string) bool {
	return l.k.Exists(key)
}

// Merge merges the input given configuration into the existing config.
// Note that the given map may be modified.
func (l *Conf) Merge(in *Conf) error {
	if enableMergeAppendOption.IsEnabled() {
		// only use MergeAppend when enableMergeAppendOption featuregate is enabled.
		return l.mergeAppend(in)
	}
	return l.k.Merge(in.k)
}

// mergeAppend merges the input given configuration into the existing config.
// Note that the given map may be modified.
// Additionally, mergeAppend performs deduplication when merging lists.
// For example, if listA = [extension1, extension2] and listB = [extension1, extension3],
// the resulting list will be [extension1, extension2, extension3].
func (l *Conf) mergeAppend(in *Conf) error {
	return l.k.Load(confmap.Provider(in.ToStringMap(), ""), nil, koanf.WithMergeFunc(mergeAppend))
}

// Sub returns new Conf instance representing a sub-config of this instance.
// It returns an error is the sub-config is not a map[string]any (use Get()), and an empty Map if none exists.
func (l *Conf) Sub(key string) (*Conf, error) {
	// Code inspired by the koanf "Cut" func, but returns an error instead of empty map for unsupported sub-config type.
	data := l.unsanitizedGet(key)
	if data == nil {
		return New(), nil
	}

	switch v := data.(type) {
	case map[string]any:
		return NewFromStringMap(v), nil
	case expandedValue:
		if m, ok := v.Value.(map[string]any); ok {
			return NewFromStringMap(m), nil
		}
	}

	return nil, fmt.Errorf("unexpected sub-config value kind for key:%s value:%v kind:%v", key, data, reflect.TypeOf(data).Kind())
}

func (l *Conf) toStringMapWithExpand() map[string]any {
	m := maps.Unflatten(l.k.All(), KeyDelimiter)
	return m
}

// ToStringMap creates a map[string]any from a Parser.
func (l *Conf) ToStringMap() map[string]any {
	return sanitize(l.toStringMapWithExpand()).(map[string]any)
}

// decodeConfig decodes the contents of the Conf into the result argument, using a
// mapstructure decoder with the following notable behaviors. Ensures that maps whose
// values are nil pointer structs resolved to the zero value of the target struct (see
// expandNilStructPointers). Converts string to []string by splitting on ','. Ensures
// uniqueness of component IDs (see mapKeyStringToMapKeyTextUnmarshalerHookFunc).
// Decodes time.Duration from strings. Allows custom unmarshaling for structs implementing
// encoding.TextUnmarshaler. Allows custom unmarshaling for structs implementing confmap.Unmarshaler.
func decodeConfig(m *Conf, result any, errorUnused bool, skipTopLevelUnmarshaler bool) error {
	dc := &mapstructure.DecoderConfig{
		ErrorUnused:      errorUnused,
		Result:           result,
		TagName:          MapstructureTag,
		WeaklyTypedInput: false,
		MatchName:        caseSensitiveMatchName,
<<<<<<< HEAD
		DecodeNil:        true,
		DecodeHook: mapstructure.ComposeDecodeHookFunc(
=======
		DecodeHook: composehook.ComposeDecodeHookFunc(
>>>>>>> 5800834f
			useExpandValue(),
			expandNilStructPointersHookFunc(),
			mapstructure.StringToSliceHookFunc(","),
			mapKeyStringToMapKeyTextUnmarshalerHookFunc(),
			mapstructure.StringToTimeDurationHookFunc(),
			mapstructure.TextUnmarshallerHookFunc(),
			unmarshalerHookFunc(result, skipTopLevelUnmarshaler),
			// after the main unmarshaler hook is called,
			// we unmarshal the embedded structs if present to merge with the result:
			unmarshalerEmbeddedStructsHookFunc(),
			zeroSliceHookFunc(),
		),
	}
	decoder, err := mapstructure.NewDecoder(dc)
	if err != nil {
		return err
	}
	if err = decoder.Decode(m.toStringMapWithExpand()); err != nil {
		if strings.HasPrefix(err.Error(), "error decoding ''") {
			return errors.Unwrap(err)
		}
		return err
	}
	return nil
}

// encoderConfig returns a default encoder.EncoderConfig that includes
// an EncodeHook that handles both TextMarshaller and Marshaler
// interfaces.
func encoderConfig(rawVal any) *encoder.EncoderConfig {
	return &encoder.EncoderConfig{
		EncodeHook: mapstructure.ComposeDecodeHookFunc(
			encoder.YamlMarshalerHookFunc(),
			encoder.TextMarshalerHookFunc(),
			marshalerHookFunc(rawVal),
		),
	}
}

// case-sensitive version of the callback to be used in the MatchName property
// of the DecoderConfig. The default for MatchEqual is to use strings.EqualFold,
// which is case-insensitive.
func caseSensitiveMatchName(a, b string) bool {
	return a == b
}

func castTo(exp expandedValue, useOriginal bool) any {
	// If the target field is a string, use `exp.Original` or fail if not available.
	if useOriginal {
		return exp.Original
	}
	// Otherwise, use the parsed value (previous behavior).
	return exp.Value
}

// Check if a reflect.Type is of the form T, where:
// X is any type or interface
// T = string | map[X]T | []T | [n]T
func isStringyStructure(t reflect.Type) bool {
	if t.Kind() == reflect.String {
		return true
	}
	if t.Kind() == reflect.Map {
		return isStringyStructure(t.Elem())
	}
	if t.Kind() == reflect.Slice || t.Kind() == reflect.Array {
		return isStringyStructure(t.Elem())
	}
	return false
}

// safeWrapDecodeHookFunc wraps a DecodeHookFuncValue to ensure fromVal is a valid `reflect.Value`
// object and therefore it is safe to call `reflect.Value` methods on fromVal.
//
// Use this only if the hook does not need to be called on untyped nil values.
// Typed nil values are safe to call and will be passed to the hook.
// See https://github.com/golang/go/issues/51649
func safeWrapDecodeHookFunc(
	f mapstructure.DecodeHookFuncValue,
) mapstructure.DecodeHookFuncValue {
	return func(fromVal reflect.Value, toVal reflect.Value) (any, error) {
		if !fromVal.IsValid() {
			return nil, nil
		}
		return f(fromVal, toVal)
	}
}

// When a value has been loaded from an external source via a provider, we keep both the
// parsed value and the original string value. This allows us to expand the value to its
// original string representation when decoding into a string field, and use the original otherwise.
func useExpandValue() mapstructure.DecodeHookFuncType {
	return func(
		_ reflect.Type,
		to reflect.Type,
		data any,
	) (any, error) {
		if exp, ok := data.(expandedValue); ok {
			v := castTo(exp, to.Kind() == reflect.String)
			// See https://github.com/open-telemetry/opentelemetry-collector/issues/10949
			// If the `to.Kind` is not a string, then expandValue's original value is useless and
			// the casted-to value will be nil. In that scenario, we need to use the default value of `to`'s kind.
			if v == nil {
				return reflect.Zero(to).Interface(), nil
			}
			return v, nil
		}

		switch to.Kind() {
		case reflect.Array, reflect.Slice, reflect.Map:
			if isStringyStructure(to) {
				// If the target field is a stringy structure, sanitize to use the original string value everywhere.
				return sanitizeToStr(data), nil
			}
			// Otherwise, sanitize to use the parsed value everywhere.
			return sanitize(data), nil
		}
		return data, nil
	}
}

// In cases where a config has a mapping of something to a struct pointers
// we want nil values to resolve to a pointer to the zero value of the
// underlying struct just as we want nil values of a mapping of something
// to a struct to resolve to the zero value of that struct.
//
// e.g. given a config type:
// type Config struct { Thing *SomeStruct `mapstructure:"thing"` }
//
// and yaml of:
// config:
//
//	thing:
//
// we want an unmarshaled Config to be equivalent to
// Config{Thing: &SomeStruct{}} instead of Config{Thing: nil}
func expandNilStructPointersHookFunc() mapstructure.DecodeHookFuncValue {
	return safeWrapDecodeHookFunc(func(from reflect.Value, to reflect.Value) (any, error) {
		// ensure we are dealing with map to map comparison
		if from.Kind() == reflect.Map && to.Kind() == reflect.Map {
			toElem := to.Type().Elem()
			// ensure that map values are pointers to a struct
			// (that may be nil and require manual setting w/ zero value)
			if toElem.Kind() == reflect.Ptr && toElem.Elem().Kind() == reflect.Struct {
				fromRange := from.MapRange()
				for fromRange.Next() {
					fromKey := fromRange.Key()
					fromValue := fromRange.Value()
					// ensure that we've run into a nil pointer instance
					if fromValue.IsNil() {
						newFromValue := reflect.New(toElem.Elem())
						from.SetMapIndex(fromKey, newFromValue)
					}
				}
			}
		}
		return from.Interface(), nil
	})
}

// mapKeyStringToMapKeyTextUnmarshalerHookFunc returns a DecodeHookFuncType that checks that a conversion from
// map[string]any to map[encoding.TextUnmarshaler]any does not overwrite keys,
// when UnmarshalText produces equal elements from different strings (e.g. trims whitespaces).
//
// This is needed in combination with ComponentID, which may produce equal IDs for different strings,
// and an error needs to be returned in that case, otherwise the last equivalent ID overwrites the previous one.
func mapKeyStringToMapKeyTextUnmarshalerHookFunc() mapstructure.DecodeHookFuncType {
	return func(from reflect.Type, to reflect.Type, data any) (any, error) {
		if from.Kind() != reflect.Map || from.Key().Kind() != reflect.String {
			return data, nil
		}

		if to.Kind() != reflect.Map {
			return data, nil
		}

		// Checks that the key type of to implements the TextUnmarshaler interface.
		if _, ok := reflect.New(to.Key()).Interface().(encoding.TextUnmarshaler); !ok {
			return data, nil
		}

		// Create a map with key value of to's key to bool.
		fieldNameSet := reflect.MakeMap(reflect.MapOf(to.Key(), reflect.TypeOf(true)))
		for k := range data.(map[string]any) {
			// Create a new value of the to's key type.
			tKey := reflect.New(to.Key())

			// Use tKey to unmarshal the key of the map.
			if err := tKey.Interface().(encoding.TextUnmarshaler).UnmarshalText([]byte(k)); err != nil {
				return nil, err
			}
			// Checks if the key has already been decoded in a previous iteration.
			if fieldNameSet.MapIndex(reflect.Indirect(tKey)).IsValid() {
				return nil, fmt.Errorf("duplicate name %q after unmarshaling %v", k, tKey)
			}
			fieldNameSet.SetMapIndex(reflect.Indirect(tKey), reflect.ValueOf(true))
		}
		return data, nil
	}
}

// unmarshalerEmbeddedStructsHookFunc provides a mechanism for embedded structs to define their own unmarshal logic,
// by implementing the Unmarshaler interface.
func unmarshalerEmbeddedStructsHookFunc() mapstructure.DecodeHookFuncValue {
	return safeWrapDecodeHookFunc(func(from reflect.Value, to reflect.Value) (any, error) {
		if to.Type().Kind() != reflect.Struct {
			return from.Interface(), nil
		}
		fromAsMap, ok := from.Interface().(map[string]any)
		if !ok {
			return from.Interface(), nil
		}
		for i := 0; i < to.Type().NumField(); i++ {
			// embedded structs passed in via `squash` cannot be pointers. We just check if they are structs:
			f := to.Type().Field(i)
			if f.IsExported() && slices.Contains(strings.Split(f.Tag.Get(MapstructureTag), ","), "squash") {
				if unmarshaler, ok := to.Field(i).Addr().Interface().(Unmarshaler); ok {
					c := NewFromStringMap(fromAsMap)
					c.skipTopLevelUnmarshaler = true
					if err := unmarshaler.Unmarshal(c); err != nil {
						return nil, err
					}
					// the struct we receive from this unmarshaling only contains fields related to the embedded struct.
					// we merge this partially unmarshaled struct with the rest of the result.
					// note we already unmarshaled the main struct earlier, and therefore merge with it.
					conf := New()
					if err := conf.Marshal(unmarshaler); err != nil {
						return nil, err
					}
					resultMap := conf.ToStringMap()
					for k, v := range resultMap {
						fromAsMap[k] = v
					}
				}
			}
		}
		return fromAsMap, nil
	})
}

// Provides a mechanism for individual structs to define their own unmarshal logic,
// by implementing the Unmarshaler interface, unless skipTopLevelUnmarshaler is
// true and the struct matches the top level object being unmarshaled.
func unmarshalerHookFunc(result any, skipTopLevelUnmarshaler bool) mapstructure.DecodeHookFuncValue {
	return safeWrapDecodeHookFunc(func(from reflect.Value, to reflect.Value) (any, error) {
		if !to.CanAddr() {
			return from.Interface(), nil
		}

		toPtr := to.Addr().Interface()
		// Need to ignore the top structure to avoid running into an infinite recursion
		// where Unmarshaler.Unmarshal and Conf.Unmarshal would call each other.
		if toPtr == result && skipTopLevelUnmarshaler {
			return from.Interface(), nil
		}

		unmarshaler, ok := toPtr.(Unmarshaler)
		if !ok {
			return from.Interface(), nil
		}

		if _, ok = from.Interface().(map[string]any); !ok {
			return from.Interface(), nil
		}

		// Use the current object if not nil (to preserve other configs in the object), otherwise zero initialize.
		if to.Addr().IsNil() {
			unmarshaler = reflect.New(to.Type()).Interface().(Unmarshaler)
		}

		c := NewFromStringMap(from.Interface().(map[string]any))
		c.skipTopLevelUnmarshaler = true
		if err := unmarshaler.Unmarshal(c); err != nil {
			return nil, err
		}

		return unmarshaler, nil
	})
}

// marshalerHookFunc returns a DecodeHookFuncValue that checks structs that aren't
// the original to see if they implement the Marshaler interface.
func marshalerHookFunc(orig any) mapstructure.DecodeHookFuncValue {
	origType := reflect.TypeOf(orig)
	return safeWrapDecodeHookFunc(func(from reflect.Value, _ reflect.Value) (any, error) {
		if from.Kind() != reflect.Struct {
			return from.Interface(), nil
		}

		// ignore original to avoid infinite loop.
		if from.Type() == origType && reflect.DeepEqual(from.Interface(), orig) {
			return from.Interface(), nil
		}
		marshaler, ok := from.Interface().(Marshaler)
		if !ok {
			return from.Interface(), nil
		}
		conf := New()
		if err := marshaler.Marshal(conf); err != nil {
			return nil, err
		}
		return conf.ToStringMap(), nil
	})
}

// Unmarshaler interface may be implemented by types to customize their behavior when being unmarshaled from a Conf.
type Unmarshaler interface {
	// Unmarshal a Conf into the struct in a custom way.
	// The Conf for this specific component may be nil or empty if no config available.
	// This method should only be called by decoding hooks when calling Conf.Unmarshal.
	Unmarshal(component *Conf) error
}

// Marshaler defines an optional interface for custom configuration marshaling.
// A configuration struct can implement this interface to override the default
// marshaling.
type Marshaler interface {
	// Marshal the config into a Conf in a custom way.
	// The Conf will be empty and can be merged into.
	Marshal(component *Conf) error
}

// This hook is used to solve the issue: https://github.com/open-telemetry/opentelemetry-collector/issues/4001
// We adopt the suggestion provided in this issue: https://github.com/mitchellh/mapstructure/issues/74#issuecomment-279886492
// We should empty every slice before unmarshalling unless user provided slice is nil.
// Assume that we had a struct with a field of type slice called `keys`, which has default values of ["a", "b"]
//
//	type Config struct {
//	  Keys []string `mapstructure:"keys"`
//	}
//
// The configuration provided by users may have following cases
// 1. configuration have `keys` field and have a non-nil values for this key, the output should be overridden
//   - for example, input is {"keys", ["c"]}, then output is Config{ Keys: ["c"]}
//
// 2. configuration have `keys` field and have an empty slice for this key, the output should be overridden by empty slices
//   - for example, input is {"keys", []}, then output is Config{ Keys: []}
//
// 3. configuration have `keys` field and have nil value for this key, the output should be default config
//   - for example, input is {"keys": nil}, then output is Config{ Keys: ["a", "b"]}
//
// 4. configuration have no `keys` field specified, the output should be default config
//   - for example, input is {}, then output is Config{ Keys: ["a", "b"]}
func zeroSliceHookFunc() mapstructure.DecodeHookFuncValue {
	return safeWrapDecodeHookFunc(func(from reflect.Value, to reflect.Value) (any, error) {
		if to.CanSet() && to.Kind() == reflect.Slice && from.Kind() == reflect.Slice {
			if !from.IsNil() {
				// input slice is not nil, set the output slice to a new slice of the same type.
				to.Set(reflect.MakeSlice(to.Type(), from.Len(), from.Cap()))
			}
		}

		return from.Interface(), nil
	})
}

type moduleFactory[T any, S any] interface {
	Create(s S) T
}

type createConfmapFunc[T any, S any] func(s S) T

type confmapModuleFactory[T any, S any] struct {
	f createConfmapFunc[T, S]
}

func (c confmapModuleFactory[T, S]) Create(s S) T {
	return c.f(s)
}

func newConfmapModuleFactory[T any, S any](f createConfmapFunc[T, S]) moduleFactory[T, S] {
	return confmapModuleFactory[T, S]{
		f: f,
	}
}<|MERGE_RESOLUTION|>--- conflicted
+++ resolved
@@ -235,12 +235,8 @@
 		TagName:          MapstructureTag,
 		WeaklyTypedInput: false,
 		MatchName:        caseSensitiveMatchName,
-<<<<<<< HEAD
 		DecodeNil:        true,
-		DecodeHook: mapstructure.ComposeDecodeHookFunc(
-=======
 		DecodeHook: composehook.ComposeDecodeHookFunc(
->>>>>>> 5800834f
 			useExpandValue(),
 			expandNilStructPointersHookFunc(),
 			mapstructure.StringToSliceHookFunc(","),
