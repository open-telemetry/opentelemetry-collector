module go.opentelemetry.io/collector/confmap

go 1.21

require (
	github.com/go-viper/mapstructure/v2 v2.0.0-alpha.1
	github.com/knadh/koanf/maps v0.1.1
	github.com/knadh/koanf/providers/confmap v0.1.0
	github.com/knadh/koanf/v2 v2.1.0
	github.com/stretchr/testify v1.9.0
	go.uber.org/goleak v1.3.0
	go.uber.org/multierr v1.11.0
	go.uber.org/zap v1.26.0
	gopkg.in/yaml.v3 v3.0.1
)

require (
	github.com/davecgh/go-spew v1.1.1 // indirect
<<<<<<< HEAD
	github.com/go-viper/mapstructure/v2 v2.0.0-alpha.1 // indirect
=======
	github.com/kr/text v0.2.0 // indirect
>>>>>>> 24133460
	github.com/mitchellh/copystructure v1.2.0 // indirect
	github.com/mitchellh/reflectwalk v1.0.2 // indirect
	github.com/pmezard/go-difflib v1.0.0 // indirect
)

retract (
	v0.76.0 // Depends on retracted pdata v1.0.0-rc10 module, use v0.76.1
	v0.69.0 // Release failed, use v0.69.1
)<|MERGE_RESOLUTION|>--- conflicted
+++ resolved
@@ -16,11 +16,8 @@
 
 require (
 	github.com/davecgh/go-spew v1.1.1 // indirect
-<<<<<<< HEAD
 	github.com/go-viper/mapstructure/v2 v2.0.0-alpha.1 // indirect
-=======
 	github.com/kr/text v0.2.0 // indirect
->>>>>>> 24133460
 	github.com/mitchellh/copystructure v1.2.0 // indirect
 	github.com/mitchellh/reflectwalk v1.0.2 // indirect
 	github.com/pmezard/go-difflib v1.0.0 // indirect
