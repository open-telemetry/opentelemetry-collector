--- conflicted
+++ resolved
@@ -21,22 +21,13 @@
 	loggedDeprecations map[string]struct{}
 }
 
-<<<<<<< HEAD
-// New returns a confmap.Converter, that expands all environment variables for a given confmap.Conf.
-//
-// Notice: This API is experimental.
-//
-// Deprecated: [v0.99.0] Use NewFactory instead.
-func New(set confmap.ConverterSettings) confmap.Converter {
-=======
 // NewFactory returns a factory for a  confmap.Converter,
 // which expands all environment variables for a given confmap.Conf.
 func NewFactory() confmap.ConverterFactory {
 	return confmap.NewConverterFactory(newConverter)
 }
 
-func newConverter(_ confmap.ConverterSettings) confmap.Converter {
->>>>>>> 2f87518f
+func newConverter(set confmap.ConverterSettings) confmap.Converter {
 	return converter{
 		loggedDeprecations: make(map[string]struct{}),
 		logger:             set.Logger,
