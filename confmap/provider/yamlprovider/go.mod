module go.opentelemetry.io/collector/confmap/provider/yamlprovider

go 1.22.0

require (
	github.com/stretchr/testify v1.9.0
	go.opentelemetry.io/collector/confmap v0.107.0
	go.uber.org/goleak v1.3.0
)

require (
	github.com/davecgh/go-spew v1.1.1 // indirect
<<<<<<< HEAD
	github.com/go-viper/mapstructure/v2 v2.0.0 // indirect
=======
	github.com/go-viper/mapstructure/v2 v2.1.0 // indirect
	github.com/hashicorp/go-version v1.7.0 // indirect
>>>>>>> b0085e55
	github.com/knadh/koanf/maps v0.1.1 // indirect
	github.com/knadh/koanf/providers/confmap v0.1.0 // indirect
	github.com/knadh/koanf/v2 v2.1.1 // indirect
	github.com/mitchellh/copystructure v1.2.0 // indirect
	github.com/mitchellh/reflectwalk v1.0.2 // indirect
	github.com/pmezard/go-difflib v1.0.0 // indirect
<<<<<<< HEAD
=======
	go.opentelemetry.io/collector/featuregate v1.13.0 // indirect
	go.opentelemetry.io/collector/internal/globalgates v0.107.0 // indirect
>>>>>>> b0085e55
	go.uber.org/multierr v1.11.0 // indirect
	go.uber.org/zap v1.27.0 // indirect
	gopkg.in/yaml.v3 v3.0.1 // indirect
)

replace go.opentelemetry.io/collector/confmap => ../../<|MERGE_RESOLUTION|>--- conflicted
+++ resolved
@@ -10,23 +10,13 @@
 
 require (
 	github.com/davecgh/go-spew v1.1.1 // indirect
-<<<<<<< HEAD
-	github.com/go-viper/mapstructure/v2 v2.0.0 // indirect
-=======
 	github.com/go-viper/mapstructure/v2 v2.1.0 // indirect
-	github.com/hashicorp/go-version v1.7.0 // indirect
->>>>>>> b0085e55
 	github.com/knadh/koanf/maps v0.1.1 // indirect
 	github.com/knadh/koanf/providers/confmap v0.1.0 // indirect
 	github.com/knadh/koanf/v2 v2.1.1 // indirect
 	github.com/mitchellh/copystructure v1.2.0 // indirect
 	github.com/mitchellh/reflectwalk v1.0.2 // indirect
 	github.com/pmezard/go-difflib v1.0.0 // indirect
-<<<<<<< HEAD
-=======
-	go.opentelemetry.io/collector/featuregate v1.13.0 // indirect
-	go.opentelemetry.io/collector/internal/globalgates v0.107.0 // indirect
->>>>>>> b0085e55
 	go.uber.org/multierr v1.11.0 // indirect
 	go.uber.org/zap v1.27.0 // indirect
 	gopkg.in/yaml.v3 v3.0.1 // indirect
