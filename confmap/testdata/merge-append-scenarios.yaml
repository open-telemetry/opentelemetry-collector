--- conflicted
+++ resolved
@@ -622,7 +622,6 @@
         extensions: [nop, nop1]
         pipelines:
             traces:
-<<<<<<< HEAD
                 receivers: [nop, nop1]
                 processors: [nop1]
                 exporters: [nop, nop1]
@@ -630,10 +629,6 @@
                 receivers: [nop, nop1]
                 processors: [nop1]
                 exporters: [nop, nop1]
-=======
-                receivers: [nop]
-                processors: [attributes/example, nop2]
-                exporters: [nop]
 - name: merge-mode-map
   configs:
     -
@@ -660,5 +655,4 @@
               action: upsert
             - key: app
               value: "foo"
-              action: upsert
->>>>>>> 727ae96d
+              action: upsert