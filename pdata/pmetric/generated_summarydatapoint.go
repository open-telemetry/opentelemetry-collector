// Copyright The OpenTelemetry Authors
// SPDX-License-Identifier: Apache-2.0

// Code generated by "pdata/internal/cmd/pdatagen/main.go". DO NOT EDIT.
// To regenerate this file run "make genpdata".

package pmetric

import (
	"go.opentelemetry.io/collector/pdata/internal"
	otlpmetrics "go.opentelemetry.io/collector/pdata/internal/data/protogen/metrics/v1"
	"go.opentelemetry.io/collector/pdata/pcommon"
)

// SummaryDataPoint is a single data point in a timeseries that describes the time-varying values of a Summary of double values.
//
// This is a reference type, if passed by value and callee modifies it the
// caller will see the modification.
//
// Must use NewSummaryDataPoint function to create new instances.
// Important: zero-initialized instance is not valid for use.
type SummaryDataPoint struct {
	orig  *otlpmetrics.SummaryDataPoint
	state *internal.State
}

func newSummaryDataPoint(orig *otlpmetrics.SummaryDataPoint, state *internal.State) SummaryDataPoint {
	return SummaryDataPoint{orig: orig, state: state}
}

// NewSummaryDataPoint creates a new empty SummaryDataPoint.
//
// This must be used only in testing code. Users should use "AppendEmpty" when part of a Slice,
// OR directly access the member if this is embedded in another struct.
func NewSummaryDataPoint() SummaryDataPoint {
	state := internal.StateMutable
	return newSummaryDataPoint(&otlpmetrics.SummaryDataPoint{}, &state)
}

// MoveTo moves all properties from the current struct overriding the destination and
// resetting the current instance to its zero value
func (ms SummaryDataPoint) MoveTo(dest SummaryDataPoint) {
	ms.state.AssertMutable()
	dest.state.AssertMutable()
	// If they point to the same data, they are the same, nothing to do.
	if ms.orig == dest.orig {
		return
	}
	*dest.orig = *ms.orig
	*ms.orig = otlpmetrics.SummaryDataPoint{}
}

// Attributes returns the Attributes associated with this SummaryDataPoint.
func (ms SummaryDataPoint) Attributes() pcommon.Map {
	return pcommon.Map(internal.NewMap(&ms.orig.Attributes, ms.state))
}

// StartTimestamp returns the starttimestamp associated with this SummaryDataPoint.
func (ms SummaryDataPoint) StartTimestamp() pcommon.Timestamp {
	return pcommon.Timestamp(ms.orig.StartTimeUnixNano)
}

// SetStartTimestamp replaces the starttimestamp associated with this SummaryDataPoint.
func (ms SummaryDataPoint) SetStartTimestamp(v pcommon.Timestamp) {
	ms.state.AssertMutable()
	ms.orig.StartTimeUnixNano = uint64(v)
}

// Timestamp returns the timestamp associated with this SummaryDataPoint.
func (ms SummaryDataPoint) Timestamp() pcommon.Timestamp {
	return pcommon.Timestamp(ms.orig.TimeUnixNano)
}

// SetTimestamp replaces the timestamp associated with this SummaryDataPoint.
func (ms SummaryDataPoint) SetTimestamp(v pcommon.Timestamp) {
	ms.state.AssertMutable()
	ms.orig.TimeUnixNano = uint64(v)
}

// Count returns the count associated with this SummaryDataPoint.
func (ms SummaryDataPoint) Count() uint64 {
	return ms.orig.Count
}

// SetCount replaces the count associated with this SummaryDataPoint.
func (ms SummaryDataPoint) SetCount(v uint64) {
	ms.state.AssertMutable()
	ms.orig.Count = v
}

// Sum returns the sum associated with this SummaryDataPoint.
func (ms SummaryDataPoint) Sum() float64 {
	return ms.orig.Sum
}

// SetSum replaces the sum associated with this SummaryDataPoint.
func (ms SummaryDataPoint) SetSum(v float64) {
	ms.state.AssertMutable()
	ms.orig.Sum = v
}

// QuantileValues returns the QuantileValues associated with this SummaryDataPoint.
func (ms SummaryDataPoint) QuantileValues() SummaryDataPointValueAtQuantileSlice {
	return newSummaryDataPointValueAtQuantileSlice(&ms.orig.QuantileValues, ms.state)
}

// Flags returns the flags associated with this SummaryDataPoint.
func (ms SummaryDataPoint) Flags() DataPointFlags {
	return DataPointFlags(ms.orig.Flags)
}

// SetFlags replaces the flags associated with this SummaryDataPoint.
func (ms SummaryDataPoint) SetFlags(v DataPointFlags) {
	ms.state.AssertMutable()
	ms.orig.Flags = uint32(v)
}

// CopyTo copies all properties from the current struct overriding the destination.
func (ms SummaryDataPoint) CopyTo(dest SummaryDataPoint) {
	dest.state.AssertMutable()
<<<<<<< HEAD
	ms.Attributes().CopyTo(dest.Attributes())
	dest.SetStartTimestamp(ms.StartTimestamp())
	dest.SetTimestamp(ms.Timestamp())
	dest.SetCount(ms.Count())
	dest.SetSum(ms.Sum())
	ms.QuantileValues().CopyTo(dest.QuantileValues())
	dest.SetFlags(ms.Flags())
}

// Equal checks equality with another SummaryDataPoint
func (ms SummaryDataPoint) Equal(val SummaryDataPoint) bool {
	return ms.Attributes().Equal(val.Attributes()) &&
		ms.StartTimestamp() == val.StartTimestamp() &&
		ms.Timestamp() == val.Timestamp() &&
		ms.Count() == val.Count() &&
		ms.Sum() == val.Sum() &&
		ms.QuantileValues().Equal(val.QuantileValues()) &&
		ms.Flags() == val.Flags()
=======
	copyOrigSummaryDataPoint(dest.orig, ms.orig)
}

func copyOrigSummaryDataPoint(dest, src *otlpmetrics.SummaryDataPoint) {
	dest.Attributes = internal.CopyOrigMap(dest.Attributes, src.Attributes)
	dest.StartTimeUnixNano = src.StartTimeUnixNano
	dest.TimeUnixNano = src.TimeUnixNano
	dest.Count = src.Count
	dest.Sum = src.Sum
	dest.QuantileValues = copyOrigSummaryDataPointValueAtQuantileSlice(dest.QuantileValues, src.QuantileValues)
	dest.Flags = src.Flags
>>>>>>> ef18746d
}<|MERGE_RESOLUTION|>--- conflicted
+++ resolved
@@ -7,6 +7,8 @@
 package pmetric
 
 import (
+	"math"
+
 	"go.opentelemetry.io/collector/pdata/internal"
 	otlpmetrics "go.opentelemetry.io/collector/pdata/internal/data/protogen/metrics/v1"
 	"go.opentelemetry.io/collector/pdata/pcommon"
@@ -118,26 +120,6 @@
 // CopyTo copies all properties from the current struct overriding the destination.
 func (ms SummaryDataPoint) CopyTo(dest SummaryDataPoint) {
 	dest.state.AssertMutable()
-<<<<<<< HEAD
-	ms.Attributes().CopyTo(dest.Attributes())
-	dest.SetStartTimestamp(ms.StartTimestamp())
-	dest.SetTimestamp(ms.Timestamp())
-	dest.SetCount(ms.Count())
-	dest.SetSum(ms.Sum())
-	ms.QuantileValues().CopyTo(dest.QuantileValues())
-	dest.SetFlags(ms.Flags())
-}
-
-// Equal checks equality with another SummaryDataPoint
-func (ms SummaryDataPoint) Equal(val SummaryDataPoint) bool {
-	return ms.Attributes().Equal(val.Attributes()) &&
-		ms.StartTimestamp() == val.StartTimestamp() &&
-		ms.Timestamp() == val.Timestamp() &&
-		ms.Count() == val.Count() &&
-		ms.Sum() == val.Sum() &&
-		ms.QuantileValues().Equal(val.QuantileValues()) &&
-		ms.Flags() == val.Flags()
-=======
 	copyOrigSummaryDataPoint(dest.orig, ms.orig)
 }
 
@@ -149,5 +131,15 @@
 	dest.Sum = src.Sum
 	dest.QuantileValues = copyOrigSummaryDataPointValueAtQuantileSlice(dest.QuantileValues, src.QuantileValues)
 	dest.Flags = src.Flags
->>>>>>> ef18746d
+}
+
+// Equal checks equality with another SummaryDataPoint
+func (ms SummaryDataPoint) Equal(val SummaryDataPoint) bool {
+	return ms.Attributes().Equal(val.Attributes()) &&
+		ms.StartTimestamp() == val.StartTimestamp() &&
+		ms.Timestamp() == val.Timestamp() &&
+		ms.Count() == val.Count() &&
+		math.Abs(ms.Sum()-val.Sum()) < 0.01 &&
+		ms.QuantileValues().Equal(val.QuantileValues()) &&
+		ms.Flags() == val.Flags()
 }