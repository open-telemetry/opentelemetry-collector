// Copyright The OpenTelemetry Authors
// SPDX-License-Identifier: Apache-2.0

// Code generated by "pdata/internal/cmd/pdatagen/main.go". DO NOT EDIT.
// To regenerate this file run "make genpdata".

package pcommon

import (
	"testing"

	"github.com/stretchr/testify/assert"

	"go.opentelemetry.io/collector/pdata/internal"
)

func TestNewInt64Slice(t *testing.T) {
	ms := NewInt64Slice()
	assert.Equal(t, 0, ms.Len())
	ms.FromRaw([]int64{1, 2, 3})
	assert.Equal(t, 3, ms.Len())
	assert.Equal(t, []int64{1, 2, 3}, ms.AsRaw())
	ms.SetAt(1, int64(5))
	assert.Equal(t, []int64{1, 5, 3}, ms.AsRaw())
	ms.FromRaw([]int64{3})
	assert.Equal(t, 1, ms.Len())
	assert.Equal(t, int64(3), ms.At(0))

	cp := NewInt64Slice()
	ms.CopyTo(cp)
	ms.SetAt(0, int64(2))
	assert.Equal(t, int64(2), ms.At(0))
	assert.Equal(t, int64(3), cp.At(0))
	ms.CopyTo(cp)
	assert.Equal(t, int64(2), cp.At(0))

	mv := NewInt64Slice()
	ms.MoveTo(mv)
	assert.Equal(t, 0, ms.Len())
	assert.Equal(t, 1, mv.Len())
	assert.Equal(t, int64(2), mv.At(0))
	ms.FromRaw([]int64{1, 2, 3})
	ms.MoveTo(mv)
	assert.Equal(t, 3, mv.Len())
	assert.Equal(t, int64(1), mv.At(0))
}

func TestInt64SliceReadOnly(t *testing.T) {
	raw := []int64{1, 2, 3}
	state := internal.StateReadOnly
	ms := Int64Slice(internal.NewInt64Slice(&raw, &state))

	assert.Equal(t, 3, ms.Len())
	assert.Equal(t, int64(1), ms.At(0))
	assert.Panics(t, func() { ms.Append(1) })
	assert.Panics(t, func() { ms.EnsureCapacity(2) })
	assert.Equal(t, raw, ms.AsRaw())
	assert.Panics(t, func() { ms.FromRaw(raw) })

	ms2 := NewInt64Slice()
	ms.CopyTo(ms2)
	assert.Equal(t, ms.AsRaw(), ms2.AsRaw())
	assert.Panics(t, func() { ms2.CopyTo(ms) })

	assert.Panics(t, func() { ms.MoveTo(ms2) })
	assert.Panics(t, func() { ms2.MoveTo(ms) })
}

func TestInt64SliceAppend(t *testing.T) {
	ms := NewInt64Slice()
	ms.FromRaw([]int64{1, 2, 3})
	ms.Append(5, 5)
	assert.Equal(t, 5, ms.Len())
	assert.Equal(t, int64(5), ms.At(4))
}

func TestInt64SliceEnsureCapacity(t *testing.T) {
	ms := NewInt64Slice()
	ms.EnsureCapacity(4)
	assert.Equal(t, 4, cap(*ms.getOrig()))
	ms.EnsureCapacity(2)
	assert.Equal(t, 4, cap(*ms.getOrig()))
}

<<<<<<< HEAD
func TestInt64SliceAll(t *testing.T) {
	ms := NewInt64Slice()
	ms.FromRaw([]int64{1, 2, 3})
	assert.NotEmpty(t, ms.Len())

	var c int
	for i, v := range ms.All() {
		assert.Equal(t, ms.At(i), v, "element should match")
		c++
	}
	assert.Equal(t, ms.Len(), c, "All elements should have been visited")
=======
func TestInt64SliceEqual(t *testing.T) {
	ms := NewInt64Slice()
	ms2 := NewInt64Slice()
	assert.True(t, ms.Equal(ms2))

	ms.Append(1, 2, 3)
	assert.False(t, ms.Equal(ms2))

	ms2.Append(1, 2, 3)
	assert.True(t, ms.Equal(ms2))
}

func BenchmarkInt64SliceEqual(b *testing.B) {
	ms := NewInt64Slice()
	ms.Append(1, 2, 3)
	cmp := NewInt64Slice()
	cmp.Append(1, 2, 3)

	b.ResetTimer()
	b.ReportAllocs()

	for n := 0; n < b.N; n++ {
		_ = ms.Equal(cmp)
	}
>>>>>>> 27ff4895
}<|MERGE_RESOLUTION|>--- conflicted
+++ resolved
@@ -82,7 +82,6 @@
 	assert.Equal(t, 4, cap(*ms.getOrig()))
 }
 
-<<<<<<< HEAD
 func TestInt64SliceAll(t *testing.T) {
 	ms := NewInt64Slice()
 	ms.FromRaw([]int64{1, 2, 3})
@@ -94,7 +93,8 @@
 		c++
 	}
 	assert.Equal(t, ms.Len(), c, "All elements should have been visited")
-=======
+}
+
 func TestInt64SliceEqual(t *testing.T) {
 	ms := NewInt64Slice()
 	ms2 := NewInt64Slice()
@@ -119,5 +119,4 @@
 	for n := 0; n < b.N; n++ {
 		_ = ms.Equal(cmp)
 	}
->>>>>>> 27ff4895
 }