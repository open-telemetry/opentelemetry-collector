--- conflicted
+++ resolved
@@ -10,8 +10,7 @@
 	return ms.MappingIndex() == val.MappingIndex() &&
 		ms.Address() == val.Address() &&
 		ms.AttributeIndices().Equal(val.AttributeIndices()) &&
-<<<<<<< HEAD
-		ms.Line().Equal(val.Line())
+		ms.Lines().Equal(val.Lines())
 }
 
 // switchDictionary updates the Location, switching its indices from one
@@ -59,7 +58,4 @@
 	}
 
 	return nil
-=======
-		ms.Lines().Equal(val.Lines())
->>>>>>> 09a27191
 }