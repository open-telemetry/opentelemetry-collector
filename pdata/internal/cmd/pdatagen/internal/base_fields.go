// Copyright The OpenTelemetry Authors
// SPDX-License-Identifier: Apache-2.0

package internal // import "go.opentelemetry.io/collector/pdata/internal/cmd/pdatagen/internal"

import (
	"strings"
	"text/template"
)

const accessorSliceTemplate = `// {{ .fieldName }} returns the {{ .originFieldName }} associated with this {{ .structName }}.
func (ms {{ .structName }}) {{ .fieldName }}() {{ .packageName }}{{ .returnType }} {
	{{- if .isCommon }}
	return {{ .packageName }}{{ .returnType }}(internal.New{{ .returnType }}(&ms.{{ .origAccessor }}.{{ .originFieldName }}
	{{- if .isBaseStructCommon -}}
	, internal.Get{{ .structName }}State(internal.{{ .structName }}(ms))
	{{- else -}}
	, ms.state
	{{- end -}}
	))
	{{- else }}
	return new{{ .returnType }}(&ms.{{ .origAccessor }}.{{ .originFieldName }}, ms.state)
	{{- end }}
}`

const accessorsSliceTestTemplate = `func Test{{ .structName }}_{{ .fieldName }}(t *testing.T) {
	ms := New{{ .structName }}()
	assert.Equal(t, {{ .packageName }}New{{ .returnType }}(), ms.{{ .fieldName }}())
	{{- if .isCommon }}
	internal.FillTest{{ .returnType }}(internal.{{ .returnType }}(ms.{{ .fieldName }}()))
	assert.Equal(t, {{ .packageName }}{{ .returnType }}(internal.GenerateTest{{ .returnType }}()), ms.{{ .fieldName }}())
	{{- else }}
	fillTest{{ .returnType }}(ms.{{ .fieldName }}())
	assert.Equal(t, generateTest{{ .returnType }}(), ms.{{ .fieldName }}())
	{{- end }}
}`

const setTestValueTemplate = `{{ if .isCommon -}}
	{{ if not .isBaseStructCommon }}internal.{{ end }}FillTest{{ .returnType }}(
	{{- if not .isBaseStructCommon }}internal.{{ end }}New
	{{- else -}}
	fillTest{{ .returnType }}(new
	{{-	end -}}
	{{ .returnType }}(&tv.orig.{{ .originFieldName }}, tv.state))`

const copyOrigSliceTemplate = `dest.{{ .originFieldName }} = 
{{- if .isCommon }}{{ if not .isBaseStructCommon }}internal.{{ end }}CopyOrig{{ else }}copyOrig{{ end }}
{{- .returnType }}(dest.{{ .originFieldName }}, src.{{ .originFieldName }})`

const copyOrigMessageTemplate = `{{ if .isCommon }}{{ if not .isBaseStructCommon }}internal.{{ end }}CopyOrig{{ else }}copyOrig{{ end }}
{{- .returnType }}(&dest.{{ .originFieldName }}, &src.{{ .originFieldName }})`

const accessorsMessageValueTemplate = `// {{ .fieldName }} returns the {{ .lowerFieldName }} associated with this {{ .structName }}.
func (ms {{ .structName }}) {{ .fieldName }}() {{ .packageName }}{{ .returnType }} {
	{{- if .isCommon }}
	return {{ .packageName }}{{ .returnType }}(internal.New{{ .returnType }}(&ms.{{ .origAccessor }}.{{ .fieldName }}, ms.state))
	{{- else }}
	return new{{ .returnType }}(&ms.{{ .origAccessor }}.{{ .fieldName }}, ms.state)
	{{- end }}
}`

const accessorsMessageValueTestTemplate = `func Test{{ .structName }}_{{ .fieldName }}(t *testing.T) {
	ms := New{{ .structName }}()
	{{- if .isCommon }}
	internal.FillTest{{ .returnType }}(internal.{{ .returnType }}(ms.{{ .fieldName }}()))
	assert.Equal(t, {{ .packageName }}{{ .returnType }}(internal.GenerateTest{{ .returnType }}()), ms.{{ .fieldName }}())
	{{- else }}
	fillTest{{ .returnType }}(ms.{{ .fieldName }}())
	assert.Equal(t, generateTest{{ .returnType }}(), ms.{{ .fieldName }}())
	{{- end }}
}`

const accessorsPrimitiveTemplate = `// {{ .fieldName }} returns the {{ .lowerFieldName }} associated with this {{ .structName }}.
func (ms {{ .structName }}) {{ .fieldName }}() {{ .packageName }}{{ .returnType }} {
	return ms.{{ .origAccessor }}.{{ .originFieldName }}
}

// Set{{ .fieldName }} replaces the {{ .lowerFieldName }} associated with this {{ .structName }}.
func (ms {{ .structName }}) Set{{ .fieldName }}(v {{ .returnType }}) {
	ms.{{ .stateAccessor }}.AssertMutable()
	ms.{{ .origAccessor }}.{{ .originFieldName }} = v
}`

const setPrimitiveTestValueTemplate = `tv.orig.{{ .originFieldName }} = {{ .testValue }}`

const copyOrigPrimitiveTemplate = `dest.{{ .originFieldName }} = src.{{ .originFieldName }}`

const accessorsPrimitiveSliceTemplate = `// {{ .fieldName }} returns the {{ .lowerFieldName }} associated with this {{ .structName }}.
func (ms {{ .structName }}) {{ .fieldName }}() {{ .packageName }}{{ .returnType }} {
	return {{ .packageName }}{{ .returnType }}(internal.New{{ .returnType }}(&ms.{{ .origAccessor }}.{{ .fieldName }}, ms.state))
}`

const oneOfTypeAccessorTemplate = `// {{ .typeFuncName }} returns the type of the {{ .lowerOriginFieldName }} for this {{ .structName }}.
// Calling this function on zero-initialized {{ .structName }} will cause a panic.
func (ms {{ .structName }}) {{ .typeFuncName }}() {{ .typeName }} {
	switch ms.{{ .origAccessor }}.{{ .originFieldName }}.(type) {
		{{- range .values }}
		{{ .GenerateTypeSwitchCase $.baseStruct $.oneOfField }}
		{{- end }}
	}
	return {{ .typeName }}Empty
}

{{ range .values }}
{{ .GenerateAccessors $.baseStruct $.oneOfField }}
{{ end }}`

const oneOfTypeAccessorTestTemplate = `func Test{{ .structName }}_{{ .typeFuncName }}(t *testing.T) {
	tv := New{{ .structName }}()
	assert.Equal(t, {{ .typeName }}Empty, tv.{{ .typeFuncName }}())
}

{{ range .values -}}
{{ .GenerateTests $.baseStruct $.oneOfField }}
{{ end }}
`

const oneOfTypeCopyOrigTestTemplate = `switch t := src.{{ .originFieldName }}.(type) {
{{- range .values }}
{{ .GenerateCopyOrig $.baseStruct $.oneOfField }}
{{- end }}
}`

const accessorsOneOfMessageTemplate = `// {{ .fieldName }} returns the {{ .lowerFieldName }} associated with this {{ .structName }}.
//
// Calling this function when {{ .originOneOfTypeFuncName }}() != {{ .typeName }} returns an invalid
// zero-initialized instance of {{ .returnType }}. Note that using such {{ .returnType }} instance can cause panic.
//
// Calling this function on zero-initialized {{ .structName }} will cause a panic.
func (ms {{ .structName }}) {{ .fieldName }}() {{ .returnType }} {
	v, ok := ms.orig.Get{{ .originOneOfFieldName }}().(*{{ .originStructType }})
	if !ok {
		return {{ .returnType }}{}
	}
	return new{{ .returnType }}(v.{{ .fieldName }}, ms.state)
}

// SetEmpty{{ .fieldName }} sets an empty {{ .lowerFieldName }} to this {{ .structName }}.
//
// After this, {{ .originOneOfTypeFuncName }}() function will return {{ .typeName }}".
//
// Calling this function on zero-initialized {{ .structName }} will cause a panic.
func (ms {{ .structName }}) SetEmpty{{ .fieldName }}() {{ .returnType }} {
	ms.state.AssertMutable()
	val := &{{ .originFieldPackageName }}.{{ .fieldName }}{}
	ms.orig.{{ .originOneOfFieldName }} = &{{ .originStructType }}{{ "{" }}{{ .fieldName }}: val}
	return new{{ .returnType }}(val, ms.state)
}`

const accessorsOneOfMessageTestTemplate = `func Test{{ .structName }}_{{ .fieldName }}(t *testing.T) {
	ms := New{{ .structName }}()
	fillTest{{ .returnType }}(ms.SetEmpty{{ .fieldName }}())
	assert.Equal(t, {{ .typeName }}, ms.{{ .originOneOfTypeFuncName }}())
	assert.Equal(t, generateTest{{ .returnType }}(), ms.{{ .fieldName }}())
	sharedState := internal.StateReadOnly
	assert.Panics(t, func() { new{{ .structName }}(&{{ .originStructName }}{}, &sharedState).SetEmpty{{ .fieldName }}() })
}

func Test{{ .structName }}_CopyTo_{{ .fieldName }}(t *testing.T) {
	ms := New{{ .structName }}()
	fillTest{{ .returnType }}(ms.SetEmpty{{ .fieldName }}())
	dest := New{{ .structName }}()
	ms.CopyTo(dest)
	assert.Equal(t, ms, dest)
	sharedState := internal.StateReadOnly
	assert.Panics(t, func() { ms.CopyTo(new{{ .structName }}(&{{ .originStructName }}{}, &sharedState)) })
}
`

const oneOfMessageSetTestFieldTemplate = `tv.orig.{{ .originOneOfFieldName }} = &{{ .originStructName }}_{{ .fieldName -}}{ 
{{- .fieldName }}: &{{ .originFieldPackageName }}.{{ .fieldName }}{}}
fillTest{{ .returnType }}(new{{ .returnType }}(tv.orig.Get{{ .returnType }}(), tv.state))`

const copyToValueOneOfMessageTemplate = `	case *{{ .originStructType }}:
		{{ .lowerFieldName }} := &{{ .originFieldPackageName}}.{{ .fieldName }}{}
		copyOrig{{ .returnType }}({{ .lowerFieldName }}, t.{{ .fieldName }})
		dest.{{ .originOneOfFieldName }} = &{{ .originStructType }}{
			{{ .fieldName }}: {{ .lowerFieldName }},
		}`

const accessorsOneOfPrimitiveTemplate = `// {{ .accessorFieldName }} returns the {{ .lowerFieldName }} associated with this {{ .structName }}.
func (ms {{ .structName }}) {{ .accessorFieldName }}() {{ .returnType }} {
	return ms.orig.Get{{ .originFieldName }}()
}

// Set{{ .accessorFieldName }} replaces the {{ .lowerFieldName }} associated with this {{ .structName }}.
func (ms {{ .structName }}) Set{{ .accessorFieldName }}(v {{ .returnType }}) {
	ms.state.AssertMutable()
	ms.orig.{{ .originOneOfFieldName }} = &{{ .originStructType }}{
		{{ .originFieldName }}: v,
	}
}`

const accessorsOneOfPrimitiveTestTemplate = `func Test{{ .structName }}_{{ .accessorFieldName }}(t *testing.T) {
	ms := New{{ .structName }}()
	{{- if eq .returnType "float64"}}
	assert.InDelta(t, {{ .defaultVal }}, ms.{{ .accessorFieldName }}(), 0.01)
	{{- else if and (eq .returnType "string") (eq .defaultVal "\"\"") }}
	assert.Empty(t, ms.{{ .accessorFieldName }}())
	{{- else }}
	assert.Equal(t, {{ .defaultVal }}, ms.{{ .accessorFieldName }}())
	{{- end }}
	ms.Set{{ .accessorFieldName }}({{ .testValue }})
	{{- if eq .returnType "float64" }}
	assert.InDelta(t, {{ .testValue }}, ms.{{ .accessorFieldName }}(), 0.01)
	{{- else if and (eq .returnType "string") (eq .testValue "\"\"") }}
	assert.Empty(t, ms.{{ .accessorFieldName }}())
	{{- else }}
	assert.Equal(t, {{ .testValue }}, ms.{{ .accessorFieldName }}())
	{{- end }}
	assert.Equal(t, {{ .typeName }}, ms.{{ .originOneOfTypeFuncName }}())
	sharedState := internal.StateReadOnly
	assert.Panics(t, func() { new{{ .structName }}(&{{ .originStructName }}{}, &sharedState).Set{{ .accessorFieldName }}({{ .testValue }}) })
}
`

const oneOfPrimitiveSetTestFieldTemplate = `tv.orig.{{ .originOneOfFieldName }} = &{{ .originStructName }}_{{ .originFieldName }}{
{{- .originFieldName }}: {{ .testValue }}}`

const oneOfPrimitiveCopyOrigFieldTemplate = `case *{{ .originStructName }}_{{ .originFieldName }}:
	dest.{{ .originOneOfFieldName }} = &{{ .originStructName }}_{{ .originFieldName }}{
{{- .originFieldName }}: t.{{ .originFieldName }}}`

const oneOfPrimitiveSwitchCaseTemplate = `case *{{ .originStructName }}_{{ .originFieldName }}:
	return {{ .typeName }}`

const accessorsPrimitiveTestTemplate = `func Test{{ .structName }}_{{ .fieldName }}(t *testing.T) {
	ms := New{{ .structName }}()
	{{- if eq .returnType "bool" }}
	assert.{{- if eq .defaultVal "true" }}True{{- else }}False{{- end }}(t, ms.{{ .fieldName }}())
	{{- else if eq .returnType "float64" }}
	assert.InDelta(t, {{ .defaultVal }}, ms.{{ .fieldName }}(), 0.01)
	{{- else if and (eq .returnType "string") (eq .defaultVal "\"\"") }}
	assert.Empty(t, ms.{{ .fieldName }}())
	{{- else }}
	assert.Equal(t, {{ .defaultVal }}, ms.{{ .fieldName }}())
	{{- end }}
	ms.Set{{ .fieldName }}({{ .testValue }})
	{{- if eq .returnType "bool" }}
	assert.{{- if eq .testValue "true" }}True{{- else }}False{{- end }}(t, ms.{{ .fieldName }}())
	{{- else if eq .returnType "float64"}}
	assert.InDelta(t, {{ .testValue }}, ms.{{ .fieldName }}(), 0.01)
	{{- else if and (eq .returnType "string") (eq .testValue "\"\"") }}
	assert.Empty(t, ms.{{ .fieldName }}())
	{{- else }}
	assert.Equal(t, {{ .testValue }}, ms.{{ .fieldName }}())
	{{- end }}
	sharedState := internal.StateReadOnly
	assert.Panics(t, func() { new{{ .structName }}(&{{ .originStructName }}{}, &sharedState).Set{{ .fieldName }}({{ .testValue }}) })
}`

const accessorsPrimitiveTypedTemplate = `// {{ .fieldName }} returns the {{ .lowerFieldName }} associated with this {{ .structName }}.
func (ms {{ .structName }}) {{ .fieldName }}() {{ .packageName }}{{ .returnType }} {
	return {{ .packageName }}{{ .returnType }}(ms.orig.{{ .originFieldName }})
}

// Set{{ .fieldName }} replaces the {{ .lowerFieldName }} associated with this {{ .structName }}.
func (ms {{ .structName }}) Set{{ .fieldName }}(v {{ .packageName }}{{ .returnType }}) {
	ms.state.AssertMutable()
	ms.orig.{{ .originFieldName }} = {{ .rawType }}(v)
}`

const accessorsPrimitiveTypedTestTemplate = `func Test{{ .structName }}_{{ .fieldName }}(t *testing.T) {
	ms := New{{ .structName }}()
	assert.Equal(t, {{ .packageName }}{{ .returnType }}({{ .defaultVal }}), ms.{{ .fieldName }}())
	testVal{{ .fieldName }} := {{ .packageName }}{{ .returnType }}({{ .testValue }})
	ms.Set{{ .fieldName }}(testVal{{ .fieldName }})
	assert.Equal(t, testVal{{ .fieldName }}, ms.{{ .fieldName }}())
}`

const accessorsPrimitiveSliceTestTemplate = `func Test{{ .structName }}_{{ .fieldName }}(t *testing.T) {
	ms := New{{ .structName }}()
	assert.Equal(t, {{ .defaultVal }}, ms.{{ .fieldName }}().AsRaw())
	ms.{{ .fieldName }}().FromRaw({{ .testValue }})
	assert.Equal(t, {{ .testValue }}, ms.{{ .fieldName }}().AsRaw())
}`

const accessorsOptionalPrimitiveValueTemplate = `// {{ .fieldName }} returns the {{ .lowerFieldName }} associated with this {{ .structName }}.
func (ms {{ .structName }}) {{ .fieldName }}() {{ .returnType }} {
	return ms.orig.Get{{ .fieldName }}()
}

// Has{{ .fieldName }} returns true if the {{ .structName }} contains a
// {{ .fieldName }} value, false otherwise.
func (ms {{ .structName }}) Has{{ .fieldName }}() bool {
	return ms.orig.{{ .fieldName }}_ != nil
}

// Set{{ .fieldName }} replaces the {{ .lowerFieldName }} associated with this {{ .structName }}.
func (ms {{ .structName }}) Set{{ .fieldName }}(v {{ .returnType }}) {
	ms.state.AssertMutable()
	ms.orig.{{ .fieldName }}_ = &{{ .originStructType }}{{ "{" }}{{ .fieldName }}: v}
}

// Remove{{ .fieldName }} removes the {{ .lowerFieldName }} associated with this {{ .structName }}.
func (ms {{ .structName }}) Remove{{ .fieldName }}() {
	ms.state.AssertMutable()
	ms.orig.{{ .fieldName }}_ = nil
}`

const accessorsOptionalPrimitiveTestTemplate = `func Test{{ .structName }}_{{ .fieldName }}(t *testing.T) {
	ms := New{{ .structName }}()
	{{- if eq .returnType "float64" }}
	assert.InDelta(t, {{ .defaultVal }}, ms.{{ .fieldName }}() , 0.01)
	{{- else }}
	assert.Equal(t, {{ .defaultVal }}, ms.{{ .fieldName }}())
	{{- end }}
	ms.Set{{ .fieldName }}({{ .testValue }})
	assert.True(t, ms.Has{{ .fieldName }}())
	{{- if eq .returnType "float64" }}
	assert.InDelta(t, {{.testValue }}, ms.{{ .fieldName }}(), 0.01)
	{{- else }}
	assert.Equal(t, {{ .testValue }}, ms.{{ .fieldName }}())
	{{- end }}
	ms.Remove{{ .fieldName }}()
	assert.False(t, ms.Has{{ .fieldName }}())
	dest := New{{ .structName }}()
	dest.Set{{ .fieldName }}({{ .testValue }})
	ms.CopyTo(dest)
	assert.False(t, dest.Has{{ .fieldName }}())
}`

const optionalPrimitiveSetTestTemplate = `tv.orig.{{ .fieldName }}_ = &{{ .originStructType }}{
{{- .fieldName }}: {{ .testValue }}}`

const optionalPrimitiveCopyOrigTemplate = `if src.{{ .fieldName }}_ == nil {
	dest.{{ .fieldName }}_ = nil
} else {
	dest.{{ .fieldName }}_ = &{{ .originStructType }}{{ "{" }}{{ .fieldName }}: src.Get{{ .fieldName }}(){{ "}" }}
}`

type baseField interface {
	GenerateAccessors(ms *messageValueStruct) string

	GenerateAccessorsTest(ms *messageValueStruct) string

	GenerateSetWithTestValue(ms *messageValueStruct) string

<<<<<<< HEAD
	GenerateCopyToValue(ms *messageValueStruct) string

	GenerateEqualComparison(ms *messageValueStruct) string
=======
	GenerateCopyOrig(ms *messageValueStruct) string
>>>>>>> ef18746d
}

type sliceField struct {
	fieldName       string
	originFieldName string
	returnSlice     baseSlice
}

func (sf *sliceField) GenerateAccessors(ms *messageValueStruct) string {
	t := template.Must(template.New("accessorSliceTemplate").Parse(accessorSliceTemplate))
	return executeTemplate(t, sf.templateFields(ms))
}

func (sf *sliceField) GenerateAccessorsTest(ms *messageValueStruct) string {
	t := template.Must(template.New("accessorsSliceTestTemplate").Parse(accessorsSliceTestTemplate))
	return executeTemplate(t, sf.templateFields(ms))
}

func (sf *sliceField) GenerateSetWithTestValue(ms *messageValueStruct) string {
	t := template.Must(template.New("setTestValueTemplate").Parse(setTestValueTemplate))
	return executeTemplate(t, sf.templateFields(ms))
}

func (sf *sliceField) GenerateCopyOrig(ms *messageValueStruct) string {
	t := template.Must(template.New("copyOrigSliceTemplate").Parse(copyOrigSliceTemplate))
	return executeTemplate(t, sf.templateFields(ms))
}

func (sf *sliceField) GenerateEqualComparison(*messageValueStruct) string {
	return "ms." + sf.fieldName + "().Equal(val." + sf.fieldName + "())"
}

func (sf *sliceField) templateFields(ms *messageValueStruct) map[string]any {
	return map[string]any{
		"structName": ms.getName(),
		"fieldName":  sf.fieldName,
		"packageName": func() string {
			if sf.returnSlice.getPackageName() != ms.packageName {
				return sf.returnSlice.getPackageName() + "."
			}
			return ""
		}(),
		"returnType":         sf.returnSlice.getName(),
		"origAccessor":       origAccessor(ms.packageName),
		"stateAccessor":      stateAccessor(ms.packageName),
		"isCommon":           usedByOtherDataTypes(sf.returnSlice.getPackageName()),
		"isBaseStructCommon": usedByOtherDataTypes(ms.packageName),
		"originFieldName":    sf.origFieldName(),
	}
}

func (sf *sliceField) origFieldName() string {
	if sf.originFieldName == "" {
		return sf.fieldName
	}
	return sf.originFieldName
}

var _ baseField = (*sliceField)(nil)

type messageValueField struct {
	fieldName     string
	returnMessage *messageValueStruct
}

func (mf *messageValueField) GenerateAccessors(ms *messageValueStruct) string {
	t := template.Must(template.New("accessorsMessageValueTemplate").Parse(accessorsMessageValueTemplate))
	return executeTemplate(t, mf.templateFields(ms))
}

func (mf *messageValueField) GenerateAccessorsTest(ms *messageValueStruct) string {
	t := template.Must(template.New("accessorsMessageValueTestTemplate").Parse(accessorsMessageValueTestTemplate))
	return executeTemplate(t, mf.templateFields(ms))
}

func (mf *messageValueField) GenerateSetWithTestValue(ms *messageValueStruct) string {
	t := template.Must(template.New("setTestValueTemplate").Parse(setTestValueTemplate))
	return executeTemplate(t, mf.templateFields(ms))
}

func (mf *messageValueField) GenerateCopyOrig(ms *messageValueStruct) string {
	t := template.Must(template.New("copyOrigMessageTemplate").Parse(copyOrigMessageTemplate))
	return executeTemplate(t, mf.templateFields(ms))
}

func (mf *messageValueField) GenerateEqualComparison(*messageValueStruct) string {
	return "ms." + mf.fieldName + "().Equal(val." + mf.fieldName + "())"
}

func (mf *messageValueField) templateFields(ms *messageValueStruct) map[string]any {
	return map[string]any{
		"isCommon":        usedByOtherDataTypes(mf.returnMessage.packageName),
		"structName":      ms.getName(),
		"fieldName":       mf.fieldName,
		"originFieldName": mf.fieldName,
		"lowerFieldName":  strings.ToLower(mf.fieldName),
		"returnType":      mf.returnMessage.getName(),
		"packageName": func() string {
			if mf.returnMessage.packageName != ms.packageName {
				return mf.returnMessage.packageName + "."
			}
			return ""
		}(),
		"origAccessor":  origAccessor(ms.packageName),
		"stateAccessor": stateAccessor(ms.packageName),
	}
}

var _ baseField = (*messageValueField)(nil)

type primitiveField struct {
	fieldName       string
	originFieldName string
	returnType      string
	defaultVal      string
	testVal         string
}

func (pf *primitiveField) GenerateAccessors(ms *messageValueStruct) string {
	t := template.Must(template.New("accessorsPrimitiveTemplate").Parse(accessorsPrimitiveTemplate))
	return executeTemplate(t, pf.templateFields(ms))
}

func (pf *primitiveField) GenerateAccessorsTest(ms *messageValueStruct) string {
	t := template.Must(template.New("accessorsPrimitiveTestTemplate").Parse(accessorsPrimitiveTestTemplate))
	return executeTemplate(t, pf.templateFields(ms))
}

func (pf *primitiveField) GenerateSetWithTestValue(ms *messageValueStruct) string {
	t := template.Must(template.New("setPrimitiveTestValueTemplate").Parse(setPrimitiveTestValueTemplate))
	return executeTemplate(t, pf.templateFields(ms))
}

func (pf *primitiveField) GenerateCopyOrig(ms *messageValueStruct) string {
	t := template.Must(template.New("copyOrigPrimitiveTemplate").Parse(copyOrigPrimitiveTemplate))
	return executeTemplate(t, pf.templateFields(ms))
}

func (pf *primitiveField) GenerateEqualComparison(*messageValueStruct) string {
	return "ms." + pf.fieldName + "() == val." + pf.fieldName + "()"
}

func (pf *primitiveField) templateFields(ms *messageValueStruct) map[string]any {
	return map[string]any{
		"structName":       ms.getName(),
		"packageName":      "",
		"defaultVal":       pf.defaultVal,
		"fieldName":        pf.fieldName,
		"lowerFieldName":   strings.ToLower(pf.fieldName),
		"testValue":        pf.testVal,
		"returnType":       pf.returnType,
		"origAccessor":     origAccessor(ms.packageName),
		"stateAccessor":    stateAccessor(ms.packageName),
		"originStructName": ms.originFullName,
		"originFieldName":  pf.origFieldName(),
	}
}

func (pf *primitiveField) origFieldName() string {
	if pf.originFieldName == "" {
		return pf.fieldName
	}
	return pf.originFieldName
}

var _ baseField = (*primitiveField)(nil)

type primitiveType struct {
	structName  string
	packageName string
	rawType     string
	defaultVal  string
	testVal     string
}

// Types that has defined a custom type (e.g. "type Timestamp uint64")
type primitiveTypedField struct {
	fieldName       string
	originFieldName string
	returnType      *primitiveType
}

func (ptf *primitiveTypedField) GenerateAccessors(ms *messageValueStruct) string {
	t := template.Must(template.New("accessorsPrimitiveTypedTemplate").Parse(accessorsPrimitiveTypedTemplate))
	return executeTemplate(t, ptf.templateFields(ms))
}

func (ptf *primitiveTypedField) GenerateAccessorsTest(ms *messageValueStruct) string {
	t := template.Must(template.New("accessorsPrimitiveTypedTestTemplate").Parse(accessorsPrimitiveTypedTestTemplate))
	return executeTemplate(t, ptf.templateFields(ms))
}

func (ptf *primitiveTypedField) GenerateSetWithTestValue(ms *messageValueStruct) string {
	t := template.Must(template.New("setPrimitiveTestValueTemplate").Parse(setPrimitiveTestValueTemplate))
	return executeTemplate(t, ptf.templateFields(ms))
}

func (ptf *primitiveTypedField) GenerateCopyOrig(ms *messageValueStruct) string {
	t := template.Must(template.New("copyOrigPrimitiveTemplate").Parse(copyOrigPrimitiveTemplate))
	return executeTemplate(t, ptf.templateFields(ms))
}

func (ptf *primitiveTypedField) GenerateEqualComparison(*messageValueStruct) string {
	return "ms." + ptf.fieldName + "() == val." + ptf.fieldName + "()"
}

func (ptf *primitiveTypedField) templateFields(ms *messageValueStruct) map[string]any {
	return map[string]any{
		"structName": ms.getName(),
		"defaultVal": ptf.returnType.defaultVal,
		"packageName": func() string {
			if ptf.returnType.packageName != ms.packageName {
				return ptf.returnType.packageName + "."
			}
			return ""
		}(),
		"returnType":      ptf.returnType.structName,
		"fieldName":       ptf.fieldName,
		"lowerFieldName":  strings.ToLower(ptf.fieldName),
		"testValue":       ptf.returnType.testVal,
		"rawType":         ptf.returnType.rawType,
		"originFieldName": ptf.origFieldName(),
	}
}

func (ptf *primitiveTypedField) origFieldName() string {
	if ptf.originFieldName == "" {
		return ptf.fieldName
	}
	return ptf.originFieldName
}

var _ baseField = (*primitiveTypedField)(nil)

// primitiveSliceField is used to generate fields for slice of primitive types
type primitiveSliceField struct {
	fieldName         string
	returnPackageName string
	returnType        string
	defaultVal        string
	rawType           string
	testVal           string
}

func (psf *primitiveSliceField) GenerateAccessors(ms *messageValueStruct) string {
	t := template.Must(template.New("accessorsPrimitiveSliceTemplate").Parse(accessorsPrimitiveSliceTemplate))
	return executeTemplate(t, psf.templateFields(ms))
}

func (psf *primitiveSliceField) GenerateAccessorsTest(ms *messageValueStruct) string {
	t := template.Must(template.New("accessorsPrimitiveSliceTestTemplate").Parse(accessorsPrimitiveSliceTestTemplate))
	return executeTemplate(t, psf.templateFields(ms))
}

func (psf *primitiveSliceField) GenerateSetWithTestValue(ms *messageValueStruct) string {
	t := template.Must(template.New("setPrimitiveTestValueTemplate").Parse(setPrimitiveTestValueTemplate))
	return executeTemplate(t, psf.templateFields(ms))
}

func (psf *primitiveSliceField) GenerateCopyOrig(ms *messageValueStruct) string {
	t := template.Must(template.New("copyOrigSliceTemplate").Parse(copyOrigSliceTemplate))
	return executeTemplate(t, psf.templateFields(ms))
}

func (psf *primitiveSliceField) GenerateEqualComparison(*messageValueStruct) string {
	return "ms." + psf.fieldName + "().Equal(val." + psf.fieldName + "())"
}

func (psf *primitiveSliceField) templateFields(ms *messageValueStruct) map[string]any {
	return map[string]any{
		"structName": ms.getName(),
		"packageName": func() string {
			if psf.returnPackageName != ms.packageName {
				return psf.returnPackageName + "."
			}
			return ""
		}(),
		"isCommon":           usedByOtherDataTypes(psf.returnPackageName),
		"isBaseStructCommon": usedByOtherDataTypes(ms.packageName),
		"returnType":         psf.returnType,
		"defaultVal":         psf.defaultVal,
		"fieldName":          psf.fieldName,
		"originFieldName":    psf.fieldName,
		"lowerFieldName":     strings.ToLower(psf.fieldName),
		"testValue":          psf.testVal,
		"origAccessor":       origAccessor(ms.packageName),
		"stateAccessor":      stateAccessor(ms.packageName),
	}
}

var _ baseField = (*primitiveSliceField)(nil)

type oneOfField struct {
	originFieldName            string
	typeName                   string
	testValueIdx               int
	values                     []oneOfValue
	omitOriginFieldNameInNames bool
}

func (of *oneOfField) GenerateAccessors(ms *messageValueStruct) string {
	t := template.Must(template.New("oneOfTypeAccessorTemplate").Parse(oneOfTypeAccessorTemplate))
	return executeTemplate(t, of.templateFields(ms))
}

func (of *oneOfField) typeFuncName() string {
	const typeSuffix = "Type"
	if of.omitOriginFieldNameInNames {
		return typeSuffix
	}
	return of.originFieldName + typeSuffix
}

func (of *oneOfField) GenerateAccessorsTest(ms *messageValueStruct) string {
	t := template.Must(template.New("oneOfTypeAccessorTestTemplate").Parse(oneOfTypeAccessorTestTemplate))
	return executeTemplate(t, of.templateFields(ms))
}

func (of *oneOfField) GenerateSetWithTestValue(ms *messageValueStruct) string {
	return of.values[of.testValueIdx].GenerateSetWithTestValue(ms, of)
}

<<<<<<< HEAD
func (of *oneOfField) GenerateCopyToValue(ms *messageValueStruct) string {
	sb := &bytes.Buffer{}
	sb.WriteString("\tswitch ms." + of.typeFuncName() + "() {\n")
	for _, v := range of.values {
		v.GenerateCopyToValue(ms, of, sb)
	}
	sb.WriteString("\t}")
	return sb.String()
=======
func (of *oneOfField) GenerateCopyOrig(ms *messageValueStruct) string {
	t := template.Must(template.New("oneOfTypeCopyOrigTestTemplate").Parse(oneOfTypeCopyOrigTestTemplate))
	return executeTemplate(t, of.templateFields(ms))
>>>>>>> ef18746d
}

func (of *oneOfField) GenerateEqualComparison(*messageValueStruct) string {
	return "ms." + of.typeFuncName() + "() == val." + of.typeFuncName() + "()"
}

func (of *oneOfField) templateFields(ms *messageValueStruct) map[string]any {
	return map[string]any{
		"baseStruct":           ms,
		"oneOfField":           of,
		"structName":           ms.getName(),
		"typeFuncName":         of.typeFuncName(),
		"typeName":             of.typeName,
		"originFieldName":      of.originFieldName,
		"lowerOriginFieldName": strings.ToLower(of.originFieldName),
		"origAccessor":         origAccessor(ms.packageName),
		"stateAccessor":        stateAccessor(ms.packageName),
		"values":               of.values,
		"originTypePrefix":     ms.originFullName + "_",
	}
}

var _ baseField = (*oneOfField)(nil)

type oneOfValue interface {
	GenerateAccessors(ms *messageValueStruct, of *oneOfField) string
	GenerateTests(ms *messageValueStruct, of *oneOfField) string
	GenerateSetWithTestValue(ms *messageValueStruct, of *oneOfField) string
	GenerateCopyOrig(ms *messageValueStruct, of *oneOfField) string
	GenerateTypeSwitchCase(ms *messageValueStruct, of *oneOfField) string
}

type oneOfPrimitiveValue struct {
	fieldName       string
	defaultVal      string
	testVal         string
	returnType      string
	originFieldName string
}

func (opv *oneOfPrimitiveValue) GenerateAccessors(ms *messageValueStruct, of *oneOfField) string {
	t := template.Must(template.New("accessorsOneOfPrimitiveTemplate").Parse(accessorsOneOfPrimitiveTemplate))
	return executeTemplate(t, opv.templateFields(ms, of))
}

func (opv *oneOfPrimitiveValue) GenerateTests(ms *messageValueStruct, of *oneOfField) string {
	t := template.Must(template.New("accessorsOneOfPrimitiveTestTemplate").Parse(accessorsOneOfPrimitiveTestTemplate))
	return executeTemplate(t, opv.templateFields(ms, of))
}

func (opv *oneOfPrimitiveValue) accessorFieldName(of *oneOfField) string {
	if of.omitOriginFieldNameInNames {
		return opv.fieldName
	}
	return opv.fieldName + of.originFieldName
}

func (opv *oneOfPrimitiveValue) GenerateSetWithTestValue(ms *messageValueStruct, of *oneOfField) string {
	t := template.Must(template.New("oneOfPrimitiveSetTestFieldTemplate").Parse(oneOfPrimitiveSetTestFieldTemplate))
	return executeTemplate(t, opv.templateFields(ms, of))
}

func (opv *oneOfPrimitiveValue) GenerateCopyOrig(ms *messageValueStruct, of *oneOfField) string {
	t := template.Must(template.New("oneOfPrimitiveCopyOrigFieldTemplate").Parse(oneOfPrimitiveCopyOrigFieldTemplate))
	return executeTemplate(t, opv.templateFields(ms, of))
}

func (opv *oneOfPrimitiveValue) GenerateTypeSwitchCase(ms *messageValueStruct, of *oneOfField) string {
	t := template.Must(template.New("oneOfPrimitiveCopyOrigFieldTemplate").Parse(oneOfPrimitiveSwitchCaseTemplate))
	return executeTemplate(t, opv.templateFields(ms, of))
}

func (opv *oneOfPrimitiveValue) templateFields(ms *messageValueStruct, of *oneOfField) map[string]any {
	return map[string]any{
		"structName":              ms.getName(),
		"defaultVal":              opv.defaultVal,
		"packageName":             "",
		"accessorFieldName":       opv.accessorFieldName(of),
		"testValue":               opv.testVal,
		"originOneOfTypeFuncName": of.typeFuncName(),
		"typeName":                of.typeName + opv.fieldName,
		"lowerFieldName":          strings.ToLower(opv.fieldName),
		"returnType":              opv.returnType,
		"originFieldName":         opv.originFieldName,
		"originOneOfFieldName":    of.originFieldName,
		"originStructName":        ms.originFullName,
		"originStructType":        ms.originFullName + "_" + opv.originFieldName,
	}
}

var _ oneOfValue = (*oneOfPrimitiveValue)(nil)

type oneOfMessageValue struct {
	fieldName              string
	originFieldPackageName string
	returnMessage          *messageValueStruct
}

func (omv *oneOfMessageValue) GenerateAccessors(ms *messageValueStruct, of *oneOfField) string {
	t := template.Must(template.New("accessorsOneOfMessageTemplate").Parse(accessorsOneOfMessageTemplate))
	return executeTemplate(t, omv.templateFields(ms, of))
}

func (omv *oneOfMessageValue) GenerateTests(ms *messageValueStruct, of *oneOfField) string {
	t := template.Must(template.New("accessorsOneOfMessageTestTemplate").Parse(accessorsOneOfMessageTestTemplate))
	return executeTemplate(t, omv.templateFields(ms, of))
}

func (omv *oneOfMessageValue) GenerateSetWithTestValue(ms *messageValueStruct, of *oneOfField) string {
	t := template.Must(template.New("oneOfMessageSetTestFieldTemplate").Parse(oneOfMessageSetTestFieldTemplate))
	return executeTemplate(t, omv.templateFields(ms, of))
}

func (omv *oneOfMessageValue) GenerateCopyOrig(ms *messageValueStruct, of *oneOfField) string {
	t := template.Must(template.New("copyToValueOneOfMessageTemplate").Parse(copyToValueOneOfMessageTemplate))
	return executeTemplate(t, omv.templateFields(ms, of))
}

func (omv *oneOfMessageValue) GenerateTypeSwitchCase(ms *messageValueStruct, of *oneOfField) string {
	t := template.Must(template.New("oneOfPrimitiveCopyOrigFieldTemplate").Parse(oneOfPrimitiveSwitchCaseTemplate))
	return executeTemplate(t, omv.templateFields(ms, of))
}

func (omv *oneOfMessageValue) templateFields(ms *messageValueStruct, of *oneOfField) map[string]any {
	return map[string]any{
		"fieldName":               omv.fieldName,
		"originFieldName":         omv.fieldName,
		"originOneOfFieldName":    of.originFieldName,
		"typeName":                of.typeName + omv.fieldName,
		"structName":              ms.getName(),
		"returnType":              omv.returnMessage.structName,
		"originOneOfTypeFuncName": of.typeFuncName(),
		"lowerFieldName":          strings.ToLower(omv.fieldName),
		"originFieldPackageName":  omv.originFieldPackageName,
		"originStructName":        ms.originFullName,
		"originStructType":        ms.originFullName + "_" + omv.fieldName,
	}
}

var _ oneOfValue = (*oneOfMessageValue)(nil)

type optionalPrimitiveValue struct {
	fieldName  string
	defaultVal string
	testVal    string
	returnType string
}

func (opv *optionalPrimitiveValue) GenerateAccessors(ms *messageValueStruct) string {
	t := template.Must(template.New("accessorsOptionalPrimitiveValueTemplate").Parse(accessorsOptionalPrimitiveValueTemplate))
	return executeTemplate(t, opv.templateFields(ms))
}

func (opv *optionalPrimitiveValue) GenerateAccessorsTest(ms *messageValueStruct) string {
	t := template.Must(template.New("accessorsOptionalPrimitiveTestTemplate").Parse(accessorsOptionalPrimitiveTestTemplate))
	return executeTemplate(t, opv.templateFields(ms))
}

func (opv *optionalPrimitiveValue) GenerateSetWithTestValue(ms *messageValueStruct) string {
	t := template.Must(template.New("optionalPrimitiveSetTestTemplate").Parse(optionalPrimitiveSetTestTemplate))
	return executeTemplate(t, opv.templateFields(ms))
}

<<<<<<< HEAD
func (opv *optionalPrimitiveValue) GenerateCopyToValue(*messageValueStruct) string {
	return "\tif ms.Has" + opv.fieldName + "() {\n\t\tdest.Set" + opv.fieldName + "(ms." + opv.fieldName + "())\n\t} else {\n\t\tdest.Remove" + opv.fieldName + "()\n\t}"
}

func (opv *optionalPrimitiveValue) GenerateEqualComparison(*messageValueStruct) string {
	return "ms.Has" + opv.fieldName + "() == val.Has" + opv.fieldName + "() && (!ms.Has" + opv.fieldName + "() || ms." + opv.fieldName + "() == val." + opv.fieldName + "())"
=======
func (opv *optionalPrimitiveValue) GenerateCopyOrig(ms *messageValueStruct) string {
	t := template.Must(template.New("optionalPrimitiveCopyOrigTemplate").Parse(optionalPrimitiveCopyOrigTemplate))
	return executeTemplate(t, opv.templateFields(ms))
>>>>>>> ef18746d
}

func (opv *optionalPrimitiveValue) templateFields(ms *messageValueStruct) map[string]any {
	return map[string]any{
		"structName":       ms.getName(),
		"packageName":      "",
		"defaultVal":       opv.defaultVal,
		"fieldName":        opv.fieldName,
		"lowerFieldName":   strings.ToLower(opv.fieldName),
		"testValue":        opv.testVal,
		"returnType":       opv.returnType,
		"originStructName": ms.originFullName,
		"originStructType": ms.originFullName + "_" + opv.fieldName,
	}
}

var _ baseField = (*optionalPrimitiveValue)(nil)

func origAccessor(packageName string) string {
	if usedByOtherDataTypes(packageName) {
		return "getOrig()"
	}
	return "orig"
}

func stateAccessor(packageName string) string {
	if usedByOtherDataTypes(packageName) {
		return "getState()"
	}
	return "state"
}<|MERGE_RESOLUTION|>--- conflicted
+++ resolved
@@ -336,13 +336,9 @@
 
 	GenerateSetWithTestValue(ms *messageValueStruct) string
 
-<<<<<<< HEAD
-	GenerateCopyToValue(ms *messageValueStruct) string
+	GenerateCopyOrig(ms *messageValueStruct) string
 
 	GenerateEqualComparison(ms *messageValueStruct) string
-=======
-	GenerateCopyOrig(ms *messageValueStruct) string
->>>>>>> ef18746d
 }
 
 type sliceField struct {
@@ -482,6 +478,10 @@
 }
 
 func (pf *primitiveField) GenerateEqualComparison(*messageValueStruct) string {
+	// Use approximate equality for float64 fields to handle floating point precision issues
+	if pf.returnType == "float64" {
+		return "math.Abs(ms." + pf.fieldName + "() - val." + pf.fieldName + "()) < 0.01"
+	}
 	return "ms." + pf.fieldName + "() == val." + pf.fieldName + "()"
 }
 
@@ -665,20 +665,9 @@
 	return of.values[of.testValueIdx].GenerateSetWithTestValue(ms, of)
 }
 
-<<<<<<< HEAD
-func (of *oneOfField) GenerateCopyToValue(ms *messageValueStruct) string {
-	sb := &bytes.Buffer{}
-	sb.WriteString("\tswitch ms." + of.typeFuncName() + "() {\n")
-	for _, v := range of.values {
-		v.GenerateCopyToValue(ms, of, sb)
-	}
-	sb.WriteString("\t}")
-	return sb.String()
-=======
 func (of *oneOfField) GenerateCopyOrig(ms *messageValueStruct) string {
 	t := template.Must(template.New("oneOfTypeCopyOrigTestTemplate").Parse(oneOfTypeCopyOrigTestTemplate))
 	return executeTemplate(t, of.templateFields(ms))
->>>>>>> ef18746d
 }
 
 func (of *oneOfField) GenerateEqualComparison(*messageValueStruct) string {
@@ -842,18 +831,20 @@
 	return executeTemplate(t, opv.templateFields(ms))
 }
 
-<<<<<<< HEAD
-func (opv *optionalPrimitiveValue) GenerateCopyToValue(*messageValueStruct) string {
-	return "\tif ms.Has" + opv.fieldName + "() {\n\t\tdest.Set" + opv.fieldName + "(ms." + opv.fieldName + "())\n\t} else {\n\t\tdest.Remove" + opv.fieldName + "()\n\t}"
-}
-
-func (opv *optionalPrimitiveValue) GenerateEqualComparison(*messageValueStruct) string {
-	return "ms.Has" + opv.fieldName + "() == val.Has" + opv.fieldName + "() && (!ms.Has" + opv.fieldName + "() || ms." + opv.fieldName + "() == val." + opv.fieldName + "())"
-=======
 func (opv *optionalPrimitiveValue) GenerateCopyOrig(ms *messageValueStruct) string {
 	t := template.Must(template.New("optionalPrimitiveCopyOrigTemplate").Parse(optionalPrimitiveCopyOrigTemplate))
 	return executeTemplate(t, opv.templateFields(ms))
->>>>>>> ef18746d
+}
+
+func (opv *optionalPrimitiveValue) GenerateEqualComparison(*messageValueStruct) string {
+	// Use approximate equality for float64 fields to handle floating point precision issues
+	var valueComparison string
+	if opv.returnType == "float64" {
+		valueComparison = "math.Abs(ms." + opv.fieldName + "() - val." + opv.fieldName + "()) < 0.01"
+	} else {
+		valueComparison = "ms." + opv.fieldName + "() == val." + opv.fieldName + "()"
+	}
+	return "ms.Has" + opv.fieldName + "() == val.Has" + opv.fieldName + "() && (!ms.Has" + opv.fieldName + "() || " + valueComparison + ")"
 }
 
 func (opv *optionalPrimitiveValue) templateFields(ms *messageValueStruct) map[string]any {
