module go.opentelemetry.io/collector/internal/tools

go 1.24

toolchain go1.24.0

require (
	github.com/a8m/envsubst v1.4.3
	github.com/client9/misspell v0.3.4
	github.com/golangci/golangci-lint/v2 v2.1.1
	github.com/google/addlicense v1.1.1
	github.com/jcchavezs/porto v0.7.0
	github.com/pavius/impi v0.0.3
	github.com/rhysd/actionlint v1.7.7
	go.opentelemetry.io/build-tools/checkfile v0.22.0
	go.opentelemetry.io/build-tools/chloggen v0.22.0
	go.opentelemetry.io/build-tools/crosslink v0.22.0
	go.opentelemetry.io/build-tools/githubgen v0.22.0
	go.opentelemetry.io/build-tools/multimod v0.22.0
	go.opentelemetry.io/build-tools/semconvgen v0.22.0
	golang.org/x/exp v0.0.0-20240909161429-701f63a606c0
	golang.org/x/tools v0.32.0
	golang.org/x/vuln v1.1.4
	gotest.tools/gotestsum v1.12.1
	mvdan.cc/gofumpt v0.8.0
)

require (
	4d63.com/gocheckcompilerdirectives v1.3.0 // indirect
	4d63.com/gochecknoglobals v0.2.2 // indirect
	dario.cat/mergo v1.0.0 // indirect
	github.com/4meepo/tagalign v1.4.2 // indirect
	github.com/Abirdcfly/dupword v0.1.3 // indirect
	github.com/Antonboom/errname v1.1.0 // indirect
	github.com/Antonboom/nilnil v1.1.0 // indirect
	github.com/Antonboom/testifylint v1.6.1 // indirect
	github.com/BurntSushi/toml v1.5.0 // indirect
	github.com/Crocmagnon/fatcontext v0.7.2 // indirect
	github.com/Djarvur/go-err113 v0.0.0-20210108212216-aea10b59be24 // indirect
	github.com/GaijinEntertainment/go-exhaustruct/v3 v3.3.1 // indirect
	github.com/Masterminds/semver/v3 v3.3.1 // indirect
	github.com/Microsoft/go-winio v0.6.2 // indirect
	github.com/OpenPeeDeeP/depguard/v2 v2.2.1 // indirect
	github.com/ProtonMail/go-crypto v1.1.5 // indirect
	github.com/alecthomas/chroma/v2 v2.16.0 // indirect
	github.com/alecthomas/go-check-sumtype v0.3.1 // indirect
	github.com/alexkohler/nakedret/v2 v2.0.6 // indirect
	github.com/alexkohler/prealloc v1.0.0 // indirect
	github.com/alingse/asasalint v0.0.11 // indirect
	github.com/alingse/nilnesserr v0.2.0 // indirect
	github.com/ashanbrown/forbidigo v1.6.0 // indirect
	github.com/ashanbrown/makezero v1.2.0 // indirect
	github.com/aymanbagabas/go-osc52/v2 v2.0.1 // indirect
	github.com/beorn7/perks v1.0.1 // indirect
	github.com/bitfield/gotestdox v0.2.2 // indirect
	github.com/bkielbasa/cyclop v1.2.3 // indirect
	github.com/blizzy78/varnamelen v0.8.0 // indirect
	github.com/bmatcuk/doublestar/v4 v4.8.1 // indirect
	github.com/bombsimon/wsl/v4 v4.7.0 // indirect
	github.com/breml/bidichk v0.3.3 // indirect
	github.com/breml/errchkjson v0.4.1 // indirect
	github.com/butuzov/ireturn v0.4.0 // indirect
	github.com/butuzov/mirror v1.3.0 // indirect
	github.com/catenacyber/perfsprint v0.9.1 // indirect
	github.com/ccojocar/zxcvbn-go v1.0.2 // indirect
	github.com/cespare/xxhash/v2 v2.3.0 // indirect
	github.com/charithe/durationcheck v0.0.10 // indirect
	github.com/charmbracelet/colorprofile v0.2.3-0.20250311203215-f60798e515dc // indirect
	github.com/charmbracelet/lipgloss v1.1.0 // indirect
	github.com/charmbracelet/x/ansi v0.8.0 // indirect
	github.com/charmbracelet/x/cellbuf v0.0.13-0.20250311204145-2c3ea96c31dd // indirect
	github.com/charmbracelet/x/term v0.2.1 // indirect
	github.com/chavacava/garif v0.1.0 // indirect
	github.com/ckaznocha/intrange v0.3.1 // indirect
	github.com/cloudflare/circl v1.6.0 // indirect
	github.com/curioswitch/go-reassign v0.3.0 // indirect
	github.com/cyphar/filepath-securejoin v0.4.1 // indirect
	github.com/daixiang0/gci v0.13.6 // indirect
	github.com/dave/dst v0.27.3 // indirect
	github.com/davecgh/go-spew v1.1.2-0.20180830191138-d8f796af33cc // indirect
	github.com/denis-tingaikin/go-header v0.5.0 // indirect
	github.com/dlclark/regexp2 v1.11.5 // indirect
	github.com/dnephin/pflag v1.0.7 // indirect
	github.com/emirpasic/gods v1.18.1 // indirect
	github.com/ettle/strcase v0.2.0 // indirect
	github.com/fatih/color v1.18.0 // indirect
	github.com/fatih/structtag v1.2.0 // indirect
	github.com/firefart/nonamedreturns v1.0.6 // indirect
	github.com/fsnotify/fsnotify v1.8.0 // indirect
	github.com/fzipp/gocyclo v0.6.0 // indirect
	github.com/ghostiam/protogetter v0.3.13 // indirect
	github.com/go-critic/go-critic v0.13.0 // indirect
	github.com/go-git/gcfg v1.5.1-0.20230307220236-3a3c6141e376 // indirect
	github.com/go-git/go-billy/v5 v5.6.2 // indirect
	github.com/go-git/go-git/v5 v5.14.0 // indirect
	github.com/go-toolsmith/astcast v1.1.0 // indirect
	github.com/go-toolsmith/astcopy v1.1.0 // indirect
	github.com/go-toolsmith/astequal v1.2.0 // indirect
	github.com/go-toolsmith/astfmt v1.1.0 // indirect
	github.com/go-toolsmith/astp v1.1.0 // indirect
	github.com/go-toolsmith/strparse v1.1.0 // indirect
	github.com/go-toolsmith/typep v1.1.0 // indirect
	github.com/go-viper/mapstructure/v2 v2.2.1 // indirect
	github.com/go-xmlfmt/xmlfmt v1.1.3 // indirect
	github.com/gobwas/glob v0.2.3 // indirect
	github.com/gofrs/flock v0.12.1 // indirect
	github.com/golang/groupcache v0.0.0-20241129210726-2c02b8208cf8 // indirect
	github.com/golangci/dupl v0.0.0-20250308024227-f665c8d69b32 // indirect
	github.com/golangci/go-printf-func-name v0.1.0 // indirect
	github.com/golangci/gofmt v0.0.0-20250106114630-d62b90e6713d // indirect
	github.com/golangci/golines v0.0.0-20250217134842-442fd0091d95 // indirect
	github.com/golangci/misspell v0.6.0 // indirect
	github.com/golangci/plugin-module-register v0.1.1 // indirect
	github.com/golangci/revgrep v0.8.0 // indirect
	github.com/golangci/unconvert v0.0.0-20250410112200-a129a6e6413e // indirect
	github.com/google/go-cmp v0.7.0 // indirect
	github.com/google/go-github/v66 v66.0.0 // indirect
	github.com/google/go-querystring v1.1.0 // indirect
	github.com/google/shlex v0.0.0-20191202100458-e7afc7fbc510 // indirect
	github.com/gordonklaus/ineffassign v0.1.0 // indirect
	github.com/gostaticanalysis/analysisutil v0.7.1 // indirect
	github.com/gostaticanalysis/comment v1.5.0 // indirect
	github.com/gostaticanalysis/forcetypeassert v0.2.0 // indirect
	github.com/gostaticanalysis/nilerr v0.1.1 // indirect
	github.com/hashicorp/go-immutable-radix/v2 v2.1.0 // indirect
	github.com/hashicorp/go-version v1.7.0 // indirect
	github.com/hashicorp/golang-lru/v2 v2.0.7 // indirect
	github.com/hexops/gotextdiff v1.0.3 // indirect
	github.com/inconshreveable/mousetrap v1.1.0 // indirect
	github.com/jbenet/go-context v0.0.0-20150711004518-d14ea06fba99 // indirect
	github.com/jgautheron/goconst v1.8.1 // indirect
	github.com/jingyugao/rowserrcheck v1.1.1 // indirect
	github.com/jjti/go-spancheck v0.6.4 // indirect
	github.com/julz/importas v0.2.0 // indirect
	github.com/karamaru-alpha/copyloopvar v1.2.1 // indirect
	github.com/kevinburke/ssh_config v1.2.0 // indirect
	github.com/kisielk/errcheck v1.9.0 // indirect
	github.com/kisielk/gotool v1.0.0 // indirect
	github.com/kkHAIKE/contextcheck v1.1.6 // indirect
	github.com/kulti/thelper v0.6.3 // indirect
	github.com/kunwardeep/paralleltest v1.0.14 // indirect
	github.com/lasiar/canonicalheader v1.1.2 // indirect
	github.com/ldez/exptostd v0.4.2 // indirect
	github.com/ldez/gomoddirectives v0.6.1 // indirect
	github.com/ldez/grignotin v0.9.0 // indirect
	github.com/ldez/tagliatelle v0.7.1 // indirect
	github.com/ldez/usetesting v0.4.2 // indirect
	github.com/leonklingele/grouper v1.1.2 // indirect
	github.com/lucasb-eyer/go-colorful v1.2.0 // indirect
	github.com/macabu/inamedparam v0.2.0 // indirect
	github.com/manuelarte/funcorder v0.2.1 // indirect
	github.com/maratori/testableexamples v1.0.0 // indirect
	github.com/maratori/testpackage v1.1.1 // indirect
	github.com/matoous/godox v1.1.0 // indirect
	github.com/mattn/go-colorable v0.1.14 // indirect
	github.com/mattn/go-isatty v0.0.20 // indirect
	github.com/mattn/go-runewidth v0.0.16 // indirect
	github.com/mattn/go-shellwords v1.0.12 // indirect
	github.com/mgechev/revive v1.9.0 // indirect
	github.com/mitchellh/go-homedir v1.1.0 // indirect
	github.com/moricho/tparallel v0.3.2 // indirect
	github.com/muesli/termenv v0.16.0 // indirect
	github.com/nakabonne/nestif v0.3.1 // indirect
	github.com/nishanths/exhaustive v0.12.0 // indirect
	github.com/nishanths/predeclared v0.2.2 // indirect
	github.com/nunnatsa/ginkgolinter v0.19.1 // indirect
	github.com/olekukonko/tablewriter v0.0.5 // indirect
	github.com/pelletier/go-toml/v2 v2.2.4 // indirect
	github.com/pjbgf/sha1cd v0.3.2 // indirect
	github.com/pmezard/go-difflib v1.0.1-0.20181226105442-5d4384ee4fb2 // indirect
	github.com/polyfloyd/go-errorlint v1.8.0 // indirect
	github.com/prometheus/client_golang v1.19.0 // indirect
	github.com/prometheus/client_model v0.5.0 // indirect
	github.com/prometheus/common v0.48.0 // indirect
	github.com/prometheus/procfs v0.12.0 // indirect
	github.com/quasilyte/go-ruleguard v0.4.4 // indirect
	github.com/quasilyte/go-ruleguard/dsl v0.3.22 // indirect
	github.com/quasilyte/gogrep v0.5.0 // indirect
	github.com/quasilyte/regex/syntax v0.0.0-20210819130434-b3f0c404a727 // indirect
	github.com/quasilyte/stdinfo v0.0.0-20220114132959-f7386bf02567 // indirect
	github.com/raeperd/recvcheck v0.2.0 // indirect
	github.com/rivo/uniseg v0.4.7 // indirect
	github.com/robfig/cron/v3 v3.0.1 // indirect
	github.com/rogpeppe/go-internal v1.14.1 // indirect
	github.com/ryancurrah/gomodguard v1.4.1 // indirect
	github.com/ryanrolds/sqlclosecheck v0.5.1 // indirect
	github.com/sagikazarmark/locafero v0.7.0 // indirect
	github.com/sanposhiho/wastedassign/v2 v2.1.0 // indirect
	github.com/santhosh-tekuri/jsonschema/v6 v6.0.1 // indirect
	github.com/sashamelentyev/interfacebloat v1.1.0 // indirect
	github.com/sashamelentyev/usestdlibvars v1.28.0 // indirect
	github.com/securego/gosec/v2 v2.22.3 // indirect
	github.com/sergi/go-diff v1.3.2-0.20230802210424-5b0b94c5c0d3 // indirect
	github.com/sirupsen/logrus v1.9.3 // indirect
	github.com/sivchari/containedctx v1.0.3 // indirect
	github.com/skeema/knownhosts v1.3.1 // indirect
	github.com/sonatard/noctx v0.1.0 // indirect
	github.com/sourcegraph/conc v0.3.0 // indirect
	github.com/sourcegraph/go-diff v0.7.0 // indirect
	github.com/spf13/afero v1.14.0 // indirect
	github.com/spf13/cast v1.7.1 // indirect
	github.com/spf13/cobra v1.9.1 // indirect
	github.com/spf13/pflag v1.0.6 // indirect
	github.com/spf13/viper v1.20.0 // indirect
	github.com/ssgreg/nlreturn/v2 v2.2.1 // indirect
	github.com/stbenjam/no-sprintf-host-port v0.2.0 // indirect
	github.com/stretchr/objx v0.5.2 // indirect
	github.com/stretchr/testify v1.10.0 // indirect
	github.com/subosito/gotenv v1.6.0 // indirect
	github.com/tdakkota/asciicheck v0.4.1 // indirect
	github.com/tetafro/godot v1.5.0 // indirect
	github.com/timakin/bodyclose v0.0.0-20241222091800-1db5c5ca4d67 // indirect
	github.com/timonwong/loggercheck v0.11.0 // indirect
	github.com/tomarrell/wrapcheck/v2 v2.11.0 // indirect
	github.com/tommy-muehle/go-mnd/v2 v2.5.1 // indirect
	github.com/ultraware/funlen v0.2.0 // indirect
	github.com/ultraware/whitespace v0.2.0 // indirect
	github.com/uudashr/gocognit v1.2.0 // indirect
	github.com/uudashr/iface v1.3.1 // indirect
	github.com/xanzy/ssh-agent v0.3.3 // indirect
	github.com/xen0n/gosmopolitan v1.3.0 // indirect
	github.com/xo/terminfo v0.0.0-20220910002029-abceb7e1c41e // indirect
	github.com/yagipy/maintidx v1.0.0 // indirect
	github.com/yeya24/promlinter v0.3.0 // indirect
	github.com/ykadowak/zerologlint v0.1.5 // indirect
	gitlab.com/bosi/decorder v0.4.2 // indirect
	go-simpler.org/musttag v0.13.0 // indirect
<<<<<<< HEAD
	go-simpler.org/sloglint v0.11.0 // indirect
	go.opentelemetry.io/build-tools v0.21.0 // indirect
=======
	go-simpler.org/sloglint v0.9.0 // indirect
	go.opentelemetry.io/build-tools v0.22.0 // indirect
>>>>>>> 55f569d8
	go.uber.org/automaxprocs v1.6.0 // indirect
	go.uber.org/multierr v1.11.0 // indirect
	go.uber.org/zap v1.27.0 // indirect
	golang.org/x/crypto v0.37.0 // indirect
	golang.org/x/exp/typeparams v0.0.0-20250210185358-939b2ce775ac // indirect
	golang.org/x/mod v0.24.0 // indirect
	golang.org/x/net v0.39.0 // indirect
	golang.org/x/sync v0.13.0 // indirect
	golang.org/x/sys v0.32.0 // indirect
	golang.org/x/telemetry v0.0.0-20240522233618-39ace7a40ae7 // indirect
	golang.org/x/term v0.31.0 // indirect
	golang.org/x/text v0.24.0 // indirect
<<<<<<< HEAD
	google.golang.org/protobuf v1.36.6 // indirect
=======
	google.golang.org/protobuf v1.36.5 // indirect
>>>>>>> 55f569d8
	gopkg.in/warnings.v0 v0.1.2 // indirect
	gopkg.in/yaml.v2 v2.4.0 // indirect
	gopkg.in/yaml.v3 v3.0.1 // indirect
	honnef.co/go/tools v0.6.1 // indirect
	mvdan.cc/unparam v0.0.0-20250301125049-0df0534333a4 // indirect
)

retract (
	v0.57.1 // Release failed, use v0.57.2
	v0.57.0 // Release failed, use v0.57.2
)<|MERGE_RESOLUTION|>--- conflicted
+++ resolved
@@ -225,13 +225,8 @@
 	github.com/ykadowak/zerologlint v0.1.5 // indirect
 	gitlab.com/bosi/decorder v0.4.2 // indirect
 	go-simpler.org/musttag v0.13.0 // indirect
-<<<<<<< HEAD
 	go-simpler.org/sloglint v0.11.0 // indirect
-	go.opentelemetry.io/build-tools v0.21.0 // indirect
-=======
-	go-simpler.org/sloglint v0.9.0 // indirect
 	go.opentelemetry.io/build-tools v0.22.0 // indirect
->>>>>>> 55f569d8
 	go.uber.org/automaxprocs v1.6.0 // indirect
 	go.uber.org/multierr v1.11.0 // indirect
 	go.uber.org/zap v1.27.0 // indirect
@@ -244,11 +239,7 @@
 	golang.org/x/telemetry v0.0.0-20240522233618-39ace7a40ae7 // indirect
 	golang.org/x/term v0.31.0 // indirect
 	golang.org/x/text v0.24.0 // indirect
-<<<<<<< HEAD
 	google.golang.org/protobuf v1.36.6 // indirect
-=======
-	google.golang.org/protobuf v1.36.5 // indirect
->>>>>>> 55f569d8
 	gopkg.in/warnings.v0 v0.1.2 // indirect
 	gopkg.in/yaml.v2 v2.4.0 // indirect
 	gopkg.in/yaml.v3 v3.0.1 // indirect
