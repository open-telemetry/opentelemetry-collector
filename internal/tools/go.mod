--- conflicted
+++ resolved
@@ -262,20 +262,6 @@
 	go.uber.org/zap v1.27.0 // indirect
 	go.yaml.in/yaml/v2 v2.4.2 // indirect
 	go.yaml.in/yaml/v3 v3.0.4 // indirect
-<<<<<<< HEAD
-	go.yaml.in/yaml/v4 v4.0.0-rc.2 // indirect
-	golang.org/x/crypto v0.44.0 // indirect
-	golang.org/x/exp v0.0.0-20240909161429-701f63a606c0 // indirect
-	golang.org/x/exp/typeparams v0.0.0-20251023183803-a4bb9ffd2546 // indirect
-	golang.org/x/mod v0.30.0 // indirect
-	golang.org/x/net v0.47.0 // indirect
-	golang.org/x/sync v0.18.0 // indirect
-	golang.org/x/sys v0.38.0 // indirect
-	golang.org/x/telemetry v0.0.0-20251111182119-bc8e575c7b54 // indirect
-	golang.org/x/term v0.37.0 // indirect
-	golang.org/x/text v0.31.0 // indirect
-	golang.org/x/tools v0.39.0 // indirect
-=======
 	go.yaml.in/yaml/v4 v4.0.0-rc.3 // indirect
 	golang.org/x/crypto v0.45.0 // indirect
 	golang.org/x/exp v0.0.0-20240909161429-701f63a606c0 // indirect
@@ -287,8 +273,7 @@
 	golang.org/x/telemetry v0.0.0-20251008203120-078029d740a8 // indirect
 	golang.org/x/term v0.37.0 // indirect
 	golang.org/x/text v0.31.0 // indirect
-	golang.org/x/tools v0.38.0 // indirect
->>>>>>> c197ab2c
+	golang.org/x/tools v0.39.0 // indirect
 	golang.org/x/vuln v1.1.4 // indirect
 	google.golang.org/protobuf v1.36.8 // indirect
 	gopkg.in/warnings.v0 v0.1.2 // indirect
