module go.opentelemetry.io/collector/internal/tools

go 1.24.0

tool (
	github.com/a8m/envsubst/cmd/envsubst
	github.com/client9/misspell/cmd/misspell
	github.com/golangci/golangci-lint/v2/cmd/golangci-lint
	github.com/google/addlicense
	github.com/jcchavezs/porto/cmd/porto
	github.com/pavius/impi/cmd/impi
	github.com/rhysd/actionlint/cmd/actionlint
	go.opentelemetry.io/build-tools/checkapi
	go.opentelemetry.io/build-tools/checkfile
	go.opentelemetry.io/build-tools/chloggen
	go.opentelemetry.io/build-tools/crosslink
	go.opentelemetry.io/build-tools/githubgen
	go.opentelemetry.io/build-tools/multimod
	golang.org/x/exp/cmd/apidiff
	golang.org/x/tools/cmd/goimports
	golang.org/x/vuln/cmd/govulncheck
	gotest.tools/gotestsum
	mvdan.cc/gofumpt
)

require (
	4d63.com/gocheckcompilerdirectives v1.3.0 // indirect
	4d63.com/gochecknoglobals v0.2.2 // indirect
	codeberg.org/chavacava/garif v0.2.0 // indirect
	dario.cat/mergo v1.0.2 // indirect
	dev.gaijin.team/go/exhaustruct/v4 v4.0.0 // indirect
	dev.gaijin.team/go/golib v0.6.0 // indirect
	github.com/4meepo/tagalign v1.4.3 // indirect
	github.com/Abirdcfly/dupword v0.1.6 // indirect
	github.com/AdminBenni/iota-mixing v1.0.0 // indirect
	github.com/AlwxSin/noinlineerr v1.0.5 // indirect
	github.com/Antonboom/errname v1.1.1 // indirect
	github.com/Antonboom/nilnil v1.1.1 // indirect
	github.com/Antonboom/testifylint v1.6.4 // indirect
	github.com/BurntSushi/toml v1.5.0 // indirect
	github.com/Djarvur/go-err113 v0.1.1 // indirect
	github.com/Masterminds/semver/v3 v3.3.1 // indirect
	github.com/Microsoft/go-winio v0.6.2 // indirect
	github.com/MirrexOne/unqueryvet v1.2.1 // indirect
	github.com/OpenPeeDeeP/depguard/v2 v2.2.1 // indirect
	github.com/ProtonMail/go-crypto v1.3.0 // indirect
	github.com/a8m/envsubst v1.4.3 // indirect
	github.com/alecthomas/chroma/v2 v2.20.0 // indirect
	github.com/alecthomas/go-check-sumtype v0.3.1 // indirect
	github.com/alexkohler/nakedret/v2 v2.0.6 // indirect
	github.com/alexkohler/prealloc v1.0.0 // indirect
	github.com/alfatraining/structtag v1.0.0 // indirect
	github.com/alingse/asasalint v0.0.11 // indirect
	github.com/alingse/nilnesserr v0.2.0 // indirect
	github.com/ashanbrown/forbidigo/v2 v2.1.0 // indirect
	github.com/ashanbrown/makezero/v2 v2.0.1 // indirect
	github.com/aymanbagabas/go-osc52/v2 v2.0.1 // indirect
	github.com/beorn7/perks v1.0.1 // indirect
	github.com/bitfield/gotestdox v0.2.2 // indirect
	github.com/bkielbasa/cyclop v1.2.3 // indirect
	github.com/blizzy78/varnamelen v0.8.0 // indirect
	github.com/bmatcuk/doublestar/v4 v4.9.1 // indirect
	github.com/bombsimon/wsl/v4 v4.7.0 // indirect
	github.com/bombsimon/wsl/v5 v5.2.0 // indirect
	github.com/breml/bidichk v0.3.3 // indirect
	github.com/breml/errchkjson v0.4.1 // indirect
	github.com/butuzov/ireturn v0.4.0 // indirect
	github.com/butuzov/mirror v1.3.0 // indirect
	github.com/catenacyber/perfsprint v0.9.1 // indirect
	github.com/ccojocar/zxcvbn-go v1.0.4 // indirect
	github.com/cespare/xxhash/v2 v2.3.0 // indirect
	github.com/charithe/durationcheck v0.0.10 // indirect
	github.com/charmbracelet/colorprofile v0.2.3-0.20250311203215-f60798e515dc // indirect
	github.com/charmbracelet/lipgloss v1.1.0 // indirect
	github.com/charmbracelet/x/ansi v0.8.0 // indirect
	github.com/charmbracelet/x/cellbuf v0.0.13-0.20250311204145-2c3ea96c31dd // indirect
	github.com/charmbracelet/x/term v0.2.1 // indirect
	github.com/ckaznocha/intrange v0.3.1 // indirect
	github.com/client9/misspell v0.3.4 // indirect
	github.com/cloudflare/circl v1.6.1 // indirect
	github.com/curioswitch/go-reassign v0.3.0 // indirect
	github.com/cyphar/filepath-securejoin v0.4.1 // indirect
	github.com/daixiang0/gci v0.13.7 // indirect
	github.com/dave/dst v0.27.3 // indirect
	github.com/davecgh/go-spew v1.1.2-0.20180830191138-d8f796af33cc // indirect
	github.com/denis-tingaikin/go-header v0.5.0 // indirect
	github.com/dlclark/regexp2 v1.11.5 // indirect
	github.com/dnephin/pflag v1.0.7 // indirect
	github.com/emirpasic/gods v1.18.1 // indirect
	github.com/ettle/strcase v0.2.0 // indirect
	github.com/fatih/color v1.18.0 // indirect
	github.com/fatih/structtag v1.2.0 // indirect
	github.com/firefart/nonamedreturns v1.0.6 // indirect
	github.com/fsnotify/fsnotify v1.9.0 // indirect
	github.com/fzipp/gocyclo v0.6.0 // indirect
	github.com/ghostiam/protogetter v0.3.16 // indirect
	github.com/go-critic/go-critic v0.13.0 // indirect
	github.com/go-git/gcfg v1.5.1-0.20230307220236-3a3c6141e376 // indirect
	github.com/go-git/go-billy/v5 v5.6.2 // indirect
	github.com/go-git/go-git/v5 v5.16.2 // indirect
	github.com/go-toolsmith/astcast v1.1.0 // indirect
	github.com/go-toolsmith/astcopy v1.1.0 // indirect
	github.com/go-toolsmith/astequal v1.2.0 // indirect
	github.com/go-toolsmith/astfmt v1.1.0 // indirect
	github.com/go-toolsmith/astp v1.1.0 // indirect
	github.com/go-toolsmith/strparse v1.1.0 // indirect
	github.com/go-toolsmith/typep v1.1.0 // indirect
	github.com/go-viper/mapstructure/v2 v2.4.0 // indirect
	github.com/go-xmlfmt/xmlfmt v1.1.3 // indirect
	github.com/gobwas/glob v0.2.3 // indirect
	github.com/godoc-lint/godoc-lint v0.10.0 // indirect
	github.com/gofrs/flock v0.12.1 // indirect
	github.com/golang/groupcache v0.0.0-20241129210726-2c02b8208cf8 // indirect
	github.com/golangci/asciicheck v0.5.0 // indirect
	github.com/golangci/dupl v0.0.0-20250308024227-f665c8d69b32 // indirect
	github.com/golangci/go-printf-func-name v0.1.1 // indirect
	github.com/golangci/gofmt v0.0.0-20250106114630-d62b90e6713d // indirect
	github.com/golangci/golangci-lint/v2 v2.5.0 // indirect
	github.com/golangci/golines v0.0.0-20250217134842-442fd0091d95 // indirect
	github.com/golangci/misspell v0.7.0 // indirect
	github.com/golangci/nilerr v0.0.0-20250918000102-015671e622fe // indirect
	github.com/golangci/plugin-module-register v0.1.2 // indirect
	github.com/golangci/revgrep v0.8.0 // indirect
	github.com/golangci/swaggoswag v0.0.0-20250504205917-77f2aca3143e // indirect
	github.com/golangci/unconvert v0.0.0-20250410112200-a129a6e6413e // indirect
	github.com/google/addlicense v1.2.0 // indirect
	github.com/google/go-cmp v0.7.0 // indirect
	github.com/google/go-github/v74 v74.0.0 // indirect
	github.com/google/go-querystring v1.1.0 // indirect
	github.com/google/shlex v0.0.0-20191202100458-e7afc7fbc510 // indirect
	github.com/gordonklaus/ineffassign v0.2.0 // indirect
	github.com/gostaticanalysis/analysisutil v0.7.1 // indirect
	github.com/gostaticanalysis/comment v1.5.0 // indirect
	github.com/gostaticanalysis/forcetypeassert v0.2.0 // indirect
	github.com/hashicorp/go-cleanhttp v0.5.2 // indirect
	github.com/hashicorp/go-immutable-radix/v2 v2.1.0 // indirect
	github.com/hashicorp/go-retryablehttp v0.7.8 // indirect
	github.com/hashicorp/go-version v1.7.0 // indirect
	github.com/hashicorp/golang-lru/v2 v2.0.7 // indirect
	github.com/hexops/gotextdiff v1.0.3 // indirect
	github.com/inconshreveable/mousetrap v1.1.0 // indirect
	github.com/jbenet/go-context v0.0.0-20150711004518-d14ea06fba99 // indirect
	github.com/jcchavezs/porto v0.7.0 // indirect
	github.com/jgautheron/goconst v1.8.2 // indirect
	github.com/jingyugao/rowserrcheck v1.1.1 // indirect
	github.com/jjti/go-spancheck v0.6.5 // indirect
	github.com/julz/importas v0.2.0 // indirect
	github.com/karamaru-alpha/copyloopvar v1.2.1 // indirect
	github.com/kevinburke/ssh_config v1.2.0 // indirect
	github.com/kisielk/errcheck v1.9.0 // indirect
	github.com/kisielk/gotool v1.0.0 // indirect
	github.com/kkHAIKE/contextcheck v1.1.6 // indirect
	github.com/kulti/thelper v0.7.1 // indirect
	github.com/kunwardeep/paralleltest v1.0.14 // indirect
	github.com/lasiar/canonicalheader v1.1.2 // indirect
	github.com/ldez/exptostd v0.4.4 // indirect
	github.com/ldez/gomoddirectives v0.7.0 // indirect
	github.com/ldez/grignotin v0.10.1 // indirect
	github.com/ldez/tagliatelle v0.7.2 // indirect
	github.com/ldez/usetesting v0.5.0 // indirect
	github.com/leonklingele/grouper v1.1.2 // indirect
	github.com/lucasb-eyer/go-colorful v1.2.0 // indirect
	github.com/macabu/inamedparam v0.2.0 // indirect
	github.com/manuelarte/embeddedstructfieldcheck v0.4.0 // indirect
	github.com/manuelarte/funcorder v0.5.0 // indirect
	github.com/maratori/testableexamples v1.0.0 // indirect
	github.com/maratori/testpackage v1.1.1 // indirect
	github.com/matoous/godox v1.1.0 // indirect
	github.com/mattn/go-colorable v0.1.14 // indirect
	github.com/mattn/go-isatty v0.0.20 // indirect
	github.com/mattn/go-runewidth v0.0.17 // indirect
	github.com/mattn/go-shellwords v1.0.12 // indirect
	github.com/mgechev/revive v1.12.0 // indirect
	github.com/mitchellh/go-homedir v1.1.0 // indirect
	github.com/moricho/tparallel v0.3.2 // indirect
	github.com/muesli/termenv v0.16.0 // indirect
	github.com/munnerz/goautoneg v0.0.0-20191010083416-a7dc8b61c822 // indirect
	github.com/nakabonne/nestif v0.3.1 // indirect
	github.com/nishanths/exhaustive v0.12.0 // indirect
	github.com/nishanths/predeclared v0.2.2 // indirect
	github.com/nunnatsa/ginkgolinter v0.21.0 // indirect
	github.com/pavius/impi v0.0.3 // indirect
	github.com/pelletier/go-toml/v2 v2.2.4 // indirect
	github.com/pjbgf/sha1cd v0.4.0 // indirect
	github.com/pmezard/go-difflib v1.0.1-0.20181226105442-5d4384ee4fb2 // indirect
	github.com/polyfloyd/go-errorlint v1.8.0 // indirect
	github.com/prometheus/client_golang v1.23.2 // indirect
	github.com/prometheus/client_model v0.6.2 // indirect
	github.com/prometheus/common v0.66.1 // indirect
	github.com/prometheus/procfs v0.16.1 // indirect
	github.com/quasilyte/go-ruleguard v0.4.4 // indirect
	github.com/quasilyte/go-ruleguard/dsl v0.3.22 // indirect
	github.com/quasilyte/gogrep v0.5.0 // indirect
	github.com/quasilyte/regex/syntax v0.0.0-20210819130434-b3f0c404a727 // indirect
	github.com/quasilyte/stdinfo v0.0.0-20220114132959-f7386bf02567 // indirect
	github.com/raeperd/recvcheck v0.2.0 // indirect
	github.com/rhysd/actionlint v1.7.8 // indirect
	github.com/rivo/uniseg v0.4.7 // indirect
	github.com/robfig/cron/v3 v3.0.1 // indirect
	github.com/rogpeppe/go-internal v1.14.1 // indirect
	github.com/ryancurrah/gomodguard v1.4.1 // indirect
	github.com/ryanrolds/sqlclosecheck v0.5.1 // indirect
	github.com/sagikazarmark/locafero v0.10.0 // indirect
	github.com/sanposhiho/wastedassign/v2 v2.1.0 // indirect
	github.com/santhosh-tekuri/jsonschema/v6 v6.0.2 // indirect
	github.com/sashamelentyev/interfacebloat v1.1.0 // indirect
	github.com/sashamelentyev/usestdlibvars v1.29.0 // indirect
	github.com/securego/gosec/v2 v2.22.8 // indirect
	github.com/sergi/go-diff v1.4.0 // indirect
	github.com/sirupsen/logrus v1.9.3 // indirect
	github.com/sivchari/containedctx v1.0.3 // indirect
	github.com/skeema/knownhosts v1.3.1 // indirect
	github.com/sonatard/noctx v0.4.0 // indirect
	github.com/sourcegraph/conc v0.3.1-0.20240121214520-5f936abd7ae8 // indirect
	github.com/sourcegraph/go-diff v0.7.0 // indirect
	github.com/spf13/afero v1.14.0 // indirect
	github.com/spf13/cast v1.9.2 // indirect
	github.com/spf13/cobra v1.10.1 // indirect
	github.com/spf13/pflag v1.0.10 // indirect
	github.com/spf13/viper v1.20.1 // indirect
	github.com/ssgreg/nlreturn/v2 v2.2.1 // indirect
	github.com/stbenjam/no-sprintf-host-port v0.2.0 // indirect
	github.com/stretchr/objx v0.5.2 // indirect
	github.com/stretchr/testify v1.11.1 // indirect
	github.com/subosito/gotenv v1.6.0 // indirect
	github.com/tetafro/godot v1.5.4 // indirect
	github.com/timakin/bodyclose v0.0.0-20241222091800-1db5c5ca4d67 // indirect
	github.com/timonwong/loggercheck v0.11.0 // indirect
	github.com/tomarrell/wrapcheck/v2 v2.11.0 // indirect
	github.com/tommy-muehle/go-mnd/v2 v2.5.1 // indirect
	github.com/ultraware/funlen v0.2.0 // indirect
	github.com/ultraware/whitespace v0.2.0 // indirect
	github.com/uudashr/gocognit v1.2.0 // indirect
	github.com/uudashr/iface v1.4.1 // indirect
	github.com/xanzy/ssh-agent v0.3.3 // indirect
	github.com/xen0n/gosmopolitan v1.3.0 // indirect
	github.com/xo/terminfo v0.0.0-20220910002029-abceb7e1c41e // indirect
	github.com/yagipy/maintidx v1.0.0 // indirect
	github.com/yeya24/promlinter v0.3.0 // indirect
	github.com/ykadowak/zerologlint v0.1.5 // indirect
	gitlab.com/bosi/decorder v0.4.2 // indirect
	go-simpler.org/musttag v0.14.0 // indirect
	go-simpler.org/sloglint v0.11.1 // indirect
	go.augendre.info/arangolint v0.2.0 // indirect
	go.augendre.info/fatcontext v0.8.1 // indirect
	go.opentelemetry.io/build-tools v0.26.2 // indirect
	go.opentelemetry.io/build-tools/checkapi v0.26.2 // indirect
	go.opentelemetry.io/build-tools/checkfile v0.26.2 // indirect
	go.opentelemetry.io/build-tools/chloggen v0.26.2 // indirect
	go.opentelemetry.io/build-tools/crosslink v0.26.2 // indirect
	go.opentelemetry.io/build-tools/githubgen v0.26.2 // indirect
	go.opentelemetry.io/build-tools/multimod v0.26.2 // indirect
	go.uber.org/automaxprocs v1.6.0 // indirect
	go.uber.org/multierr v1.11.0 // indirect
	go.uber.org/zap v1.27.0 // indirect
	go.yaml.in/yaml/v2 v2.4.2 // indirect
<<<<<<< HEAD
	golang.org/x/crypto v0.43.0 // indirect
	golang.org/x/exp v0.0.0-20251009144603-d2f985daa21b // indirect
=======
	go.yaml.in/yaml/v4 v4.0.0-rc.2 // indirect
	golang.org/x/crypto v0.42.0 // indirect
	golang.org/x/exp v0.0.0-20240909161429-701f63a606c0 // indirect
>>>>>>> ee0bf522
	golang.org/x/exp/typeparams v0.0.0-20250911091902-df9299821621 // indirect
	golang.org/x/mod v0.29.0 // indirect
	golang.org/x/net v0.46.0 // indirect
	golang.org/x/sync v0.17.0 // indirect
	golang.org/x/sys v0.37.0 // indirect
	golang.org/x/telemetry v0.0.0-20251008203120-078029d740a8 // indirect
	golang.org/x/term v0.36.0 // indirect
	golang.org/x/text v0.30.0 // indirect
	golang.org/x/tools v0.38.0 // indirect
	golang.org/x/vuln v1.1.4 // indirect
	google.golang.org/protobuf v1.36.8 // indirect
	gopkg.in/warnings.v0 v0.1.2 // indirect
	gopkg.in/yaml.v3 v3.0.1 // indirect
	gotest.tools/gotestsum v1.13.0 // indirect
	honnef.co/go/tools v0.7.0-0.dev.0.20250523013057-bbc2f4dd71ea // indirect
	mvdan.cc/gofumpt v0.9.1 // indirect
	mvdan.cc/unparam v0.0.0-20250301125049-0df0534333a4 // indirect
)

retract (
	v0.57.1 // Release failed, use v0.57.2
	v0.57.0 // Release failed, use v0.57.2
)<|MERGE_RESOLUTION|>--- conflicted
+++ resolved
@@ -254,14 +254,9 @@
 	go.uber.org/multierr v1.11.0 // indirect
 	go.uber.org/zap v1.27.0 // indirect
 	go.yaml.in/yaml/v2 v2.4.2 // indirect
-<<<<<<< HEAD
+	go.yaml.in/yaml/v4 v4.0.0-rc.2 // indirect
 	golang.org/x/crypto v0.43.0 // indirect
 	golang.org/x/exp v0.0.0-20251009144603-d2f985daa21b // indirect
-=======
-	go.yaml.in/yaml/v4 v4.0.0-rc.2 // indirect
-	golang.org/x/crypto v0.42.0 // indirect
-	golang.org/x/exp v0.0.0-20240909161429-701f63a606c0 // indirect
->>>>>>> ee0bf522
 	golang.org/x/exp/typeparams v0.0.0-20250911091902-df9299821621 // indirect
 	golang.org/x/mod v0.29.0 // indirect
 	golang.org/x/net v0.46.0 // indirect
