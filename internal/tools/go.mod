module go.opentelemetry.io/collector/internal/tools

go 1.17

require (
	github.com/client9/misspell v0.3.4
	github.com/golangci/golangci-lint v1.42.1
	github.com/google/addlicense v1.0.0
	github.com/jcchavezs/porto v0.3.0
	github.com/mjibson/esc v0.2.0
	github.com/open-telemetry/opentelemetry-collector-builder v0.37.0
	github.com/ory/go-acc v0.2.6
	github.com/pavius/impi v0.0.3
	github.com/tcnksm/ghr v0.14.0
	github.com/wadey/gocovmerge v0.0.0-20160331181800-b5bfa59ec0ad
	go.opentelemetry.io/build-tools/checkdoc v0.0.0-20210826185254-a20c5b1e2d7c
	go.opentelemetry.io/build-tools/multimod v0.0.0-20210920164323-2ceabab23375
	go.opentelemetry.io/build-tools/semconvgen v0.0.0-20210813222030-0139980e9794
	golang.org/x/exp v0.0.0-20200331195152-e8c3332aa8e5
	golang.org/x/tools v0.1.7
)

require (
	4d63.com/gochecknoglobals v0.0.0-20201008074935-acfc0b28355a // indirect
	github.com/Antonboom/errname v0.1.4 // indirect
	github.com/BurntSushi/toml v0.4.1 // indirect
	github.com/Djarvur/go-err113 v0.0.0-20210108212216-aea10b59be24 // indirect
	github.com/Masterminds/semver v1.5.0 // indirect
	github.com/Microsoft/go-winio v0.4.16 // indirect
	github.com/OpenPeeDeeP/depguard v1.0.1 // indirect
	github.com/ProtonMail/go-crypto v0.0.0-20210428141323-04723f9f07d7 // indirect
	github.com/Songmu/retry v0.1.0 // indirect
	github.com/acomagu/bufpipe v1.0.3 // indirect
	github.com/alexkohler/prealloc v1.0.0 // indirect
	github.com/ashanbrown/forbidigo v1.2.0 // indirect
	github.com/ashanbrown/makezero v0.0.0-20210520155254-b6261585ddde // indirect
	github.com/beorn7/perks v1.0.1 // indirect
	github.com/bkielbasa/cyclop v1.2.0 // indirect
	github.com/bmatcuk/doublestar/v4 v4.0.2 // indirect
	github.com/bombsimon/wsl/v3 v3.3.0 // indirect
	github.com/cespare/xxhash v1.1.0 // indirect
	github.com/cespare/xxhash/v2 v2.1.1 // indirect
	github.com/charithe/durationcheck v0.0.8 // indirect
	github.com/chavacava/garif v0.0.0-20210405164556-e8a0a408d6af // indirect
	github.com/daixiang0/gci v0.2.9 // indirect
	github.com/davecgh/go-spew v1.1.1 // indirect
	github.com/denis-tingajkin/go-header v0.4.2 // indirect
	github.com/dgraph-io/ristretto v0.0.2 // indirect
	github.com/emirpasic/gods v1.12.0 // indirect
	github.com/esimonov/ifshort v1.0.2 // indirect
	github.com/ettle/strcase v0.1.1 // indirect
	github.com/fatih/color v1.12.0 // indirect
	github.com/fatih/structtag v1.2.0 // indirect
	github.com/fsnotify/fsnotify v1.4.9 // indirect
	github.com/fzipp/gocyclo v0.3.1 // indirect
	github.com/go-critic/go-critic v0.5.6 // indirect
<<<<<<< HEAD
	github.com/go-logr/logr v0.2.1 // indirect
	github.com/go-logr/zapr v0.2.0 // indirect
=======
	github.com/go-git/gcfg v1.5.0 // indirect
	github.com/go-git/go-billy/v5 v5.3.1 // indirect
	github.com/go-git/go-git/v5 v5.4.2 // indirect
>>>>>>> 108a49ec
	github.com/go-toolsmith/astcast v1.0.0 // indirect
	github.com/go-toolsmith/astcopy v1.0.0 // indirect
	github.com/go-toolsmith/astequal v1.0.0 // indirect
	github.com/go-toolsmith/astfmt v1.0.0 // indirect
	github.com/go-toolsmith/astp v1.0.0 // indirect
	github.com/go-toolsmith/strparse v1.0.0 // indirect
	github.com/go-toolsmith/typep v1.0.2 // indirect
	github.com/go-xmlfmt/xmlfmt v0.0.0-20191208150333-d5b6f63a941b // indirect
	github.com/gobwas/glob v0.2.3 // indirect
	github.com/gofrs/flock v0.8.1 // indirect
	github.com/golang/protobuf v1.5.2 // indirect
	github.com/golangci/check v0.0.0-20180506172741-cfe4005ccda2 // indirect
	github.com/golangci/dupl v0.0.0-20180902072040-3e9179ac440a // indirect
	github.com/golangci/go-misc v0.0.0-20180628070357-927a3d87b613 // indirect
	github.com/golangci/gofmt v0.0.0-20190930125516-244bba706f1a // indirect
	github.com/golangci/lint-1 v0.0.0-20191013205115-297bf364a8e0 // indirect
	github.com/golangci/maligned v0.0.0-20180506175553-b1d89398deca // indirect
	github.com/golangci/misspell v0.3.5 // indirect
	github.com/golangci/revgrep v0.0.0-20210208091834-cd28932614b5 // indirect
	github.com/golangci/unconvert v0.0.0-20180507085042-28b1c447d1f4 // indirect
	github.com/google/go-cmp v0.5.5 // indirect
	github.com/google/go-github v17.0.0+incompatible // indirect
	github.com/google/go-querystring v1.1.0 // indirect
	github.com/google/uuid v1.2.0 // indirect
	github.com/gordonklaus/ineffassign v0.0.0-20210225214923-2e10b2664254 // indirect
	github.com/gostaticanalysis/analysisutil v0.4.1 // indirect
	github.com/gostaticanalysis/comment v1.4.1 // indirect
	github.com/gostaticanalysis/forcetypeassert v0.0.0-20200621232751-01d4955beaa5 // indirect
	github.com/gostaticanalysis/nilerr v0.1.1 // indirect
	github.com/hashicorp/errwrap v1.0.0 // indirect
	github.com/hashicorp/go-multierror v1.1.1 // indirect
	github.com/hashicorp/go-version v1.3.0 // indirect
	github.com/hashicorp/hcl v1.0.0 // indirect
	github.com/imdario/mergo v0.3.12 // indirect
	github.com/inconshreveable/mousetrap v1.0.0 // indirect
	github.com/jbenet/go-context v0.0.0-20150711004518-d14ea06fba99 // indirect
	github.com/jgautheron/goconst v1.5.1 // indirect
	github.com/jingyugao/rowserrcheck v1.1.0 // indirect
	github.com/jirfag/go-printf-func-name v0.0.0-20200119135958-7558a9eaa5af // indirect
	github.com/julz/importas v0.0.0-20210419104244-841f0c0fe66d // indirect
	github.com/kevinburke/ssh_config v0.0.0-20201106050909-4977a11b4351 // indirect
	github.com/kisielk/errcheck v1.6.0 // indirect
	github.com/kisielk/gotool v1.0.0 // indirect
	github.com/kulti/thelper v0.4.0 // indirect
	github.com/kunwardeep/paralleltest v1.0.2 // indirect
	github.com/kyoh86/exportloopref v0.1.8 // indirect
	github.com/ldez/gomoddirectives v0.2.2 // indirect
	github.com/ldez/tagliatelle v0.2.0 // indirect
	github.com/magiconair/properties v1.8.5 // indirect
	github.com/maratori/testpackage v1.0.1 // indirect
	github.com/matoous/godox v0.0.0-20210227103229-6504466cf951 // indirect
	github.com/mattn/go-colorable v0.1.8 // indirect
	github.com/mattn/go-isatty v0.0.13 // indirect
	github.com/mattn/go-runewidth v0.0.9 // indirect
	github.com/matttproud/golang_protobuf_extensions v1.0.1 // indirect
	github.com/mbilski/exhaustivestruct v1.2.0 // indirect
	github.com/mgechev/dots v0.0.0-20190921121421-c36f7dcfbb81 // indirect
	github.com/mgechev/revive v1.1.1 // indirect
	github.com/mitchellh/colorstring v0.0.0-20190213212951-d06e56a500db // indirect
	github.com/mitchellh/go-homedir v1.1.0 // indirect
	github.com/mitchellh/mapstructure v1.4.1 // indirect
	github.com/moricho/tparallel v0.2.1 // indirect
	github.com/nakabonne/nestif v0.3.0 // indirect
	github.com/nbutton23/zxcvbn-go v0.0.0-20210217022336-fa2cb2858354 // indirect
	github.com/nishanths/exhaustive v0.2.3 // indirect
	github.com/nishanths/predeclared v0.2.1 // indirect
	github.com/olekukonko/tablewriter v0.0.5 // indirect
	github.com/ory/viper v1.7.5 // indirect
	github.com/pborman/uuid v1.2.0 // indirect
	github.com/pelletier/go-toml v1.9.3 // indirect
	github.com/phayes/checkstyle v0.0.0-20170904204023-bfd46e6a821d // indirect
	github.com/pkg/errors v0.9.1 // indirect
	github.com/pmezard/go-difflib v1.0.0 // indirect
	github.com/polyfloyd/go-errorlint v0.0.0-20210722154253-910bb7978349 // indirect
	github.com/prometheus/client_golang v1.7.1 // indirect
	github.com/prometheus/client_model v0.2.0 // indirect
	github.com/prometheus/common v0.10.0 // indirect
	github.com/prometheus/procfs v0.6.0 // indirect
	github.com/quasilyte/go-ruleguard v0.3.4 // indirect
	github.com/quasilyte/regex/syntax v0.0.0-20200407221936-30656e2c4a95 // indirect
	github.com/ryancurrah/gomodguard v1.2.3 // indirect
	github.com/ryanrolds/sqlclosecheck v0.3.0 // indirect
	github.com/sanposhiho/wastedassign/v2 v2.0.6 // indirect
	github.com/securego/gosec/v2 v2.8.1 // indirect
	github.com/sergi/go-diff v1.1.0 // indirect
	github.com/shazow/go-diff v0.0.0-20160112020656-b6b7b6733b8c // indirect
	github.com/sirupsen/logrus v1.8.1 // indirect
	github.com/sonatard/noctx v0.0.1 // indirect
	github.com/sourcegraph/go-diff v0.6.1 // indirect
	github.com/spf13/afero v1.6.0 // indirect
	github.com/spf13/cast v1.3.1 // indirect
	github.com/spf13/cobra v1.2.1 // indirect
	github.com/spf13/jwalterweatherman v1.1.0 // indirect
	github.com/spf13/pflag v1.0.5 // indirect
	github.com/spf13/viper v1.8.1 // indirect
	github.com/ssgreg/nlreturn/v2 v2.1.0 // indirect
	github.com/stretchr/objx v0.1.1 // indirect
	github.com/stretchr/testify v1.7.0 // indirect
	github.com/subosito/gotenv v1.2.0 // indirect
	github.com/tcnksm/go-gitconfig v0.1.2 // indirect
	github.com/tcnksm/go-latest v0.0.0-20170313132115-e3007ae9052e // indirect
	github.com/tdakkota/asciicheck v0.0.0-20200416200610-e657995f937b // indirect
	github.com/tetafro/godot v1.4.9 // indirect
	github.com/timakin/bodyclose v0.0.0-20200424151742-cb6215831a94 // indirect
	github.com/tomarrell/wrapcheck/v2 v2.3.0 // indirect
	github.com/tommy-muehle/go-mnd/v2 v2.4.0 // indirect
	github.com/ultraware/funlen v0.0.3 // indirect
	github.com/ultraware/whitespace v0.0.4 // indirect
	github.com/uudashr/gocognit v1.0.5 // indirect
	github.com/xanzy/ssh-agent v0.3.0 // indirect
	github.com/yeya24/promlinter v0.1.0 // indirect
	go.opentelemetry.io/build-tools v0.0.0-20210719163622-92017e64f35b // indirect
<<<<<<< HEAD
	go.uber.org/atomic v1.7.0 // indirect
	go.uber.org/multierr v1.6.0 // indirect
	go.uber.org/zap v1.17.0 // indirect
=======
	golang.org/x/crypto v0.0.0-20210513164829-c07d793c2f9a // indirect
>>>>>>> 108a49ec
	golang.org/x/mod v0.5.1 // indirect
	golang.org/x/net v0.0.0-20210805182204-aaa1db679c0d // indirect
	golang.org/x/oauth2 v0.0.0-20210514164344-f6687ab2804c // indirect
	golang.org/x/sync v0.0.0-20210220032951-036812b2e83c // indirect
	golang.org/x/sys v0.0.0-20210809222454-d867a43fc93e // indirect
	golang.org/x/text v0.3.6 // indirect
	golang.org/x/xerrors v0.0.0-20200804184101-5ec99f83aff1 // indirect
	google.golang.org/appengine v1.6.7 // indirect
	google.golang.org/protobuf v1.26.0 // indirect
	gopkg.in/ini.v1 v1.62.0 // indirect
	gopkg.in/warnings.v0 v0.1.2 // indirect
	gopkg.in/yaml.v2 v2.4.0 // indirect
	gopkg.in/yaml.v3 v3.0.0-20210107192922-496545a6307b // indirect
	honnef.co/go/tools v0.2.1 // indirect
	mvdan.cc/gofumpt v0.1.1 // indirect
	mvdan.cc/interfacer v0.0.0-20180901003855-c20040233aed // indirect
	mvdan.cc/lint v0.0.0-20170908181259-adc824a0674b // indirect
	mvdan.cc/unparam v0.0.0-20210104141923-aac4ce9116a7 // indirect
)<|MERGE_RESOLUTION|>--- conflicted
+++ resolved
@@ -54,14 +54,11 @@
 	github.com/fsnotify/fsnotify v1.4.9 // indirect
 	github.com/fzipp/gocyclo v0.3.1 // indirect
 	github.com/go-critic/go-critic v0.5.6 // indirect
-<<<<<<< HEAD
-	github.com/go-logr/logr v0.2.1 // indirect
-	github.com/go-logr/zapr v0.2.0 // indirect
-=======
 	github.com/go-git/gcfg v1.5.0 // indirect
 	github.com/go-git/go-billy/v5 v5.3.1 // indirect
 	github.com/go-git/go-git/v5 v5.4.2 // indirect
->>>>>>> 108a49ec
+	github.com/go-logr/logr v0.2.1 // indirect
+	github.com/go-logr/zapr v0.2.0 // indirect
 	github.com/go-toolsmith/astcast v1.0.0 // indirect
 	github.com/go-toolsmith/astcopy v1.0.0 // indirect
 	github.com/go-toolsmith/astequal v1.0.0 // indirect
@@ -174,13 +171,10 @@
 	github.com/xanzy/ssh-agent v0.3.0 // indirect
 	github.com/yeya24/promlinter v0.1.0 // indirect
 	go.opentelemetry.io/build-tools v0.0.0-20210719163622-92017e64f35b // indirect
-<<<<<<< HEAD
 	go.uber.org/atomic v1.7.0 // indirect
 	go.uber.org/multierr v1.6.0 // indirect
 	go.uber.org/zap v1.17.0 // indirect
-=======
 	golang.org/x/crypto v0.0.0-20210513164829-c07d793c2f9a // indirect
->>>>>>> 108a49ec
 	golang.org/x/mod v0.5.1 // indirect
 	golang.org/x/net v0.0.0-20210805182204-aaa1db679c0d // indirect
 	golang.org/x/oauth2 v0.0.0-20210514164344-f6687ab2804c // indirect
