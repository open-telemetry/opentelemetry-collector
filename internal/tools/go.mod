module go.opentelemetry.io/collector/internal/tools

go 1.24

toolchain go1.24.0

require (
	github.com/a8m/envsubst v1.4.3
	github.com/client9/misspell v0.3.4
	github.com/golangci/golangci-lint/v2 v2.1.5
	github.com/google/addlicense v1.1.1
	github.com/jcchavezs/porto v0.7.0
	github.com/pavius/impi v0.0.3
	github.com/rhysd/actionlint v1.7.7
	go.opentelemetry.io/build-tools/checkfile v0.23.0
	go.opentelemetry.io/build-tools/chloggen v0.23.0
	go.opentelemetry.io/build-tools/crosslink v0.23.0
	go.opentelemetry.io/build-tools/githubgen v0.23.0
	go.opentelemetry.io/build-tools/multimod v0.23.0
	go.opentelemetry.io/build-tools/semconvgen v0.23.0
	golang.org/x/exp v0.0.0-20240909161429-701f63a606c0
	golang.org/x/tools v0.32.0
	golang.org/x/vuln v1.1.4
	gotest.tools/gotestsum v1.12.1
	mvdan.cc/gofumpt v0.8.0
)

require (
	4d63.com/gocheckcompilerdirectives v1.3.0 // indirect
	4d63.com/gochecknoglobals v0.2.2 // indirect
	dario.cat/mergo v1.0.1 // indirect
	github.com/4meepo/tagalign v1.4.2 // indirect
	github.com/Abirdcfly/dupword v0.1.3 // indirect
	github.com/Antonboom/errname v1.1.0 // indirect
	github.com/Antonboom/nilnil v1.1.0 // indirect
	github.com/Antonboom/testifylint v1.6.1 // indirect
	github.com/BurntSushi/toml v1.5.0 // indirect
	github.com/Djarvur/go-err113 v0.0.0-20210108212216-aea10b59be24 // indirect
	github.com/GaijinEntertainment/go-exhaustruct/v3 v3.3.1 // indirect
	github.com/Masterminds/semver/v3 v3.3.1 // indirect
	github.com/Microsoft/go-winio v0.6.2 // indirect
	github.com/OpenPeeDeeP/depguard/v2 v2.2.1 // indirect
	github.com/ProtonMail/go-crypto v1.2.0 // indirect
	github.com/alecthomas/chroma/v2 v2.16.0 // indirect
	github.com/alecthomas/go-check-sumtype v0.3.1 // indirect
	github.com/alexkohler/nakedret/v2 v2.0.6 // indirect
	github.com/alexkohler/prealloc v1.0.0 // indirect
	github.com/alingse/asasalint v0.0.11 // indirect
	github.com/alingse/nilnesserr v0.2.0 // indirect
	github.com/ashanbrown/forbidigo v1.6.0 // indirect
	github.com/ashanbrown/makezero v1.2.0 // indirect
	github.com/aymanbagabas/go-osc52/v2 v2.0.1 // indirect
	github.com/beorn7/perks v1.0.1 // indirect
	github.com/bitfield/gotestdox v0.2.2 // indirect
	github.com/bkielbasa/cyclop v1.2.3 // indirect
	github.com/blizzy78/varnamelen v0.8.0 // indirect
	github.com/bmatcuk/doublestar/v4 v4.8.1 // indirect
	github.com/bombsimon/wsl/v4 v4.7.0 // indirect
	github.com/breml/bidichk v0.3.3 // indirect
	github.com/breml/errchkjson v0.4.1 // indirect
	github.com/butuzov/ireturn v0.4.0 // indirect
	github.com/butuzov/mirror v1.3.0 // indirect
	github.com/catenacyber/perfsprint v0.9.1 // indirect
	github.com/ccojocar/zxcvbn-go v1.0.2 // indirect
	github.com/cespare/xxhash/v2 v2.3.0 // indirect
	github.com/charithe/durationcheck v0.0.10 // indirect
	github.com/charmbracelet/colorprofile v0.2.3-0.20250311203215-f60798e515dc // indirect
	github.com/charmbracelet/lipgloss v1.1.0 // indirect
	github.com/charmbracelet/x/ansi v0.8.0 // indirect
	github.com/charmbracelet/x/cellbuf v0.0.13-0.20250311204145-2c3ea96c31dd // indirect
	github.com/charmbracelet/x/term v0.2.1 // indirect
	github.com/chavacava/garif v0.1.0 // indirect
	github.com/ckaznocha/intrange v0.3.1 // indirect
	github.com/cloudflare/circl v1.6.1 // indirect
	github.com/curioswitch/go-reassign v0.3.0 // indirect
	github.com/cyphar/filepath-securejoin v0.4.1 // indirect
	github.com/daixiang0/gci v0.13.6 // indirect
	github.com/dave/dst v0.27.3 // indirect
	github.com/davecgh/go-spew v1.1.2-0.20180830191138-d8f796af33cc // indirect
	github.com/denis-tingaikin/go-header v0.5.0 // indirect
	github.com/dlclark/regexp2 v1.11.5 // indirect
	github.com/dnephin/pflag v1.0.7 // indirect
	github.com/emirpasic/gods v1.18.1 // indirect
	github.com/ettle/strcase v0.2.0 // indirect
	github.com/fatih/color v1.18.0 // indirect
	github.com/fatih/structtag v1.2.0 // indirect
	github.com/firefart/nonamedreturns v1.0.6 // indirect
	github.com/fsnotify/fsnotify v1.9.0 // indirect
	github.com/fzipp/gocyclo v0.6.0 // indirect
	github.com/ghostiam/protogetter v0.3.15 // indirect
	github.com/go-critic/go-critic v0.13.0 // indirect
	github.com/go-git/gcfg v1.5.1-0.20230307220236-3a3c6141e376 // indirect
	github.com/go-git/go-billy/v5 v5.6.2 // indirect
	github.com/go-git/go-git/v5 v5.16.0 // indirect
	github.com/go-toolsmith/astcast v1.1.0 // indirect
	github.com/go-toolsmith/astcopy v1.1.0 // indirect
	github.com/go-toolsmith/astequal v1.2.0 // indirect
	github.com/go-toolsmith/astfmt v1.1.0 // indirect
	github.com/go-toolsmith/astp v1.1.0 // indirect
	github.com/go-toolsmith/strparse v1.1.0 // indirect
	github.com/go-toolsmith/typep v1.1.0 // indirect
	github.com/go-viper/mapstructure/v2 v2.2.1 // indirect
	github.com/go-xmlfmt/xmlfmt v1.1.3 // indirect
	github.com/gobwas/glob v0.2.3 // indirect
	github.com/gofrs/flock v0.12.1 // indirect
	github.com/golang/groupcache v0.0.0-20241129210726-2c02b8208cf8 // indirect
	github.com/golangci/dupl v0.0.0-20250308024227-f665c8d69b32 // indirect
	github.com/golangci/go-printf-func-name v0.1.0 // indirect
	github.com/golangci/gofmt v0.0.0-20250106114630-d62b90e6713d // indirect
	github.com/golangci/golines v0.0.0-20250217134842-442fd0091d95 // indirect
	github.com/golangci/misspell v0.6.0 // indirect
	github.com/golangci/plugin-module-register v0.1.1 // indirect
	github.com/golangci/revgrep v0.8.0 // indirect
	github.com/golangci/unconvert v0.0.0-20250410112200-a129a6e6413e // indirect
	github.com/google/go-cmp v0.7.0 // indirect
	github.com/google/go-github/v71 v71.0.0 // indirect
	github.com/google/go-querystring v1.1.0 // indirect
	github.com/google/shlex v0.0.0-20191202100458-e7afc7fbc510 // indirect
	github.com/gordonklaus/ineffassign v0.1.0 // indirect
	github.com/gostaticanalysis/analysisutil v0.7.1 // indirect
	github.com/gostaticanalysis/comment v1.5.0 // indirect
	github.com/gostaticanalysis/forcetypeassert v0.2.0 // indirect
	github.com/gostaticanalysis/nilerr v0.1.1 // indirect
	github.com/hashicorp/go-immutable-radix/v2 v2.1.0 // indirect
	github.com/hashicorp/go-version v1.7.0 // indirect
	github.com/hashicorp/golang-lru/v2 v2.0.7 // indirect
	github.com/hexops/gotextdiff v1.0.3 // indirect
	github.com/inconshreveable/mousetrap v1.1.0 // indirect
	github.com/jbenet/go-context v0.0.0-20150711004518-d14ea06fba99 // indirect
	github.com/jgautheron/goconst v1.8.1 // indirect
	github.com/jingyugao/rowserrcheck v1.1.1 // indirect
	github.com/jjti/go-spancheck v0.6.4 // indirect
	github.com/julz/importas v0.2.0 // indirect
	github.com/karamaru-alpha/copyloopvar v1.2.1 // indirect
	github.com/kevinburke/ssh_config v1.2.0 // indirect
	github.com/kisielk/errcheck v1.9.0 // indirect
	github.com/kisielk/gotool v1.0.0 // indirect
	github.com/kkHAIKE/contextcheck v1.1.6 // indirect
	github.com/kulti/thelper v0.6.3 // indirect
	github.com/kunwardeep/paralleltest v1.0.14 // indirect
	github.com/lasiar/canonicalheader v1.1.2 // indirect
	github.com/ldez/exptostd v0.4.3 // indirect
	github.com/ldez/gomoddirectives v0.6.1 // indirect
	github.com/ldez/grignotin v0.9.0 // indirect
	github.com/ldez/tagliatelle v0.7.1 // indirect
	github.com/ldez/usetesting v0.4.3 // indirect
	github.com/leonklingele/grouper v1.1.2 // indirect
	github.com/lucasb-eyer/go-colorful v1.2.0 // indirect
	github.com/macabu/inamedparam v0.2.0 // indirect
	github.com/manuelarte/funcorder v0.2.1 // indirect
	github.com/maratori/testableexamples v1.0.0 // indirect
	github.com/maratori/testpackage v1.1.1 // indirect
	github.com/matoous/godox v1.1.0 // indirect
	github.com/mattn/go-colorable v0.1.14 // indirect
	github.com/mattn/go-isatty v0.0.20 // indirect
	github.com/mattn/go-runewidth v0.0.16 // indirect
	github.com/mattn/go-shellwords v1.0.12 // indirect
	github.com/mgechev/revive v1.9.0 // indirect
	github.com/mitchellh/go-homedir v1.1.0 // indirect
	github.com/moricho/tparallel v0.3.2 // indirect
	github.com/muesli/termenv v0.16.0 // indirect
	github.com/nakabonne/nestif v0.3.1 // indirect
	github.com/nishanths/exhaustive v0.12.0 // indirect
	github.com/nishanths/predeclared v0.2.2 // indirect
	github.com/nunnatsa/ginkgolinter v0.19.1 // indirect
	github.com/olekukonko/tablewriter v0.0.5 // indirect
	github.com/pelletier/go-toml/v2 v2.2.4 // indirect
	github.com/pjbgf/sha1cd v0.3.2 // indirect
	github.com/pmezard/go-difflib v1.0.1-0.20181226105442-5d4384ee4fb2 // indirect
	github.com/polyfloyd/go-errorlint v1.8.0 // indirect
	github.com/prometheus/client_golang v1.19.0 // indirect
	github.com/prometheus/client_model v0.5.0 // indirect
	github.com/prometheus/common v0.48.0 // indirect
	github.com/prometheus/procfs v0.12.0 // indirect
	github.com/quasilyte/go-ruleguard v0.4.4 // indirect
	github.com/quasilyte/go-ruleguard/dsl v0.3.22 // indirect
	github.com/quasilyte/gogrep v0.5.0 // indirect
	github.com/quasilyte/regex/syntax v0.0.0-20210819130434-b3f0c404a727 // indirect
	github.com/quasilyte/stdinfo v0.0.0-20220114132959-f7386bf02567 // indirect
	github.com/raeperd/recvcheck v0.2.0 // indirect
	github.com/rivo/uniseg v0.4.7 // indirect
	github.com/robfig/cron/v3 v3.0.1 // indirect
	github.com/rogpeppe/go-internal v1.14.1 // indirect
	github.com/ryancurrah/gomodguard v1.4.1 // indirect
	github.com/ryanrolds/sqlclosecheck v0.5.1 // indirect
	github.com/sagikazarmark/locafero v0.9.0 // indirect
	github.com/sanposhiho/wastedassign/v2 v2.1.0 // indirect
	github.com/santhosh-tekuri/jsonschema/v6 v6.0.1 // indirect
	github.com/sashamelentyev/interfacebloat v1.1.0 // indirect
	github.com/sashamelentyev/usestdlibvars v1.28.0 // indirect
	github.com/securego/gosec/v2 v2.22.3 // indirect
	github.com/sergi/go-diff v1.3.2-0.20230802210424-5b0b94c5c0d3 // indirect
	github.com/sirupsen/logrus v1.9.3 // indirect
	github.com/sivchari/containedctx v1.0.3 // indirect
	github.com/skeema/knownhosts v1.3.1 // indirect
	github.com/sonatard/noctx v0.1.0 // indirect
	github.com/sourcegraph/conc v0.3.0 // indirect
	github.com/sourcegraph/go-diff v0.7.0 // indirect
	github.com/spf13/afero v1.14.0 // indirect
	github.com/spf13/cast v1.7.1 // indirect
	github.com/spf13/cobra v1.9.1 // indirect
	github.com/spf13/pflag v1.0.6 // indirect
	github.com/spf13/viper v1.20.1 // indirect
	github.com/ssgreg/nlreturn/v2 v2.2.1 // indirect
	github.com/stbenjam/no-sprintf-host-port v0.2.0 // indirect
	github.com/stretchr/objx v0.5.2 // indirect
	github.com/stretchr/testify v1.10.0 // indirect
	github.com/subosito/gotenv v1.6.0 // indirect
	github.com/tdakkota/asciicheck v0.4.1 // indirect
	github.com/tetafro/godot v1.5.0 // indirect
	github.com/timakin/bodyclose v0.0.0-20241222091800-1db5c5ca4d67 // indirect
	github.com/timonwong/loggercheck v0.11.0 // indirect
	github.com/tomarrell/wrapcheck/v2 v2.11.0 // indirect
	github.com/tommy-muehle/go-mnd/v2 v2.5.1 // indirect
	github.com/ultraware/funlen v0.2.0 // indirect
	github.com/ultraware/whitespace v0.2.0 // indirect
	github.com/uudashr/gocognit v1.2.0 // indirect
	github.com/uudashr/iface v1.3.1 // indirect
	github.com/xanzy/ssh-agent v0.3.3 // indirect
	github.com/xen0n/gosmopolitan v1.3.0 // indirect
	github.com/xo/terminfo v0.0.0-20220910002029-abceb7e1c41e // indirect
	github.com/yagipy/maintidx v1.0.0 // indirect
	github.com/yeya24/promlinter v0.3.0 // indirect
	github.com/ykadowak/zerologlint v0.1.5 // indirect
	gitlab.com/bosi/decorder v0.4.2 // indirect
	go-simpler.org/musttag v0.13.0 // indirect
	go-simpler.org/sloglint v0.11.0 // indirect
<<<<<<< HEAD
	go.augendre.info/fatcontext v0.8.0 // indirect
	go.opentelemetry.io/build-tools v0.22.0 // indirect
=======
	go.opentelemetry.io/build-tools v0.23.0 // indirect
>>>>>>> 727ae96d
	go.uber.org/automaxprocs v1.6.0 // indirect
	go.uber.org/multierr v1.11.0 // indirect
	go.uber.org/zap v1.27.0 // indirect
	golang.org/x/crypto v0.37.0 // indirect
	golang.org/x/exp/typeparams v0.0.0-20250210185358-939b2ce775ac // indirect
	golang.org/x/mod v0.24.0 // indirect
	golang.org/x/net v0.39.0 // indirect
	golang.org/x/sync v0.13.0 // indirect
	golang.org/x/sys v0.32.0 // indirect
	golang.org/x/telemetry v0.0.0-20240522233618-39ace7a40ae7 // indirect
	golang.org/x/term v0.31.0 // indirect
	golang.org/x/text v0.24.0 // indirect
	google.golang.org/protobuf v1.36.6 // indirect
	gopkg.in/warnings.v0 v0.1.2 // indirect
	gopkg.in/yaml.v2 v2.4.0 // indirect
	gopkg.in/yaml.v3 v3.0.1 // indirect
	honnef.co/go/tools v0.6.1 // indirect
	mvdan.cc/unparam v0.0.0-20250301125049-0df0534333a4 // indirect
)

retract (
	v0.57.1 // Release failed, use v0.57.2
	v0.57.0 // Release failed, use v0.57.2
)<|MERGE_RESOLUTION|>--- conflicted
+++ resolved
@@ -225,12 +225,8 @@
 	gitlab.com/bosi/decorder v0.4.2 // indirect
 	go-simpler.org/musttag v0.13.0 // indirect
 	go-simpler.org/sloglint v0.11.0 // indirect
-<<<<<<< HEAD
 	go.augendre.info/fatcontext v0.8.0 // indirect
-	go.opentelemetry.io/build-tools v0.22.0 // indirect
-=======
 	go.opentelemetry.io/build-tools v0.23.0 // indirect
->>>>>>> 727ae96d
 	go.uber.org/automaxprocs v1.6.0 // indirect
 	go.uber.org/multierr v1.11.0 // indirect
 	go.uber.org/zap v1.27.0 // indirect
