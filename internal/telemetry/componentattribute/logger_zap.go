--- conflicted
+++ resolved
@@ -51,19 +51,9 @@
 // NewConsoleCoreWithAttributes wraps a Zap core in order to inject component attributes as Zap fields.
 //
 // This is used for the Collector's console output.
-<<<<<<< HEAD
-func NewConsoleCoreWithAttributes(c zapcore.Core, attrs attribute.Set) zapcore.Core {
+func NewConsoleCoreWithAttributes(c zapcore.Core, attrs attribute.Set, extraFields ...zap.Field) zapcore.Core {
 	return &consoleCoreWithAttributes{
-		Core: c.With(ToZapFields(attrs)),
-=======
-func NewConsoleCoreWithAttributes(c zapcore.Core, attrs attribute.Set, extraFields ...zap.Field) zapcore.Core {
-	var fields []zap.Field
-	for _, kv := range attrs.ToSlice() {
-		fields = append(fields, zap.String(string(kv.Key), kv.Value.AsString()))
-	}
-	return &consoleCoreWithAttributes{
-		Core: c.With(fields).With(extraFields),
->>>>>>> 74d02dad
+		Core: c.With(ToZapFields(attrs)).With(extraFields),
 		from: c,
 	}
 }
