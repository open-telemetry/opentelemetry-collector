--- conflicted
+++ resolved
@@ -87,14 +87,7 @@
 // logs, component attributes are injected as instrumentation scope attributes.
 //
 // This is used when service::telemetry::logs::processors is configured.
-<<<<<<< HEAD
 func NewOTelTeeCoreWithAttributes(consoleCore zapcore.Core, lp log.LoggerProvider, scopeName string, level zapcore.Level, attrs attribute.Set) zapcore.Core {
-	// TODO: Use `otelzap.WithAttributes` and remove `LoggerProviderWithAttributes`
-	// once we've upgraded to otelzap v0.11.0.
-	lpwa := LoggerProviderWithAttributes(lp, attrs)
-=======
-func NewOTelTeeCoreWithAttributes(consoleCore zapcore.Core, lp log.LoggerProvider, scopeName string, level zapcore.Level, attrs attribute.Set, wrapper func(zapcore.Core) zapcore.Core) zapcore.Core {
->>>>>>> 8cd01913
 	otelCore, err := zapcore.NewIncreaseLevelCore(otelzap.NewCore(
 		scopeName,
 		otelzap.WithLoggerProvider(lp),
