// Copyright The OpenTelemetry Authors
// SPDX-License-Identifier: Apache-2.0

package e2e

import (
	"context"
	"errors"
	"testing"
	"time"

	"github.com/stretchr/testify/assert"
	"github.com/stretchr/testify/require"
	"go.uber.org/zap/zapcore"

	"go.opentelemetry.io/collector/component"
	"go.opentelemetry.io/collector/component/componentstatus"
	"go.opentelemetry.io/collector/config/configtelemetry"
	"go.opentelemetry.io/collector/confmap"
	"go.opentelemetry.io/collector/connector/connectortest"
	"go.opentelemetry.io/collector/consumer"
	"go.opentelemetry.io/collector/exporter/exportertest"
	"go.opentelemetry.io/collector/extension"
	"go.opentelemetry.io/collector/internal/sharedcomponent"
	"go.opentelemetry.io/collector/receiver"
	"go.opentelemetry.io/collector/service"
	"go.opentelemetry.io/collector/service/extensions"
	"go.opentelemetry.io/collector/service/pipelines"
	"go.opentelemetry.io/collector/service/telemetry"
)

var nopType = component.MustNewType("nop")

func Test_ComponentStatusReporting_SharedInstance(t *testing.T) {
	eventsReceived := make(map[*componentstatus.InstanceID][]*componentstatus.Event)

	set := service.Settings{
		BuildInfo:     component.NewDefaultBuildInfo(),
		CollectorConf: confmap.New(),
<<<<<<< HEAD
		Receivers: receiver.NewBuilder(
			map[component.ID]component.Config{
				component.NewID(component.MustNewType("test")): &receiverConfig{},
			},
			map[component.Type]receiver.Factory{
				component.MustNewType("test"): newReceiverFactory(),
			}),
=======
		ReceiversConfigs: map[component.ID]component.Config{
			component.NewID(component.MustNewType("test")): &receiverConfig{},
		},
		ReceiversFactories: map[component.Type]receiver.Factory{
			component.MustNewType("test"): newReceiverFactory(),
		},
		Processors: processortest.NewNopBuilder(),
>>>>>>> 454432e0
		Exporters:  exportertest.NewNopBuilder(),
		Connectors: connectortest.NewNopBuilder(),
		Extensions: extension.NewBuilder(
			map[component.ID]component.Config{
				component.NewID(component.MustNewType("watcher")): &extensionConfig{eventsReceived},
			},
			map[component.Type]extension.Factory{
				component.MustNewType("watcher"): newExtensionFactory(),
			}),
	}
	set.BuildInfo = component.BuildInfo{Version: "test version", Command: "otelcoltest"}

	cfg := service.Config{
		Telemetry: telemetry.Config{
			Logs: telemetry.LogsConfig{
				Level:       zapcore.InfoLevel,
				Development: false,
				Encoding:    "console",
				Sampling: &telemetry.LogsSamplingConfig{
					Enabled:    true,
					Tick:       10 * time.Second,
					Initial:    100,
					Thereafter: 100,
				},
				OutputPaths:       []string{"stderr"},
				ErrorOutputPaths:  []string{"stderr"},
				DisableCaller:     false,
				DisableStacktrace: false,
				InitialFields:     map[string]any(nil),
			},
			Metrics: telemetry.MetricsConfig{
				Level: configtelemetry.LevelNone,
			},
		},
		Pipelines: pipelines.Config{
			component.MustNewID("traces"): {
				Receivers: []component.ID{component.NewID(component.MustNewType("test"))},
				Exporters: []component.ID{component.NewID(nopType)},
			},
			component.MustNewID("metrics"): {
				Receivers: []component.ID{component.NewID(component.MustNewType("test"))},
				Exporters: []component.ID{component.NewID(nopType)},
			},
		},
		Extensions: extensions.Config{component.NewID(component.MustNewType("watcher"))},
	}

	s, err := service.New(context.Background(), set, cfg)
	require.NoError(t, err)

	err = s.Start(context.Background())
	require.NoError(t, err)
	time.Sleep(15 * time.Second)
	err = s.Shutdown(context.Background())
	require.NoError(t, err)

	assert.Equal(t, 5, len(eventsReceived))

	for instanceID, events := range eventsReceived {
		if instanceID.ComponentID() == component.NewID(component.MustNewType("test")) {
			for i, e := range events {
				if i == 0 {
					assert.Equal(t, componentstatus.StatusStarting, e.Status())
				}
				if i == 1 {
					assert.Equal(t, componentstatus.StatusRecoverableError, e.Status())
				}
				if i == 2 {
					assert.Equal(t, componentstatus.StatusOK, e.Status())
				}
				if i == 3 {
					assert.Equal(t, componentstatus.StatusStopping, e.Status())
				}
				if i == 4 {
					assert.Equal(t, componentstatus.StatusStopped, e.Status())
				}
				if i >= 5 {
					assert.Fail(t, "received too many events")
				}
			}
		}
	}
}

func newReceiverFactory() receiver.Factory {
	return receiver.NewFactory(
		component.MustNewType("test"),
		createDefaultReceiverConfig,
		receiver.WithTraces(createTraces, component.StabilityLevelStable),
		receiver.WithMetrics(createMetrics, component.StabilityLevelStable),
	)
}

type testReceiver struct{}

func (t *testReceiver) Start(_ context.Context, host component.Host) error {
	if statusReporter, ok := host.(componentstatus.Reporter); ok {
		statusReporter.Report(componentstatus.NewRecoverableErrorEvent(errors.New("test recoverable error")))
		go func() {
			statusReporter.Report(componentstatus.NewEvent(componentstatus.StatusOK))
		}()
	}
	return nil
}

func (t *testReceiver) Shutdown(_ context.Context) error {
	return nil
}

type receiverConfig struct{}

func createDefaultReceiverConfig() component.Config {
	return &receiverConfig{}
}

func createTraces(
	_ context.Context,
	set receiver.Settings,
	cfg component.Config,
	_ consumer.Traces,
) (receiver.Traces, error) {
	oCfg := cfg.(*receiverConfig)
	r, err := receivers.LoadOrStore(
		oCfg,
		func() (*testReceiver, error) {
			return &testReceiver{}, nil
		},
		&set.TelemetrySettings,
	)
	if err != nil {
		return nil, err
	}

	return r, nil
}

func createMetrics(
	_ context.Context,
	set receiver.Settings,
	cfg component.Config,
	_ consumer.Metrics,
) (receiver.Metrics, error) {
	oCfg := cfg.(*receiverConfig)
	r, err := receivers.LoadOrStore(
		oCfg,
		func() (*testReceiver, error) {
			return &testReceiver{}, nil
		},
		&set.TelemetrySettings,
	)
	if err != nil {
		return nil, err
	}

	return r, nil
}

var receivers = sharedcomponent.NewMap[*receiverConfig, *testReceiver]()

func newExtensionFactory() extension.Factory {
	return extension.NewFactory(
		component.MustNewType("watcher"),
		createDefaultExtensionConfig,
		createExtension,
		component.StabilityLevelStable,
	)
}

func createExtension(_ context.Context, _ extension.Settings, cfg component.Config) (extension.Extension, error) {
	oCfg := cfg.(*extensionConfig)
	return &testExtension{
		eventsReceived: oCfg.eventsReceived,
	}, nil
}

type testExtension struct {
	eventsReceived map[*componentstatus.InstanceID][]*componentstatus.Event
}

type extensionConfig struct {
	eventsReceived map[*componentstatus.InstanceID][]*componentstatus.Event
}

func createDefaultExtensionConfig() component.Config {
	return &extensionConfig{}
}

// Start implements the component.Component interface.
func (t *testExtension) Start(_ context.Context, _ component.Host) error {
	return nil
}

// Shutdown implements the component.Component interface.
func (t *testExtension) Shutdown(_ context.Context) error {
	return nil
}

// ComponentStatusChanged implements the extension.StatusWatcher interface.
func (t *testExtension) ComponentStatusChanged(
	source *componentstatus.InstanceID,
	event *componentstatus.Event,
) {
	t.eventsReceived[source] = append(t.eventsReceived[source], event)
}

// NotifyConfig implements the extension.ConfigWatcher interface.
func (t *testExtension) NotifyConfig(_ context.Context, _ *confmap.Conf) error {
	return nil
}

// Ready implements the extension.PipelineWatcher interface.
func (t *testExtension) Ready() error {
	return nil
}

// NotReady implements the extension.PipelineWatcher interface.
func (t *testExtension) NotReady() error {
	return nil
}<|MERGE_RESOLUTION|>--- conflicted
+++ resolved
@@ -37,23 +37,12 @@
 	set := service.Settings{
 		BuildInfo:     component.NewDefaultBuildInfo(),
 		CollectorConf: confmap.New(),
-<<<<<<< HEAD
-		Receivers: receiver.NewBuilder(
-			map[component.ID]component.Config{
-				component.NewID(component.MustNewType("test")): &receiverConfig{},
-			},
-			map[component.Type]receiver.Factory{
-				component.MustNewType("test"): newReceiverFactory(),
-			}),
-=======
 		ReceiversConfigs: map[component.ID]component.Config{
 			component.NewID(component.MustNewType("test")): &receiverConfig{},
 		},
 		ReceiversFactories: map[component.Type]receiver.Factory{
 			component.MustNewType("test"): newReceiverFactory(),
 		},
-		Processors: processortest.NewNopBuilder(),
->>>>>>> 454432e0
 		Exporters:  exportertest.NewNopBuilder(),
 		Connectors: connectortest.NewNopBuilder(),
 		Extensions: extension.NewBuilder(
