--- conflicted
+++ resolved
@@ -13,19 +13,6 @@
 	"go.opentelemetry.io/collector/exporter/exporterhelper/internal/sender"
 )
 
-<<<<<<< HEAD
-// QueueBatchSettings is a subset of the queuebatch.Settings that are needed when used within an Exporter.
-type QueueBatchSettings[T any] struct {
-	ReferenceCounter queue.ReferenceCounter[T]
-	Encoding         queue.Encoding[T]
-	ItemsSizer       request.Sizer[T]
-	BytesSizer       request.Sizer[T]
-	Partitioner      queuebatch.Partitioner[T]
-	MergeCtx         func(context.Context, context.Context) context.Context
-}
-
-=======
->>>>>>> 9251f31e
 // NewDefaultQueueConfig returns the default config for queuebatch.Config.
 // By default, the queue stores 1000 requests of telemetry and is non-blocking when full.
 func NewDefaultQueueConfig() queuebatch.Config {
