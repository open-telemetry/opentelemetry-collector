// Copyright The OpenTelemetry Authors
// SPDX-License-Identifier: Apache-2.0

package queue // import "go.opentelemetry.io/collector/exporter/exporterhelper/internal/queue"

import (
	"context"
	"encoding/binary"
	"errors"
	"fmt"
	"strconv"
	"sync"

	"go.uber.org/zap"
	"google.golang.org/protobuf/proto"

	"go.opentelemetry.io/collector/component"
	"go.opentelemetry.io/collector/exporter/exporterhelper/internal/experr"
	"go.opentelemetry.io/collector/exporter/exporterhelper/internal/request"
	"go.opentelemetry.io/collector/extension/xextension/storage"
	"go.opentelemetry.io/collector/pipeline"
)

const (
	zapKey           = "key"
	zapErrorCount    = "errorCount"
	zapNumberOfItems = "numberOfItems"

	legacyReadIndexKey                = "ri"
	legacyWriteIndexKey               = "wi"
	legacyCurrentlyDispatchedItemsKey = "di"

	// metadataKey is the new single key for all queue metadata.
	metadataKey = "qmv0"
)

var (
	errValueNotSet        = errors.New("value not set")
	errInvalidValue       = errors.New("invalid value")
	errNoStorageClient    = errors.New("no storage client extension found")
	errWrongExtensionType = errors.New("requested extension is not a storage extension")
)

var indexDonePool = sync.Pool{
	New: func() any {
		return &indexDone{}
	},
}

// persistentQueue provides a persistent queue implementation backed by file storage extension
//
// Write index describes the position at which next item is going to be stored.
// Read index describes which item needs to be read next.
// When Write index = Read index, no elements are in the queue.
//
// The items currently dispatched by consumers are not deleted until the processing is finished.
// Their list is stored under a separate key.
//
//	┌───────file extension-backed queue───────┐
//	│                                         │
//	│     ┌───┐     ┌───┐ ┌───┐ ┌───┐ ┌───┐   │
//	│ n+1 │ n │ ... │ 4 │ │ 3 │ │ 2 │ │ 1 │   │
//	│     └───┘     └───┘ └─x─┘ └─|─┘ └─x─┘   │
//	│                       x     |     x     │
//	└───────────────────────x─────|─────x─────┘
//	   ▲              ▲     x     |     x
//	   │              │     x     |     xxxx deleted
//	   │              │     x     |
//	 write          read    x     └── currently dispatched item
//	 index          index   x
//	                        xxxx deleted
type persistentQueue[T request.Request] struct {
	logger      *zap.Logger
	client      storage.Client
	encoding    Encoding[T]
	capacity    int64
	sizerType   request.SizerType
	activeSizer request.Sizer
	itemsSizer  request.Sizer
	bytesSizer  request.Sizer
	storageID   component.ID
	id          component.ID
	signal      pipeline.Signal

	// mu guards everything declared below.
	mu              sync.Mutex
	hasMoreElements *sync.Cond
	hasMoreSpace    *cond
	metadata        PersistentMetadata
	refClient       int64
	stopped         bool

	blockOnOverflow bool
}

// newPersistentQueue creates a new queue backed by file storage; name and signal must be a unique combination that identifies the queue storage
func newPersistentQueue[T request.Request](set Settings[T]) readableQueue[T] {
	pq := &persistentQueue[T]{
		logger:          set.Telemetry.Logger,
		encoding:        set.Encoding,
		capacity:        set.Capacity,
		sizerType:       set.SizerType,
<<<<<<< HEAD
		activeSizer:     set.activeSizer(),
		itemsSizer:      set.ItemsSizer,
		bytesSizer:      set.BytesSizer,
		storageID:       *set.StorageID.Get(),
=======
		activeSizer:     request.NewSizer(set.SizerType),
		itemsSizer:      request.NewItemsSizer(),
		bytesSizer:      request.NewBytesSizer(),
		storageID:       *set.StorageID,
>>>>>>> f2bced23
		id:              set.ID,
		signal:          set.Signal,
		blockOnOverflow: set.BlockOnOverflow,
	}
	pq.hasMoreElements = sync.NewCond(&pq.mu)
	pq.hasMoreSpace = newCond(&pq.mu)
	return pq
}

// Start starts the persistentQueue with the given number of consumers.
func (pq *persistentQueue[T]) Start(ctx context.Context, host component.Host) error {
	storageClient, err := toStorageClient(ctx, pq.storageID, host, pq.id, pq.signal)
	if err != nil {
		return err
	}
	pq.initClient(ctx, storageClient)
	return nil
}

func (pq *persistentQueue[T]) Size() int64 {
	pq.mu.Lock()
	defer pq.mu.Unlock()
	return pq.internalSize()
}

func (pq *persistentQueue[T]) internalSize() int64 {
	switch pq.sizerType {
	case request.SizerTypeBytes:
		return pq.metadata.BytesSize
	case request.SizerTypeItems:
		return pq.metadata.ItemsSize
	default:
		return pq.requestSize()
	}
}

func (pq *persistentQueue[T]) requestSize() int64 {
	//nolint:gosec
	return int64(pq.metadata.WriteIndex-pq.metadata.ReadIndex) + int64(len(pq.metadata.CurrentlyDispatchedItems))
}

func (pq *persistentQueue[T]) Capacity() int64 {
	return pq.capacity
}

func (pq *persistentQueue[T]) initClient(ctx context.Context, client storage.Client) {
	pq.client = client
	// Start with a reference 1 which is the reference we use for the producer goroutines and initialization.
	pq.refClient = 1

	// Try to load from new consolidated metadata first
	err := pq.loadQueueMetadata(ctx)
	switch {
	case err == nil:
		pq.enqueueNotDispatchedReqs(ctx, pq.metadata.CurrentlyDispatchedItems)
		pq.metadata.CurrentlyDispatchedItems = nil
	case !errors.Is(err, errValueNotSet):
		pq.logger.Error("Failed getting metadata, starting with new ones", zap.Error(err))
		pq.metadata = PersistentMetadata{}
	default:
		pq.logger.Info("New queue metadata key not found, attempting to load legacy format.")
		pq.loadLegacyMetadata(ctx)
	}
}

// loadQueueMetadata loads queue metadata from the consolidated key
func (pq *persistentQueue[T]) loadQueueMetadata(ctx context.Context) error {
	buf, err := pq.client.Get(ctx, metadataKey)
	if err != nil {
		return err
	}

	if len(buf) == 0 {
		return errValueNotSet
	}

	if err := proto.Unmarshal(buf, &pq.metadata); err != nil {
		return err
	}

	pq.logger.Info("Loaded queue metadata",
		zap.Uint64("readIndex", pq.metadata.ReadIndex),
		zap.Uint64("writeIndex", pq.metadata.WriteIndex),
		zap.Int64("itemsSize", pq.metadata.ItemsSize),
		zap.Int64("bytesSize", pq.metadata.BytesSize),
		zap.Int("dispatchedItems", len(pq.metadata.CurrentlyDispatchedItems)))

	return nil
}

// TODO: Remove legacy format support after 6 months (target: December 2025)
func (pq *persistentQueue[T]) loadLegacyMetadata(ctx context.Context) {
	// Fallback to legacy individual keys for backward compatibility
	riOp := storage.GetOperation(legacyReadIndexKey)
	wiOp := storage.GetOperation(legacyWriteIndexKey)

	err := pq.client.Batch(ctx, riOp, wiOp)
	if err == nil {
		pq.metadata.ReadIndex, err = bytesToItemIndex(riOp.Value)
	}

	if err == nil {
		pq.metadata.WriteIndex, err = bytesToItemIndex(wiOp.Value)
	}

	if err != nil {
		if errors.Is(err, errValueNotSet) {
			pq.logger.Info("Initializing new persistent queue")
		} else {
			pq.logger.Error("Failed getting read/write index, starting with new ones", zap.Error(err))
		}
		pq.metadata.ReadIndex = 0
		pq.metadata.WriteIndex = 0
	}

	pq.retrieveAndEnqueueNotDispatchedReqs(ctx)

	// Save to a new format and clean up legacy keys
	metadataBytes, err := proto.Marshal(&pq.metadata)
	if err != nil {
		pq.logger.Error("Failed to marshal metadata", zap.Error(err))
		return
	}

	if err = pq.client.Set(ctx, metadataKey, metadataBytes); err != nil {
		pq.logger.Error("Failed to persist current metadata to storage", zap.Error(err))
		return
	}

	if err = pq.client.Batch(ctx,
		storage.DeleteOperation(legacyReadIndexKey),
		storage.DeleteOperation(legacyWriteIndexKey),
		storage.DeleteOperation(legacyCurrentlyDispatchedItemsKey)); err != nil {
		pq.logger.Warn("Failed to cleanup legacy metadata keys", zap.Error(err))
	} else {
		pq.logger.Info("Successfully migrated to consolidated metadata format")
	}
}

func (pq *persistentQueue[T]) Shutdown(ctx context.Context) error {
	// If the queue is not initialized, there is nothing to shut down.
	if pq.client == nil {
		return nil
	}

	pq.mu.Lock()
	defer pq.mu.Unlock()
	// Mark this queue as stopped, so consumer don't start any more work.
	pq.stopped = true
	pq.hasMoreElements.Broadcast()
	return pq.unrefClient(ctx)
}

// unrefClient unrefs the client, and closes if no more references. Callers MUST hold the mutex.
// This is needed because consumers of the queue may still process the requests while the queue is shutting down or immediately after.
func (pq *persistentQueue[T]) unrefClient(ctx context.Context) error {
	pq.refClient--
	if pq.refClient == 0 {
		return pq.client.Close(ctx)
	}
	return nil
}

// Offer inserts the specified element into this queue if it is possible to do so immediately
// without violating capacity restrictions. If success returns no error.
// It returns ErrQueueIsFull if no space is currently available.
func (pq *persistentQueue[T]) Offer(ctx context.Context, req T) error {
	pq.mu.Lock()
	defer pq.mu.Unlock()

	size := pq.activeSizer.Sizeof(req)
	for pq.internalSize()+size > pq.capacity {
		if !pq.blockOnOverflow {
			return ErrQueueIsFull
		}
		if err := pq.hasMoreSpace.Wait(ctx); err != nil {
			return err
		}
	}

	pq.metadata.ItemsSize += pq.itemsSizer.Sizeof(req)
	pq.metadata.BytesSize += pq.bytesSizer.Sizeof(req)

	return pq.putInternal(ctx, req)
}

// putInternal adds the request to the storage without updating items/bytes sizes.
func (pq *persistentQueue[T]) putInternal(ctx context.Context, req T) error {
	pq.metadata.WriteIndex++

	metadataBuf, err := proto.Marshal(&pq.metadata)
	if err != nil {
		return err
	}

	reqBuf, err := pq.encoding.Marshal(ctx, req)
	if err != nil {
		return err
	}
	// Carry out a transaction where we both add the item and update the write index
	ops := []*storage.Operation{
		storage.SetOperation(metadataKey, metadataBuf),
		storage.SetOperation(getItemKey(pq.metadata.WriteIndex-1), reqBuf),
	}
	if err := pq.client.Batch(ctx, ops...); err != nil {
		// At this moment, metadata may be updated in the storage, so we cannot just revert changes to the
		// metadata, rely on the sizes being fixed on complete draining.
		return err
	}

	pq.hasMoreElements.Signal()

	return nil
}

func (pq *persistentQueue[T]) Read(ctx context.Context) (context.Context, T, Done, bool) {
	pq.mu.Lock()
	defer pq.mu.Unlock()

	for {
		if pq.stopped {
			var req T
			return context.Background(), req, nil, false
		}

		// Read until either a successful retrieved element or no more elements in the storage.
		for pq.metadata.ReadIndex != pq.metadata.WriteIndex {
			index, req, reqCtx, consumed := pq.getNextItem(ctx)
			// Ensure the used size are in sync when queue is drained.
			if pq.requestSize() == 0 {
				pq.metadata.BytesSize = 0
				pq.metadata.ItemsSize = 0
			}
			if consumed {
				id := indexDonePool.Get().(*indexDone)
				id.reset(index, pq.itemsSizer.Sizeof(req), pq.bytesSizer.Sizeof(req), pq)
				return reqCtx, req, id, true
			}
			// More space available, data was dropped.
			pq.hasMoreSpace.Signal()
		}

		// TODO: Need to change the Queue interface to return an error to allow distinguish between shutdown and context canceled.
		//  Until then use the sync.Cond.
		pq.hasMoreElements.Wait()
	}
}

// getNextItem pulls the next available item from the persistent storage along with its index. Once processing is
// finished, the index should be called with onDone to clean up the storage. If no new item is available,
// returns false.
func (pq *persistentQueue[T]) getNextItem(ctx context.Context) (uint64, T, context.Context, bool) {
	index := pq.metadata.ReadIndex
	// Increase here, so even if errors happen below, it always iterates
	pq.metadata.ReadIndex++
	pq.metadata.CurrentlyDispatchedItems = append(pq.metadata.CurrentlyDispatchedItems, index)

	var req T
	restoredCtx := context.Background()
	metadataBytes, err := proto.Marshal(&pq.metadata)
	if err != nil {
		return 0, req, restoredCtx, false
	}

	getOp := storage.GetOperation(getItemKey(index))
	err = pq.client.Batch(ctx, storage.SetOperation(metadataKey, metadataBytes), getOp)
	if err == nil {
		restoredCtx, req, err = pq.encoding.Unmarshal(getOp.Value)
	}

	if err != nil {
		pq.logger.Debug("Failed to dispatch item", zap.Error(err))
		// We need to make sure that currently dispatched items list is cleaned
		if err = pq.itemDispatchingFinish(ctx, index); err != nil {
			pq.logger.Error("Error deleting item from queue", zap.Error(err))
		}

		return 0, req, restoredCtx, false
	}

	// Increase the reference count, so the client is not closed while the request is being processed.
	// The client cannot be closed because we hold the lock since last we checked `stopped`.
	pq.refClient++

	return index, req, restoredCtx, true
}

// onDone should be called to remove the item of the given index from the queue once processing is finished.
func (pq *persistentQueue[T]) onDone(index uint64, itemsSize, bytesSize int64, consumeErr error) {
	// Delete the item from the persistent storage after it was processed.
	pq.mu.Lock()
	// Always unref client even if the consumer is shutdown because we always ref it for every valid request.
	defer func() {
		if err := pq.unrefClient(context.Background()); err != nil {
			pq.logger.Error("Error closing the storage client", zap.Error(err))
		}
		pq.mu.Unlock()
	}()

	if experr.IsShutdownErr(consumeErr) {
		// The queue is shutting down, don't mark the item as dispatched, so it's picked up again after restart.
		// TODO: Handle partially delivered requests by updating their values in the storage.
		return
	}

	pq.metadata.BytesSize -= bytesSize
	if pq.metadata.BytesSize < 0 {
		pq.metadata.BytesSize = 0
	}
	pq.metadata.ItemsSize -= itemsSize
	if pq.metadata.ItemsSize < 0 {
		pq.metadata.ItemsSize = 0
	}

	if err := pq.itemDispatchingFinish(context.Background(), index); err != nil {
		pq.logger.Error("Error deleting item from queue", zap.Error(err))
	}

	// More space available after data are removed from the storage.
	pq.hasMoreSpace.Signal()
}

// retrieveAndEnqueueNotDispatchedReqs gets the items for which sending was not finished, cleans the storage
// and moves the items at the back of the queue.
func (pq *persistentQueue[T]) retrieveAndEnqueueNotDispatchedReqs(ctx context.Context) {
	var dispatchedItems []uint64

	pq.mu.Lock()
	defer pq.mu.Unlock()
	pq.logger.Debug("Checking if there are items left for dispatch by consumers")
	itemKeysBuf, err := pq.client.Get(ctx, legacyCurrentlyDispatchedItemsKey)
	if err == nil {
		dispatchedItems, err = bytesToItemIndexArray(itemKeysBuf)
	}
	if err != nil {
		pq.logger.Error("Could not fetch items left for dispatch by consumers", zap.Error(err))
		return
	}

	pq.enqueueNotDispatchedReqs(ctx, dispatchedItems)
}

func (pq *persistentQueue[T]) enqueueNotDispatchedReqs(ctx context.Context, dispatchedItems []uint64) {
	if len(dispatchedItems) == 0 {
		pq.logger.Debug("No items left for dispatch by consumers")
		return
	}

	pq.logger.Info("Fetching items left for dispatch by consumers", zap.Int(zapNumberOfItems,
		len(dispatchedItems)))
	retrieveBatch := make([]*storage.Operation, len(dispatchedItems))
	cleanupBatch := make([]*storage.Operation, len(dispatchedItems))
	for i, it := range dispatchedItems {
		key := getItemKey(it)
		retrieveBatch[i] = storage.GetOperation(key)
		cleanupBatch[i] = storage.DeleteOperation(key)
	}
	retrieveErr := pq.client.Batch(ctx, retrieveBatch...)
	cleanupErr := pq.client.Batch(ctx, cleanupBatch...)

	if cleanupErr != nil {
		pq.logger.Debug("Failed cleaning items left by consumers", zap.Error(cleanupErr))
	}

	if retrieveErr != nil {
		pq.logger.Warn("Failed retrieving items left by consumers", zap.Error(retrieveErr))
		return
	}

	errCount := 0
	for _, op := range retrieveBatch {
		if op.Value == nil {
			pq.logger.Warn("Failed retrieving item", zap.String(zapKey, op.Key), zap.Error(errValueNotSet))
			continue
		}
		reqCtx, req, err := pq.encoding.Unmarshal(op.Value)
		// If error happened or item is nil, it will be efficiently ignored
		if err != nil {
			pq.logger.Warn("Failed unmarshalling item", zap.String(zapKey, op.Key), zap.Error(err))
			continue
		}
		if pq.putInternal(reqCtx, req) != nil { //nolint:contextcheck
			errCount++
		}
	}

	if errCount > 0 {
		pq.logger.Error("Errors occurred while moving items for dispatching back to queue",
			zap.Int(zapNumberOfItems, len(retrieveBatch)), zap.Int(zapErrorCount, errCount))
	} else {
		pq.logger.Info("Moved items for dispatching back to queue",
			zap.Int(zapNumberOfItems, len(retrieveBatch)))
	}
}

// itemDispatchingFinish removes the item from the list of currently dispatched items and deletes it from the persistent queue
func (pq *persistentQueue[T]) itemDispatchingFinish(ctx context.Context, index uint64) error {
	lenCDI := len(pq.metadata.CurrentlyDispatchedItems)
	for i := range lenCDI {
		if pq.metadata.CurrentlyDispatchedItems[i] == index {
			pq.metadata.CurrentlyDispatchedItems[i] = pq.metadata.CurrentlyDispatchedItems[lenCDI-1]
			pq.metadata.CurrentlyDispatchedItems = pq.metadata.CurrentlyDispatchedItems[:lenCDI-1]
			break
		}
	}

	// Ensure the used size are in sync when queue is drained.
	if pq.requestSize() == 0 {
		pq.metadata.BytesSize = 0
		pq.metadata.ItemsSize = 0
	}

	metadataBytes, err := proto.Marshal(&pq.metadata)
	if err != nil {
		return err
	}

	setOp := storage.SetOperation(metadataKey, metadataBytes)
	deleteOp := storage.DeleteOperation(getItemKey(index))
	err = pq.client.Batch(ctx, setOp, deleteOp)
	if err == nil {
		// Everything ok, exit
		return nil
	}

	// got an error, try to gracefully handle it
	pq.logger.Warn("Failed updating currently dispatched items, trying to delete the item first",
		zap.Error(err))

	if err = pq.client.Batch(ctx, deleteOp); err != nil {
		// Return an error here, as this indicates an issue with the underlying storage medium
		return fmt.Errorf("failed deleting item from queue, got error from storage: %w", err)
	}

	if err = pq.client.Batch(ctx, setOp); err != nil {
		// even if this fails, we still have the right dispatched items in memory
		// at worst, we'll have the wrong list in storage, and we'll discard the nonexistent items during startup
		return fmt.Errorf("failed updating currently dispatched items, but deleted item successfully: %w", err)
	}

	return nil
}

func toStorageClient(ctx context.Context, storageID component.ID, host component.Host, ownerID component.ID, signal pipeline.Signal) (storage.Client, error) {
	ext, found := host.GetExtensions()[storageID]
	if !found {
		return nil, errNoStorageClient
	}

	storageExt, ok := ext.(storage.Extension)
	if !ok {
		return nil, errWrongExtensionType
	}

	return storageExt.GetClient(ctx, component.KindExporter, ownerID, signal.String())
}

func getItemKey(index uint64) string {
	return strconv.FormatUint(index, 10)
}

func bytesToItemIndex(buf []byte) (uint64, error) {
	if buf == nil {
		return uint64(0), errValueNotSet
	}
	// The sizeof uint64 in binary is 8.
	if len(buf) < 8 {
		return 0, errInvalidValue
	}
	return binary.LittleEndian.Uint64(buf), nil
}

func bytesToItemIndexArray(buf []byte) ([]uint64, error) {
	if len(buf) == 0 {
		return nil, nil
	}

	// The sizeof uint32 in binary is 4.
	if len(buf) < 4 {
		return nil, errInvalidValue
	}
	size := int(binary.LittleEndian.Uint32(buf))
	if size == 0 {
		return nil, nil
	}

	buf = buf[4:]
	// The sizeof uint64 in binary is 8, so we need to have size*8 bytes.
	if len(buf) < size*8 {
		return nil, errInvalidValue
	}

	val := make([]uint64, size)
	for i := range size {
		val[i] = binary.LittleEndian.Uint64(buf)
		buf = buf[8:]
	}
	return val, nil
}

type indexDone struct {
	index     uint64
	itemsSize int64
	bytesSize int64
	queue     interface {
		onDone(uint64, int64, int64, error)
	}
}

func (id *indexDone) reset(index uint64, itemsSize, bytesSize int64, queue interface {
	onDone(uint64, int64, int64, error)
},
) {
	id.index = index
	id.itemsSize = itemsSize
	id.bytesSize = bytesSize
	id.queue = queue
}

func (id *indexDone) OnDone(err error) {
	id.queue.onDone(id.index, id.itemsSize, id.bytesSize, err)
}<|MERGE_RESOLUTION|>--- conflicted
+++ resolved
@@ -100,17 +100,10 @@
 		encoding:        set.Encoding,
 		capacity:        set.Capacity,
 		sizerType:       set.SizerType,
-<<<<<<< HEAD
-		activeSizer:     set.activeSizer(),
-		itemsSizer:      set.ItemsSizer,
-		bytesSizer:      set.BytesSizer,
-		storageID:       *set.StorageID.Get(),
-=======
 		activeSizer:     request.NewSizer(set.SizerType),
 		itemsSizer:      request.NewItemsSizer(),
 		bytesSizer:      request.NewBytesSizer(),
-		storageID:       *set.StorageID,
->>>>>>> f2bced23
+		storageID:       *set.StorageID.Get(),
 		id:              set.ID,
 		signal:          set.Signal,
 		blockOnOverflow: set.BlockOnOverflow,
