// Copyright The OpenTelemetry Authors
// SPDX-License-Identifier: Apache-2.0

package queue // import "go.opentelemetry.io/collector/exporter/exporterhelper/internal/queue"

import (
	"context"
	"errors"

	"go.opentelemetry.io/collector/component"
	"go.opentelemetry.io/collector/config/configoptional"
	"go.opentelemetry.io/collector/exporter/exporterhelper/internal/request"
	"go.opentelemetry.io/collector/pipeline"
)

// ReferenceCounter is an optional interface that can be implemented to provide a way for the request data
// to manage internal locally allocated memory and re-use across multiple requests, etc.
//
// The queue will only call Ref and Unref when requests are executed asynchronously, otherwise these
// funcs are not called.
type ReferenceCounter[T any] interface {
	Ref(T)
	Unref(T)
}

type Encoding[T any] interface {
	// Marshal is a function that can marshal a request into bytes.
	Marshal(context.Context, T) ([]byte, error)

	// Unmarshal is a function that can unmarshal bytes into a request.
	Unmarshal([]byte) (context.Context, T, error)
}

// ErrQueueIsFull is the error returned when an item is offered to the Queue and the queue is full and setup to
// not block.
// Experimental: This API is at the early stage of development and may change without backward compatibility
// until https://github.com/open-telemetry/opentelemetry-collector/issues/8122 is resolved.
var ErrQueueIsFull = errors.New("sending queue is full")

// Done represents the callback that will be called when the read request is completely processed by the
// downstream components.
// Experimental: This API is at the early stage of development and may change without backward compatibility
// until https://github.com/open-telemetry/opentelemetry-collector/issues/8122 is resolved.
type Done interface {
	// OnDone needs to be called when processing of the queue item is done.
	OnDone(error)
}

type ConsumeFunc[T any] func(context.Context, T, Done)

// Queue defines a producer-consumer exchange which can be backed by e.g. the memory-based ring buffer queue
// (boundedMemoryQueue) or via a disk-based queue (persistentQueue)
// Experimental: This API is at the early stage of development and may change without backward compatibility
// until https://github.com/open-telemetry/opentelemetry-collector/issues/8122 is resolved.
type Queue[T any] interface {
	component.Component
	// Offer inserts the specified element into this queue if it is possible to do so immediately
	// without violating capacity restrictions. If success returns no error.
	// It returns ErrQueueIsFull if no space is currently available.
	Offer(ctx context.Context, item T) error
	// Size returns the current Size of the queue
	Size() int64
	// Capacity returns the capacity of the queue.
	Capacity() int64
}

// Settings define internal parameters for a new Queue creation.
type Settings[T request.Request] struct {
	SizerType        request.SizerType
	Capacity         int64
	NumConsumers     int
	WaitForResult    bool
	BlockOnOverflow  bool
	Signal           pipeline.Signal
	StorageID        configoptional.Optional[component.ID]
	ReferenceCounter ReferenceCounter[T]
	Encoding         Encoding[T]
	ID               component.ID
	Telemetry        component.TelemetrySettings
}

func NewQueue[T request.Request](set Settings[T], next ConsumeFunc[T]) (Queue[T], error) {
	q := newBaseQueue(set)
	oq, err := newObsQueue(set, newAsyncQueue(q, set.NumConsumers, next, set.ReferenceCounter))
	if err != nil {
		return nil, err
	}

	return oq, nil
}

func newBaseQueue[T request.Request](set Settings[T]) readableQueue[T] {
	// Configure memory queue or persistent based on the config.
<<<<<<< HEAD
	if !set.StorageID.HasValue() {
		return newMemoryQueue[T](set), nil
	}
	if set.ItemsSizer == nil {
		return nil, errors.New("PersistentQueue requires ItemsSizer to be set")
	}
	if set.BytesSizer == nil {
		return nil, errors.New("PersistentQueue requires BytesSizer to be set")
=======
	if set.StorageID == nil {
		return newMemoryQueue[T](set)
>>>>>>> f2bced23
	}

	return newPersistentQueue[T](set)
}

// TODO: Investigate why linter "unused" fails if add a private "read" func on the Queue.
type readableQueue[T any] interface {
	Queue[T]
	// Read pulls the next available item from the queue along with its done callback. Once processing is
	// finished, the done callback must be called to clean up the storage.
	// The function blocks until an item is available or if the queue is stopped.
	// If the queue is stopped returns false, otherwise true.
	Read(context.Context) (context.Context, T, Done, bool)
}<|MERGE_RESOLUTION|>--- conflicted
+++ resolved
@@ -91,19 +91,8 @@
 
 func newBaseQueue[T request.Request](set Settings[T]) readableQueue[T] {
 	// Configure memory queue or persistent based on the config.
-<<<<<<< HEAD
 	if !set.StorageID.HasValue() {
-		return newMemoryQueue[T](set), nil
-	}
-	if set.ItemsSizer == nil {
-		return nil, errors.New("PersistentQueue requires ItemsSizer to be set")
-	}
-	if set.BytesSizer == nil {
-		return nil, errors.New("PersistentQueue requires BytesSizer to be set")
-=======
-	if set.StorageID == nil {
 		return newMemoryQueue[T](set)
->>>>>>> f2bced23
 	}
 
 	return newPersistentQueue[T](set)
