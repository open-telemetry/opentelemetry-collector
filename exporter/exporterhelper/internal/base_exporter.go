// Copyright The OpenTelemetry Authors
// SPDX-License-Identifier: Apache-2.0

package internal // import "go.opentelemetry.io/collector/exporter/exporterhelper/internal"

import (
	"context"
	"errors"

	"go.uber.org/multierr"
	"go.uber.org/zap"

	"go.opentelemetry.io/collector/component"
	"go.opentelemetry.io/collector/config/configretry"
	"go.opentelemetry.io/collector/consumer"
	"go.opentelemetry.io/collector/exporter"
	"go.opentelemetry.io/collector/exporter/exporterhelper/internal/queuebatch"
	"go.opentelemetry.io/collector/exporter/exporterhelper/internal/request"
	"go.opentelemetry.io/collector/exporter/exporterhelper/internal/sender"
	"go.opentelemetry.io/collector/pipeline"
)

// Option apply changes to BaseExporter.
type Option func(*BaseExporter) error

// BaseExporter contains common fields between different exporter types.
type BaseExporter struct {
	component.StartFunc
	component.ShutdownFunc

	Set exporter.Settings

	// Message for the user to be added with an export failure message.
	ExportFailureMessage string

	// Chain of senders that the exporter helper applies before passing the data to the actual exporter.
	// The data is handled by each sender in the respective order starting from the QueueBatch.
	// Most of the senders are optional, and initialized with a no-op path-through sender.
	QueueSender sender.Sender[request.Request]
	RetrySender sender.Sender[request.Request]

	firstSender sender.Sender[request.Request]

	ConsumerOptions []consumer.Option

	timeoutCfg TimeoutConfig
	retryCfg   configretry.BackOffConfig

	queueBatchSettings queuebatch.Settings[request.Request]
	queueCfg           queuebatch.Config
}

func NewBaseExporter(set exporter.Settings, signal pipeline.Signal, pusher sender.SendFunc[request.Request], options ...Option) (*BaseExporter, error) {
	be := &BaseExporter{
		Set:        set,
		timeoutCfg: NewDefaultTimeoutConfig(),
	}

	for _, op := range options {
		if err := op(be); err != nil {
			return nil, err
		}
	}

	// Consumer Sender is always initialized.
	be.firstSender = sender.NewSender(pusher)

	// Next setup the timeout Sender since we want the timeout to control only the export functionality.
	// Only initialize if not explicitly disabled.
	if be.timeoutCfg.Timeout != 0 {
		be.firstSender = newTimeoutSender(be.timeoutCfg, be.firstSender)
	}

	if be.retryCfg.Enabled {
		be.RetrySender = newRetrySender(be.retryCfg, set, be.firstSender)
		be.firstSender = be.RetrySender
	}

	var err error
	be.firstSender, err = newObsReportSender(set, signal, be.firstSender)
	if err != nil {
		return nil, err
	}

	if be.queueCfg.Batch.HasValue() {
		// Batcher mutates the data.
		be.ConsumerOptions = append(be.ConsumerOptions, consumer.WithCapabilities(consumer.Capabilities{MutatesData: true}))
	}

	if be.queueCfg.Enabled {
		qSet := queuebatch.AllSettings[request.Request]{
			Settings:  be.queueBatchSettings,
			Signal:    signal,
			ID:        set.ID,
			Telemetry: set.TelemetrySettings,
		}
		be.QueueSender, err = NewQueueSender(qSet, be.queueCfg, be.ExportFailureMessage, be.firstSender)
		if err != nil {
			return nil, err
		}
		be.firstSender = be.QueueSender
	}

	return be, nil
}

// Send sends the request using the first sender in the chain.
func (be *BaseExporter) Send(ctx context.Context, req request.Request) error {
	// Have to read the number of items before sending the request since the request can
	// be modified by the downstream components like the batcher.
	itemsCount := req.ItemsCount()
	err := be.firstSender.Send(ctx, req)
	if err != nil {
		be.Set.Logger.Error("Exporting failed. Rejecting data."+be.ExportFailureMessage,
			zap.Error(err), zap.Int("rejected_items", itemsCount))
	}
	return err
}

func (be *BaseExporter) Start(ctx context.Context, host component.Host) error {
	// First start the wrapped exporter.
	if err := be.StartFunc.Start(ctx, host); err != nil {
		return err
	}

	// Last start the QueueBatch.
	if be.QueueSender != nil {
		return be.QueueSender.Start(ctx, host)
	}

	return nil
}

func (be *BaseExporter) Shutdown(ctx context.Context) error {
	var err error

	// First shutdown the retry sender, so the queue sender can flush the queue without retries.
	if be.RetrySender != nil {
		err = multierr.Append(err, be.RetrySender.Shutdown(ctx))
	}

	// Then shutdown the queue sender.
	if be.QueueSender != nil {
		err = multierr.Append(err, be.QueueSender.Shutdown(ctx))
	}

	// Last shutdown the wrapped exporter itself.
	return multierr.Append(err, be.ShutdownFunc.Shutdown(ctx))
}

// WithStart overrides the default Start function for an exporter.
// The default start function does nothing and always returns nil.
func WithStart(start component.StartFunc) Option {
	return func(o *BaseExporter) error {
		o.StartFunc = start
		return nil
	}
}

// WithShutdown overrides the default Shutdown function for an exporter.
// The default shutdown function does nothing and always returns nil.
func WithShutdown(shutdown component.ShutdownFunc) Option {
	return func(o *BaseExporter) error {
		o.ShutdownFunc = shutdown
		return nil
	}
}

// WithTimeout overrides the default TimeoutConfig for an exporter.
// The default TimeoutConfig is 5 seconds.
func WithTimeout(timeoutConfig TimeoutConfig) Option {
	return func(o *BaseExporter) error {
		o.timeoutCfg = timeoutConfig
		return nil
	}
}

// WithRetry overrides the default configretry.BackOffConfig for an exporter.
// The default configretry.BackOffConfig is to disable retries.
func WithRetry(config configretry.BackOffConfig) Option {
	return func(o *BaseExporter) error {
		if !config.Enabled {
			o.ExportFailureMessage += " Try enabling retry_on_failure config option to retry on retryable errors."
			return nil
		}
		o.retryCfg = config
		return nil
	}
}

// WithQueue overrides the default queuebatch.Config for an exporter.
// The default queuebatch.Config is to disable queueing.
// This option cannot be used with the new exporter helpers New[Traces|Metrics|Logs]RequestExporter.
func WithQueue(cfg queuebatch.Config) Option {
	return func(o *BaseExporter) error {
		if o.queueBatchSettings.Encoding == nil {
			return errors.New("WithQueue option is not available for the new request exporters, use WithQueueBatch instead")
		}
		return WithQueueBatch(cfg, o.queueBatchSettings)(o)
	}
}

// WithQueueBatch enables queueing for an exporter.
// This option should be used with the new exporter helpers New[Traces|Metrics|Logs]RequestExporter.
// Experimental: This API is at the early stage of development and may change without backward compatibility
// until https://github.com/open-telemetry/opentelemetry-collector/issues/8122 is resolved.
func WithQueueBatch(cfg queuebatch.Config, set queuebatch.Settings[request.Request]) Option {
	return func(o *BaseExporter) error {
		if !cfg.Enabled {
			o.ExportFailureMessage += " Try enabling sending_queue to survive temporary failures."
			return nil
		}
<<<<<<< HEAD
		if cfg.StorageID.HasValue() && set.Encoding == nil {
			return errors.New("`QueueBatchSettings.Encoding` must not be nil when persistent queue is enabled")
=======
		if cfg.StorageID != nil && set.Encoding == nil {
			return errors.New("`Settings.Encoding` must not be nil when persistent queue is enabled")
>>>>>>> f5bc377d
		}
		o.queueBatchSettings = set
		o.queueCfg = cfg
		return nil
	}
}

// WithCapabilities overrides the default Capabilities() function for a Consumer.
// The default is non-mutable data.
// TODO: Verify if we can change the default to be mutable as we do for processors.
func WithCapabilities(capabilities consumer.Capabilities) Option {
	return func(o *BaseExporter) error {
		o.ConsumerOptions = append(o.ConsumerOptions, consumer.WithCapabilities(capabilities))
		return nil
	}
}

// WithQueueBatchSettings is used to set the queuebatch.Settings for the new request based exporter helper.
// It must be provided as the first option when creating a new exporter helper.
func WithQueueBatchSettings(set queuebatch.Settings[request.Request]) Option {
	return func(o *BaseExporter) error {
		o.queueBatchSettings = set
		return nil
	}
}<|MERGE_RESOLUTION|>--- conflicted
+++ resolved
@@ -210,13 +210,8 @@
 			o.ExportFailureMessage += " Try enabling sending_queue to survive temporary failures."
 			return nil
 		}
-<<<<<<< HEAD
 		if cfg.StorageID.HasValue() && set.Encoding == nil {
 			return errors.New("`QueueBatchSettings.Encoding` must not be nil when persistent queue is enabled")
-=======
-		if cfg.StorageID != nil && set.Encoding == nil {
-			return errors.New("`Settings.Encoding` must not be nil when persistent queue is enabled")
->>>>>>> f5bc377d
 		}
 		o.queueBatchSettings = set
 		o.queueCfg = cfg
