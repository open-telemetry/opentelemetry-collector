// Copyright The OpenTelemetry Authors
// SPDX-License-Identifier: Apache-2.0

package queuebatch

import (
	"context"
	"errors"
	"runtime"
	"sync"
	"testing"
	"time"

	"github.com/stretchr/testify/assert"
	"github.com/stretchr/testify/require"

	"go.opentelemetry.io/collector/component"
	"go.opentelemetry.io/collector/component/componenttest"
	"go.opentelemetry.io/collector/exporter/exporterhelper/internal/experr"
	"go.opentelemetry.io/collector/exporter/exporterhelper/internal/hosttest"
	"go.opentelemetry.io/collector/exporter/exporterhelper/internal/request"
	"go.opentelemetry.io/collector/exporter/exporterhelper/internal/requesttest"
	"go.opentelemetry.io/collector/exporter/exporterhelper/internal/sendertest"
	"go.opentelemetry.io/collector/exporter/exporterhelper/internal/storagetest"
	"go.opentelemetry.io/collector/exporter/exportertest"
	"go.opentelemetry.io/collector/pipeline"
)

func newFakeRequestSettings() Settings[request.Request] {
	return Settings[request.Request]{
		Signal:    pipeline.SignalMetrics,
		ID:        component.NewID(exportertest.NopType),
		Telemetry: componenttest.NewNopTelemetrySettings(),
		Encoding:  newFakeEncoding(&requesttest.FakeRequest{}),
		Sizers: map[request.SizerType]request.Sizer[request.Request]{
			request.SizerTypeRequests: request.RequestsSizer[request.Request]{},
			request.SizerTypeItems:    request.NewItemsSizer(),
			request.SizerTypeBytes:    newFakeBytesSizer(),
		},
	}
}

type fakeEncoding struct {
	mr request.Request
}

func (f fakeEncoding) Marshal(request.Request) ([]byte, error) {
	return []byte("mockRequest"), nil
}

func (f fakeEncoding) Unmarshal([]byte) (request.Request, error) {
	return f.mr, nil
}

func newFakeEncoding(mr request.Request) Encoding[request.Request] {
	return &fakeEncoding{mr: mr}
}

func TestQueueBatchStopWhileWaiting(t *testing.T) {
	sink := requesttest.NewSink()
	cfg := newTestConfig()
	cfg.NumConsumers = 1
	cfg.Batch = nil
	qb, err := NewQueueBatch(newFakeRequestSettings(), cfg, sink.Export)
	require.NoError(t, err)
	require.NoError(t, qb.Start(context.Background(), componenttest.NewNopHost()))
	sink.SetExportErr(errors.New("transient error"))
	require.NoError(t, qb.Send(context.Background(), &requesttest.FakeRequest{Items: 4}))
	// Enqueue another request to ensure when calling shutdown we drain the queue.
	require.NoError(t, qb.Send(context.Background(), &requesttest.FakeRequest{Items: 3, Delay: 100 * time.Millisecond}))
	require.LessOrEqual(t, int64(1), qb.queue.Size())

	require.NoError(t, qb.Shutdown(context.Background()))
	assert.Equal(t, 1, sink.RequestsCount())
	assert.Equal(t, 3, sink.ItemsCount())
	require.Zero(t, qb.queue.Size())
}

func TestQueueBatchDoNotPreserveCancellation(t *testing.T) {
	sink := requesttest.NewSink()
	cfg := newTestConfig()
	cfg.NumConsumers = 1
	qb, err := NewQueueBatch(newFakeRequestSettings(), cfg, sink.Export)
	require.NoError(t, err)
	require.NoError(t, qb.Start(context.Background(), componenttest.NewNopHost()))

	ctx, cancelFunc := context.WithCancel(context.Background())
	cancelFunc()

	require.NoError(t, qb.Send(ctx, &requesttest.FakeRequest{Items: 4}))
	require.NoError(t, qb.Shutdown(context.Background()))

	assert.Equal(t, 1, sink.RequestsCount())
	assert.Equal(t, 4, sink.ItemsCount())
	require.Zero(t, qb.queue.Size())
}

func TestQueueBatchHappyPath(t *testing.T) {
	cfg := newTestConfig()
	cfg.BlockOnOverflow = false
	cfg.QueueSize = 56
	sink := requesttest.NewSink()
	qb, err := NewQueueBatch(newFakeRequestSettings(), cfg, sink.Export)
	require.NoError(t, err)

	for i := 0; i < 10; i++ {
		require.NoError(t, qb.Send(context.Background(), &requesttest.FakeRequest{Items: i + 1}))
	}

	// expect queue to be full
	require.Error(t, qb.Send(context.Background(), &requesttest.FakeRequest{Items: 2}))

	require.NoError(t, qb.Start(context.Background(), componenttest.NewNopHost()))
	assert.Eventually(t, func() bool {
		// Because batching is used, cannot guarantee that will be 1 batch or multiple because of the flush interval.
		// Check only for total items count.
		return sink.ItemsCount() == 55
	}, 1*time.Second, 10*time.Millisecond)
	require.NoError(t, qb.Shutdown(context.Background()))
}

func TestQueueBatchHappyPathLegacyBatcher(t *testing.T) {
	// Set up the config so that the request is accepted in the queue
	// because the bytes size is used for the queue,
	// but split because the items size is used for batch.
	cfg := Config{
		Enabled:         true,
		WaitForResult:   false,
		Sizer:           request.SizerTypeBytes,
		QueueSize:       100,
		BlockOnOverflow: false,
		NumConsumers:    1,
		Batch: &BatchConfig{
			FlushTimeout: 200 * time.Millisecond,
			MinSize:      100,
			MaxSize:      200,
		},
	}
	sink := requesttest.NewSink()
	qb, err := NewQueueBatchLegacyBatcher(newFakeRequestSettings(), cfg, sink.Export)
	require.NoError(t, err)
	require.NoError(t, qb.Start(context.Background(), componenttest.NewNopHost()))
	require.NoError(t, qb.Send(context.Background(), &requesttest.FakeRequest{Items: 1000, Bytes: 100}))
	assert.Eventually(t, func() bool {
		return sink.RequestsCount() == 5 && sink.ItemsCount() == 1000
	}, 1*time.Second, 10*time.Millisecond)
	require.NoError(t, qb.Shutdown(context.Background()))
}

func TestQueueBatchPersistenceEnabled(t *testing.T) {
	cfg := newTestConfig()
	storageID := component.MustNewIDWithName("file_storage", "storage")
	cfg.StorageID = &storageID
	qb, err := NewQueueBatch(newFakeRequestSettings(), cfg, sendertest.NewNopSenderFunc[request.Request]())
	require.NoError(t, err)

	host := hosttest.NewHost(map[component.ID]component.Component{
		storageID: storagetest.NewMockStorageExtension(nil),
	})

	// we start correctly with a file storage extension
	require.NoError(t, qb.Start(context.Background(), host))
	require.NoError(t, qb.Shutdown(context.Background()))
}

func TestQueueBatchPersistenceEnabledStorageError(t *testing.T) {
	storageError := errors.New("could not get storage client")
	cfg := newTestConfig()
	storageID := component.MustNewIDWithName("file_storage", "storage")
	cfg.StorageID = &storageID
	qb, err := NewQueueBatch(newFakeRequestSettings(), cfg, sendertest.NewNopSenderFunc[request.Request]())
	require.NoError(t, err)

	host := hosttest.NewHost(map[component.ID]component.Component{
		storageID: storagetest.NewMockStorageExtension(storageError),
	})

	// we fail to start if we get an error creating the storage client
	require.Error(t, qb.Start(context.Background(), host), "could not get storage client")
}

func TestQueueBatchPersistentEnabled_NoDataLossOnShutdown(t *testing.T) {
	cfg := newTestConfig()
	cfg.NumConsumers = 1
	storageID := component.MustNewIDWithName("file_storage", "storage")
	cfg.StorageID = &storageID

	mockReq := &requesttest.FakeRequest{Items: 2}
	qSet := newFakeRequestSettings()
	qSet.Encoding = newFakeEncoding(mockReq)
	done := make(chan struct{})
	qb, err := NewQueueBatch(qSet, cfg, func(context.Context, request.Request) error {
		<-done
		return experr.NewShutdownErr(errors.New("could not export data"))
	})
	require.NoError(t, err)

	host := hosttest.NewHost(map[component.ID]component.Component{
		storageID: storagetest.NewMockStorageExtension(nil),
	})

	require.NoError(t, qb.Start(context.Background(), host))

	// Invoke queuedRetrySender so the producer will put the item for consumer to poll
	require.NoError(t, qb.Send(context.Background(), mockReq))

	// first wait for the item to be consumed from the queue
	assert.Eventually(t, func() bool {
		return qb.queue.Size() == 0
	}, 1*time.Second, 10*time.Millisecond)

	// shuts down the exporter, unsent data should be preserved as in-flight data in the persistent queue.
	close(done)
	require.NoError(t, qb.Shutdown(context.Background()))

	// start the exporter again replacing the preserved mockRequest in the unmarshaler with a new one that doesn't fail.
	sink := requesttest.NewSink()
	replacedReq := &requesttest.FakeRequest{Items: 7}
	qSet.Encoding = newFakeEncoding(replacedReq)
	qb, err = NewQueueBatch(qSet, cfg, sink.Export)
	require.NoError(t, err)
	require.NoError(t, qb.Start(context.Background(), host))

	assert.Eventually(t, func() bool {
		return sink.ItemsCount() == 7 && sink.RequestsCount() == 1
	}, 1*time.Second, 10*time.Millisecond)
	require.NoError(t, qb.Shutdown(context.Background()))
}

func TestQueueBatchNoStartShutdown(t *testing.T) {
	qs, err := NewQueueBatch(newFakeRequestSettings(), newTestConfig(), sendertest.NewNopSenderFunc[request.Request]())
	require.NoError(t, err)
	assert.NoError(t, qs.Shutdown(context.Background()))
}

func TestQueueBatch_Merge(t *testing.T) {
	if runtime.GOOS == "windows" {
		t.Skip("skipping flaky test on Windows, see https://github.com/open-telemetry/opentelemetry-collector/issues/10758")
	}

	tests := []struct {
		name     string
		batchCfg *BatchConfig
	}{
		{
			name: "split_disabled",
			batchCfg: &BatchConfig{
				FlushTimeout: 100 * time.Millisecond,
				MinSize:      10,
			},
		},
		{
			name: "split_high_limit",
			batchCfg: &BatchConfig{
				FlushTimeout: 100 * time.Millisecond,
				MinSize:      10,
				MaxSize:      1000,
			},
		},
	}

	for _, tt := range tests {
		t.Run(tt.name, func(t *testing.T) {
			sink := requesttest.NewSink()
			cfg := newTestConfig()
			cfg.Batch = tt.batchCfg
			qb, err := NewQueueBatch(newFakeRequestSettings(), cfg, sink.Export)
			require.NoError(t, err)
			require.NoError(t, qb.Start(context.Background(), componenttest.NewNopHost()))
			t.Cleanup(func() {
				require.NoError(t, qb.Shutdown(context.Background()))
			})

			require.NoError(t, qb.Send(context.Background(), &requesttest.FakeRequest{Items: 8}))
			require.NoError(t, qb.Send(context.Background(), &requesttest.FakeRequest{Items: 3}))

			// the first two requests should be merged into one and sent by reaching the minimum items size
			assert.Eventually(t, func() bool {
				return sink.RequestsCount() == 1 && sink.ItemsCount() == 11
			}, 50*time.Millisecond, 10*time.Millisecond)

			require.NoError(t, qb.Send(context.Background(), &requesttest.FakeRequest{Items: 3}))
			require.NoError(t, qb.Send(context.Background(), &requesttest.FakeRequest{Items: 1}))

			// the third and fifth requests should be sent by reaching the timeout
			// the fourth request should be ignored because of the merge error.
			time.Sleep(50 * time.Millisecond)

			// should be ignored because of the merge error.
			require.NoError(t, qb.Send(context.Background(), &requesttest.FakeRequest{
				Items:    3,
				MergeErr: errors.New("merge error"),
			}))

			assert.Equal(t, 1, sink.RequestsCount())
			assert.Eventually(t, func() bool {
				return sink.RequestsCount() == 2 && sink.ItemsCount() == 15
			}, 1*time.Second, 10*time.Millisecond)
		})
	}
}

func TestQueueBatch_BatchExportError(t *testing.T) {
	tests := []struct {
		name             string
		batchCfg         *BatchConfig
		expectedRequests int
		expectedItems    int
	}{
		{
			name: "merge_only",
			batchCfg: &BatchConfig{
				FlushTimeout: 200 * time.Millisecond,
				MinSize:      10,
			},
		},
		{
			name: "merge_without_split_triggered",
			batchCfg: &BatchConfig{
				FlushTimeout: 200 * time.Millisecond,
				MinSize:      10,
				MaxSize:      200,
			},
		},
		{
			name: "merge_with_split_triggered",
			batchCfg: &BatchConfig{
				FlushTimeout: 200 * time.Millisecond,
				MinSize:      10,
				MaxSize:      20,
			},
			expectedRequests: 1,
			expectedItems:    8,
		},
	}
	for _, tt := range tests {
		t.Run(tt.name, func(t *testing.T) {
			sink := requesttest.NewSink()
			cfg := newTestConfig()
			cfg.Batch = tt.batchCfg
			qb, err := NewQueueBatch(newFakeRequestSettings(), cfg, sink.Export)
			require.NoError(t, err)
			require.NoError(t, qb.Start(context.Background(), componenttest.NewNopHost()))

			require.NoError(t, qb.Send(context.Background(), &requesttest.FakeRequest{Items: 4}))
			require.NoError(t, qb.Send(context.Background(), &requesttest.FakeRequest{Items: 4}))

			// the first two requests should be blocked by the batchSender.
			time.Sleep(50 * time.Millisecond)
			assert.Equal(t, 0, sink.RequestsCount())

			// the third request should trigger the export and cause an error.
			sink.SetExportErr(errors.New("transient error"))
			errReq := &requesttest.FakeRequest{Items: 20}
			require.NoError(t, qb.Send(context.Background(), errReq))

			// the batch should be dropped since the queue doesn't have re-queuing enabled.
			assert.Eventually(t, func() bool {
				return sink.RequestsCount() == tt.expectedRequests &&
					sink.ItemsCount() == tt.expectedItems &&
					qb.queue.Size() == 0
			}, 1*time.Second, 10*time.Millisecond)

			require.NoError(t, qb.Shutdown(context.Background()))
		})
	}
}

func TestQueueBatch_MergeOrSplit(t *testing.T) {
	sink := requesttest.NewSink()
	cfg := newTestConfig()
	cfg.Batch = &BatchConfig{
		FlushTimeout: 100 * time.Millisecond,
		MinSize:      5,
		MaxSize:      10,
	}
	qb, err := NewQueueBatch(newFakeRequestSettings(), cfg, sink.Export)
	require.NoError(t, err)
	require.NoError(t, qb.Start(context.Background(), componenttest.NewNopHost()))

	// should be sent right away by reaching the minimum items size.
	require.NoError(t, qb.Send(context.Background(), &requesttest.FakeRequest{Items: 8}))
	assert.Eventually(t, func() bool {
		return sink.RequestsCount() == 1 && sink.ItemsCount() == 8
	}, 1*time.Second, 10*time.Millisecond)

	// big request should be broken down into two requests, both are sent right away.
	require.NoError(t, qb.Send(context.Background(), &requesttest.FakeRequest{Items: 17}))
	assert.Eventually(t, func() bool {
		return sink.RequestsCount() == 3 && sink.ItemsCount() == 25
	}, 1*time.Second, 10*time.Millisecond)

	// request that cannot be split should be dropped.
	require.NoError(t, qb.Send(context.Background(), &requesttest.FakeRequest{
		Items:    11,
		MergeErr: errors.New("split error"),
	}))

	// big request should be broken down into two requests, both are sent right away.
	require.NoError(t, qb.Send(context.Background(), &requesttest.FakeRequest{Items: 13}))
	assert.Eventually(t, func() bool {
		return sink.RequestsCount() == 5 && sink.ItemsCount() == 38
	}, 1*time.Second, 10*time.Millisecond)
	require.NoError(t, qb.Shutdown(context.Background()))
}

func TestQueueBatch_Shutdown(t *testing.T) {
	sink := requesttest.NewSink()
	qb, err := NewQueueBatch(newFakeRequestSettings(), newTestConfig(), sink.Export)
	require.NoError(t, err)
	require.NoError(t, qb.Start(context.Background(), componenttest.NewNopHost()))

	require.NoError(t, qb.Send(context.Background(), &requesttest.FakeRequest{Items: 3}))

	// To make the request reached the batchSender before shutdown.
	time.Sleep(50 * time.Millisecond)

	require.NoError(t, qb.Shutdown(context.Background()))

	// shutdown should force sending the batch
	assert.Equal(t, 1, sink.RequestsCount())
	assert.Equal(t, 3, sink.ItemsCount())
}

func TestQueueBatch_BatchBlocking(t *testing.T) {
	sink := requesttest.NewSink()
	cfg := newTestConfig()
	cfg.WaitForResult = true
	cfg.Batch.MinSize = 3
	qb, err := NewQueueBatch(newFakeRequestSettings(), cfg, sink.Export)
	require.NoError(t, err)
	require.NoError(t, qb.Start(context.Background(), componenttest.NewNopHost()))

	// send 6 blockOnOverflow requests
	wg := sync.WaitGroup{}
	for i := 0; i < 6; i++ {
		wg.Add(1)
		go func() {
			defer wg.Done()
			assert.NoError(t, qb.Send(context.Background(), &requesttest.FakeRequest{Items: 1, Delay: 10 * time.Millisecond}))
		}()
	}
	wg.Wait()

	// should be sent in two batches since the batch size is 3
	assert.Equal(t, 2, sink.RequestsCount())
	assert.Equal(t, 6, sink.ItemsCount())

	require.NoError(t, qb.Shutdown(context.Background()))
}

func TestQueueBatch_DrainActiveRequests(t *testing.T) {
	sink := requesttest.NewSink()
	cfg := newTestConfig()
	cfg.WaitForResult = true
	cfg.Batch.MinSize = 2
	qb, err := NewQueueBatch(newFakeRequestSettings(), cfg, sink.Export)
	require.NoError(t, err)
	require.NoError(t, qb.Start(context.Background(), componenttest.NewNopHost()))

	// send 3 blockOnOverflow requests with a timeout
	go func() {
		assert.NoError(t, qb.Send(context.Background(), &requesttest.FakeRequest{Items: 1, Delay: 40 * time.Millisecond}))
	}()
	go func() {
		assert.NoError(t, qb.Send(context.Background(), &requesttest.FakeRequest{Items: 1, Delay: 40 * time.Millisecond}))
	}()
	go func() {
		assert.NoError(t, qb.Send(context.Background(), &requesttest.FakeRequest{Items: 1, Delay: 40 * time.Millisecond}))
	}()

	// give time for the first two requests to be batched
	time.Sleep(20 * time.Millisecond)

	// Shutdown should force the active batch to be dispatched and wait for all batches to be delivered.
	// It should take 120 milliseconds to complete.
	require.NoError(t, qb.Shutdown(context.Background()))

	assert.Equal(t, 2, sink.RequestsCount())
	assert.Equal(t, 3, sink.ItemsCount())
}

<<<<<<< HEAD
=======
func TestQueueBatchWithTimeout(t *testing.T) {
	sink := requesttest.NewSink()
	cfg := newTestConfig()
	cfg.WaitForResult = true
	cfg.Batch.MinSize = 10
	qb, err := NewQueueBatch(newFakeRequestSettings(), cfg, sink.Export)
	require.NoError(t, err)
	require.NoError(t, qb.Start(context.Background(), componenttest.NewNopHost()))

	ctx, cancel := context.WithTimeout(context.Background(), 50*time.Millisecond)
	defer cancel()
	// Send 3 concurrent requests that should be merged in one batch
	wg := sync.WaitGroup{}
	for i := 0; i < 3; i++ {
		wg.Add(1)
		go func() {
			assert.NoError(t, qb.Send(ctx, &requesttest.FakeRequest{Items: 4}))
			wg.Done()
		}()
	}
	wg.Wait()
	assert.Equal(t, 1, sink.RequestsCount())
	assert.Equal(t, 12, sink.ItemsCount())

	// 3 requests with a 90ms cumulative delay must be cancelled by the timeout sender
	for i := 0; i < 3; i++ {
		wg.Add(1)
		go func() {
			assert.Error(t, qb.Send(ctx, &requesttest.FakeRequest{Items: 4, Delay: 30 * time.Millisecond}))
			wg.Done()
		}()
	}
	wg.Wait()

	require.NoError(t, qb.Shutdown(context.Background()))

	// The sink should not change
	assert.Equal(t, 1, sink.RequestsCount())
	assert.Equal(t, 12, sink.ItemsCount())
}

>>>>>>> 564818fd
func TestQueueBatchTimerResetNoConflict(t *testing.T) {
	sink := requesttest.NewSink()
	cfg := newTestConfig()
	cfg.WaitForResult = true
	cfg.Batch.MinSize = 8
	cfg.Batch.FlushTimeout = 100 * time.Millisecond
	qb, err := NewQueueBatch(newFakeRequestSettings(), cfg, sink.Export)
	require.NoError(t, err)
	require.NoError(t, qb.Start(context.Background(), componenttest.NewNopHost()))

	// Send 2 concurrent requests that should be merged in one batch in the same interval as the flush timer
	go func() {
		assert.NoError(t, qb.Send(context.Background(), &requesttest.FakeRequest{Items: 4}))
	}()
	time.Sleep(30 * time.Millisecond)
	go func() {
		assert.NoError(t, qb.Send(context.Background(), &requesttest.FakeRequest{Items: 4}))
	}()

	// The batch should be sent either with the flush interval or by reaching the minimum items size with no conflict
	assert.EventuallyWithT(t, func(c *assert.CollectT) {
		assert.LessOrEqual(c, 1, sink.RequestsCount())
		assert.Equal(c, 8, sink.ItemsCount())
	}, 1*time.Second, 10*time.Millisecond)

	require.NoError(t, qb.Shutdown(context.Background()))
}

func TestQueueBatchTimerFlush(t *testing.T) {
	if runtime.GOOS == "windows" {
		t.Skip("skipping flaky test on Windows, see https://github.com/open-telemetry/opentelemetry-collector/issues/10802")
	}
	sink := requesttest.NewSink()
	cfg := newTestConfig()
	cfg.WaitForResult = true
	cfg.Batch.MinSize = 8
	cfg.Batch.FlushTimeout = 100 * time.Millisecond
	qb, err := NewQueueBatch(newFakeRequestSettings(), cfg, sink.Export)
	require.NoError(t, err)
	require.NoError(t, qb.Start(context.Background(), componenttest.NewNopHost()))
	time.Sleep(50 * time.Millisecond)

	// Send 2 concurrent requests that should be merged in one batch and sent immediately
	go func() {
		assert.NoError(t, qb.Send(context.Background(), &requesttest.FakeRequest{Items: 4}))
	}()
	go func() {
		assert.NoError(t, qb.Send(context.Background(), &requesttest.FakeRequest{Items: 4}))
	}()
	assert.EventuallyWithT(t, func(c *assert.CollectT) {
		assert.LessOrEqual(c, 1, sink.RequestsCount())
		assert.Equal(c, 8, sink.ItemsCount())
	}, 30*time.Millisecond, 5*time.Millisecond)

	// Send another request that should be flushed after 100ms instead of 50ms since last flush
	go func() {
		assert.NoError(t, qb.Send(context.Background(), &requesttest.FakeRequest{Items: 4}))
	}()

	// Confirm that it is not flushed in 50ms
	time.Sleep(60 * time.Millisecond)
	assert.LessOrEqual(t, 1, sink.RequestsCount())
	assert.Equal(t, 8, sink.ItemsCount())

	// Confirm that it is flushed after 100ms (using 60+50=110 here to be safe)
	time.Sleep(50 * time.Millisecond)
	assert.LessOrEqual(t, 2, sink.RequestsCount())
	assert.Equal(t, 12, sink.ItemsCount())
	require.NoError(t, qb.Shutdown(context.Background()))
}

func newTestConfig() Config {
	return Config{
		Enabled:         true,
		WaitForResult:   false,
		Sizer:           request.SizerTypeItems,
		NumConsumers:    runtime.NumCPU(),
		QueueSize:       100_000,
		BlockOnOverflow: true,
		Batch: &BatchConfig{
			FlushTimeout: 200 * time.Millisecond,
			MinSize:      2048,
		},
	}
}<|MERGE_RESOLUTION|>--- conflicted
+++ resolved
@@ -480,50 +480,6 @@
 	assert.Equal(t, 3, sink.ItemsCount())
 }
 
-<<<<<<< HEAD
-=======
-func TestQueueBatchWithTimeout(t *testing.T) {
-	sink := requesttest.NewSink()
-	cfg := newTestConfig()
-	cfg.WaitForResult = true
-	cfg.Batch.MinSize = 10
-	qb, err := NewQueueBatch(newFakeRequestSettings(), cfg, sink.Export)
-	require.NoError(t, err)
-	require.NoError(t, qb.Start(context.Background(), componenttest.NewNopHost()))
-
-	ctx, cancel := context.WithTimeout(context.Background(), 50*time.Millisecond)
-	defer cancel()
-	// Send 3 concurrent requests that should be merged in one batch
-	wg := sync.WaitGroup{}
-	for i := 0; i < 3; i++ {
-		wg.Add(1)
-		go func() {
-			assert.NoError(t, qb.Send(ctx, &requesttest.FakeRequest{Items: 4}))
-			wg.Done()
-		}()
-	}
-	wg.Wait()
-	assert.Equal(t, 1, sink.RequestsCount())
-	assert.Equal(t, 12, sink.ItemsCount())
-
-	// 3 requests with a 90ms cumulative delay must be cancelled by the timeout sender
-	for i := 0; i < 3; i++ {
-		wg.Add(1)
-		go func() {
-			assert.Error(t, qb.Send(ctx, &requesttest.FakeRequest{Items: 4, Delay: 30 * time.Millisecond}))
-			wg.Done()
-		}()
-	}
-	wg.Wait()
-
-	require.NoError(t, qb.Shutdown(context.Background()))
-
-	// The sink should not change
-	assert.Equal(t, 1, sink.RequestsCount())
-	assert.Equal(t, 12, sink.ItemsCount())
-}
-
->>>>>>> 564818fd
 func TestQueueBatchTimerResetNoConflict(t *testing.T) {
 	sink := requesttest.NewSink()
 	cfg := newTestConfig()
