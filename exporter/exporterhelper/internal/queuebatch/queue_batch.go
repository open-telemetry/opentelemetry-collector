// Copyright The OpenTelemetry Authors
// SPDX-License-Identifier: Apache-2.0

package queuebatch // import "go.opentelemetry.io/collector/exporter/exporterhelper/internal/queuebatch"

import (
	"context"
	"errors"

	"go.opentelemetry.io/collector/component"
	"go.opentelemetry.io/collector/exporter/exporterhelper/internal/queue"
	"go.opentelemetry.io/collector/exporter/exporterhelper/internal/request"
	"go.opentelemetry.io/collector/exporter/exporterhelper/internal/sender"
	"go.opentelemetry.io/collector/pipeline"
)

// Settings is a subset of the queuebatch.Settings that are needed when used within an Exporter.
type Settings[T any] struct {
	ReferenceCounter queue.ReferenceCounter[T]
	Encoding         queue.Encoding[T]
	ItemsSizer       request.Sizer[T]
	BytesSizer       request.Sizer[T]
	Partitioner      Partitioner[T]
	MergeCtx         func(context.Context, context.Context) context.Context
}

// AllSettings defines settings for creating a QueueBatch.
type AllSettings[T any] struct {
	Settings[T]
	Signal    pipeline.Signal
	ID        component.ID
	Telemetry component.TelemetrySettings
}

type QueueBatch struct {
	queue   queue.Queue[request.Request]
	batcher Batcher[request.Request]
}

func NewQueueBatch(
	set AllSettings[request.Request],
	cfg Config,
	next sender.SendFunc[request.Request],
) (*QueueBatch, error) {
	b, err := NewBatcher(cfg.Batch, batcherSettings[request.Request]{
		itemsSizer:  set.ItemsSizer,
		bytesSizer:  set.BytesSizer,
		partitioner: set.Partitioner,
		mergeCtx:    set.MergeCtx,
		next:        next,
		maxWorkers:  cfg.NumConsumers,
		logger:      set.Telemetry.Logger,
	})
	if err != nil {
		return nil, err
	}
	if cfg.Batch.HasValue() && set.Partitioner == nil {
		// If batching is enabled and partitioner is not defined then keep the number of queue consumers to 1.
		// see: https://github.com/open-telemetry/opentelemetry-collector/issues/12473
		cfg.NumConsumers = 1
	}

<<<<<<< HEAD
	q, err := queue.NewQueue[request.Request](queue.Settings[request.Request]{
		SizerType:       cfg.Sizer,
		ItemsSizer:      set.ItemsSizer,
		BytesSizer:      set.BytesSizer,
		Capacity:        int64(cfg.QueueSize),
		NumConsumers:    cfg.NumConsumers,
		WaitForResult:   cfg.WaitForResult,
		BlockOnOverflow: cfg.BlockOnOverflow,
		Signal:          set.Signal,
		StorageID:       cfg.StorageID,
		Encoding:        set.Encoding,
		ID:              set.ID,
		Telemetry:       set.Telemetry,
=======
	q, err := queue.NewQueue(queue.Settings[request.Request]{
		SizerType:        cfg.Sizer,
		ItemsSizer:       set.ItemsSizer,
		BytesSizer:       set.BytesSizer,
		Capacity:         cfg.QueueSize,
		NumConsumers:     cfg.NumConsumers,
		WaitForResult:    cfg.WaitForResult,
		BlockOnOverflow:  cfg.BlockOnOverflow,
		Signal:           set.Signal,
		StorageID:        cfg.StorageID,
		ReferenceCounter: set.ReferenceCounter,
		Encoding:         set.Encoding,
		ID:               set.ID,
		Telemetry:        set.Telemetry,
>>>>>>> f5bc377d
	}, b.Consume)
	if err != nil {
		return nil, err
	}

	return &QueueBatch{queue: q, batcher: b}, nil
}

// Start is invoked during service startup.
func (qs *QueueBatch) Start(ctx context.Context, host component.Host) error {
	if err := qs.batcher.Start(ctx, host); err != nil {
		return err
	}
	if err := qs.queue.Start(ctx, host); err != nil {
		return errors.Join(err, qs.batcher.Shutdown(ctx))
	}
	return nil
}

// Shutdown is invoked during service shutdown.
func (qs *QueueBatch) Shutdown(ctx context.Context) error {
	// Stop the queue and batcher, this will drain the queue and will call the retry (which is stopped) that will only
	// try once every request.
	return errors.Join(qs.queue.Shutdown(ctx), qs.batcher.Shutdown(ctx))
}

// Send implements the requestSender interface. It puts the request in the queue.
func (qs *QueueBatch) Send(ctx context.Context, req request.Request) error {
	return qs.queue.Offer(ctx, req)
}<|MERGE_RESOLUTION|>--- conflicted
+++ resolved
@@ -60,21 +60,6 @@
 		cfg.NumConsumers = 1
 	}
 
-<<<<<<< HEAD
-	q, err := queue.NewQueue[request.Request](queue.Settings[request.Request]{
-		SizerType:       cfg.Sizer,
-		ItemsSizer:      set.ItemsSizer,
-		BytesSizer:      set.BytesSizer,
-		Capacity:        int64(cfg.QueueSize),
-		NumConsumers:    cfg.NumConsumers,
-		WaitForResult:   cfg.WaitForResult,
-		BlockOnOverflow: cfg.BlockOnOverflow,
-		Signal:          set.Signal,
-		StorageID:       cfg.StorageID,
-		Encoding:        set.Encoding,
-		ID:              set.ID,
-		Telemetry:       set.Telemetry,
-=======
 	q, err := queue.NewQueue(queue.Settings[request.Request]{
 		SizerType:        cfg.Sizer,
 		ItemsSizer:       set.ItemsSizer,
@@ -89,7 +74,6 @@
 		Encoding:         set.Encoding,
 		ID:               set.ID,
 		Telemetry:        set.Telemetry,
->>>>>>> f5bc377d
 	}, b.Consume)
 	if err != nil {
 		return nil, err
