# Exporter Helper

This is a helper exporter that other exporters can depend on. Today, it
primarily offers queued retries  and resource attributes to metric labels conversion.

> :warning: This exporter should not be added to a service pipeline.

## Configuration

The following configuration options can be modified:

- `retry_on_failure`
  - `enabled` (default = true)
  - `initial_interval` (default = 5s): Time to wait after the first failure before retrying; ignored if `enabled` is `false`
  - `max_interval` (default = 30s): Is the upper bound on backoff; ignored if `enabled` is `false`
  - `max_elapsed_time` (default = 120s): Is the maximum amount of time spent trying to send a batch; ignored if `enabled` is `false`
- `sending_queue`
  - `enabled` (default = true)
  - `num_consumers` (default = 10): Number of consumers that dequeue batches; ignored if `enabled` is `false`
  - `queue_size` (default = 5000): Maximum number of batches kept in memory before data; ignored if `enabled` is `false`;
  User should calculate this as `num_seconds * requests_per_second` where:
    - `num_seconds` is the number of seconds to buffer in case of a backend outage
    - `requests_per_second` is the average number of requests per seconds.
<<<<<<< HEAD
- `timeout` (defult = 5s): Time to wait per individual attempt to send data to a backend.
=======
- `resource_to_telemetry_conversion`
  - `enabled` (default = false): If `enabled` is `true`, all the resource attributes will be converted to metric labels by default.
>>>>>>> 5f60c723

The full list of settings exposed for this helper exporter are documented [here](factory.go).<|MERGE_RESOLUTION|>--- conflicted
+++ resolved
@@ -21,11 +21,8 @@
   User should calculate this as `num_seconds * requests_per_second` where:
     - `num_seconds` is the number of seconds to buffer in case of a backend outage
     - `requests_per_second` is the average number of requests per seconds.
-<<<<<<< HEAD
-- `timeout` (defult = 5s): Time to wait per individual attempt to send data to a backend.
-=======
 - `resource_to_telemetry_conversion`
   - `enabled` (default = false): If `enabled` is `true`, all the resource attributes will be converted to metric labels by default.
->>>>>>> 5f60c723
+- `timeout` (defult = 5s): Time to wait per individual attempt to send data to a backend.
 
 The full list of settings exposed for this helper exporter are documented [here](factory.go).