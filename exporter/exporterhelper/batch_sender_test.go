// Copyright The OpenTelemetry Authors
// SPDX-License-Identifier: Apache-2.0

package exporterhelper // import "go.opentelemetry.io/collector/exporter/exporterhelper"

import (
	"context"
	"errors"
	"sync"
	"testing"
	"time"

	"github.com/stretchr/testify/assert"
	"github.com/stretchr/testify/require"

	"go.opentelemetry.io/collector/component/componenttest"
	"go.opentelemetry.io/collector/exporter/exporterbatcher"
	"go.opentelemetry.io/collector/exporter/exporterqueue"
)

func TestBatchSender_Merge(t *testing.T) {
	cfg := exporterbatcher.NewDefaultConfig()
	cfg.MinSizeItems = 10
	cfg.FlushTimeout = 100 * time.Millisecond

	tests := []struct {
		name          string
		batcherOption Option
	}{
		{
			name:          "split_disabled",
			batcherOption: WithBatcher(cfg, WithRequestBatchFuncs(fakeBatchMergeFunc, fakeBatchMergeSplitFunc)),
		},
		{
			name: "split_high_limit",
			batcherOption: func() Option {
				c := cfg
				c.MaxSizeItems = 1000
				return WithBatcher(c, WithRequestBatchFuncs(fakeBatchMergeFunc, fakeBatchMergeSplitFunc))
			}(),
		},
	}
	for _, tt := range tests {
		t.Run(tt.name, func(t *testing.T) {
			be := queueBatchExporter(t, tt.batcherOption)

			require.NoError(t, be.Start(context.Background(), componenttest.NewNopHost()))
			t.Cleanup(func() {
				require.NoError(t, be.Shutdown(context.Background()))
			})

			sink := newFakeRequestSink()

			require.NoError(t, be.send(context.Background(), &fakeRequest{items: 8, sink: sink}))
			require.NoError(t, be.send(context.Background(), &fakeRequest{items: 3, sink: sink}))

			// the first two requests should be merged into one and sent by reaching the minimum items size
			assert.Eventually(t, func() bool {
				return sink.requestsCount.Load() == 1 && sink.itemsCount.Load() == 11
			}, 50*time.Millisecond, 10*time.Millisecond)

			require.NoError(t, be.send(context.Background(), &fakeRequest{items: 3, sink: sink}))
			require.NoError(t, be.send(context.Background(), &fakeRequest{items: 1, sink: sink}))

			// the third and fifth requests should be sent by reaching the timeout
			// the fourth request should be ignored because of the merge error.
			time.Sleep(50 * time.Millisecond)

			// should be ignored because of the merge error.
			require.NoError(t, be.send(context.Background(), &fakeRequest{items: 3, sink: sink,
				mergeErr: errors.New("merge error")}))

			assert.Equal(t, uint64(1), sink.requestsCount.Load())
			assert.Eventually(t, func() bool {
				return sink.requestsCount.Load() == 2 && sink.itemsCount.Load() == 15
			}, 100*time.Millisecond, 10*time.Millisecond)
		})
	}
}

func TestBatchSender_BatchExportError(t *testing.T) {
	cfg := exporterbatcher.NewDefaultConfig()
	cfg.MinSizeItems = 10
	tests := []struct {
		name             string
		batcherOption    Option
		expectedRequests uint64
		expectedItems    uint64
	}{
		{
			name:          "merge_only",
			batcherOption: WithBatcher(cfg, WithRequestBatchFuncs(fakeBatchMergeFunc, fakeBatchMergeSplitFunc)),
		},
		{
			name: "merge_without_split_triggered",
			batcherOption: func() Option {
				c := cfg
				c.MaxSizeItems = 200
				return WithBatcher(c, WithRequestBatchFuncs(fakeBatchMergeFunc, fakeBatchMergeSplitFunc))
			}(),
		},
		{
			name: "merge_with_split_triggered",
			batcherOption: func() Option {
				c := cfg
				c.MaxSizeItems = 20
				return WithBatcher(c, WithRequestBatchFuncs(fakeBatchMergeFunc, fakeBatchMergeSplitFunc))
			}(),
			expectedRequests: 1,
			expectedItems:    20,
		},
	}
	for _, tt := range tests {
		t.Run(tt.name, func(t *testing.T) {
			be := queueBatchExporter(t, tt.batcherOption)

			require.NoError(t, be.Start(context.Background(), componenttest.NewNopHost()))
			t.Cleanup(func() {
				require.NoError(t, be.Shutdown(context.Background()))
			})

			sink := newFakeRequestSink()

			require.NoError(t, be.send(context.Background(), &fakeRequest{items: 4, sink: sink}))
			require.NoError(t, be.send(context.Background(), &fakeRequest{items: 4, sink: sink}))

			// the first two requests should be blocked by the batchSender.
			time.Sleep(50 * time.Millisecond)
			assert.Equal(t, uint64(0), sink.requestsCount.Load())

			// the third request should trigger the export and cause an error.
			errReq := &fakeRequest{items: 20, exportErr: errors.New("transient error"), sink: sink}
			require.NoError(t, be.send(context.Background(), errReq))

			// the batch should be dropped since the queue doesn't have requeuing enabled.
			assert.Eventually(t, func() bool {
				return sink.requestsCount.Load() == tt.expectedRequests &&
					sink.itemsCount.Load() == tt.expectedItems &&
					be.batchSender.(*batchSender).activeRequests.Load() == uint64(0) &&
					be.queueSender.(*queueSender).queue.Size() == 0
			}, 100*time.Millisecond, 10*time.Millisecond)
		})
	}
}

func TestBatchSender_MergeOrSplit(t *testing.T) {
	cfg := exporterbatcher.NewDefaultConfig()
	cfg.MinSizeItems = 5
	cfg.MaxSizeItems = 10
	cfg.FlushTimeout = 100 * time.Millisecond
	be := queueBatchExporter(t, WithBatcher(cfg, WithRequestBatchFuncs(fakeBatchMergeFunc, fakeBatchMergeSplitFunc)))

	require.NoError(t, be.Start(context.Background(), componenttest.NewNopHost()))
	t.Cleanup(func() {
		require.NoError(t, be.Shutdown(context.Background()))
	})

	sink := newFakeRequestSink()

	// should be sent right away by reaching the minimum items size.
	require.NoError(t, be.send(context.Background(), &fakeRequest{items: 8, sink: sink}))
	assert.Eventually(t, func() bool {
		return sink.requestsCount.Load() == 1 && sink.itemsCount.Load() == 8
	}, 50*time.Millisecond, 10*time.Millisecond)

	// big request should be broken down into two requests, both are sent right away.
	require.NoError(t, be.send(context.Background(), &fakeRequest{items: 17, sink: sink}))

	assert.Eventually(t, func() bool {
		return sink.requestsCount.Load() == 3 && sink.itemsCount.Load() == 25
	}, 50*time.Millisecond, 10*time.Millisecond)

	// request that cannot be split should be dropped.
	require.NoError(t, be.send(context.Background(), &fakeRequest{items: 11, sink: sink,
		mergeErr: errors.New("split error")}))

	// big request should be broken down into two requests, both are sent right away.
	require.NoError(t, be.send(context.Background(), &fakeRequest{items: 13, sink: sink}))

	assert.Eventually(t, func() bool {
		return sink.requestsCount.Load() == 5 && sink.itemsCount.Load() == 38
	}, 50*time.Millisecond, 10*time.Millisecond)
}

func TestBatchSender_Shutdown(t *testing.T) {
	batchCfg := exporterbatcher.NewDefaultConfig()
	batchCfg.MinSizeItems = 10
	be := queueBatchExporter(t, WithBatcher(batchCfg, WithRequestBatchFuncs(fakeBatchMergeFunc, fakeBatchMergeSplitFunc)))

	require.NoError(t, be.Start(context.Background(), componenttest.NewNopHost()))

	sink := newFakeRequestSink()
	require.NoError(t, be.send(context.Background(), &fakeRequest{items: 3, sink: sink}))

	// To make the request reached the batchSender before shutdown.
	time.Sleep(50 * time.Millisecond)

	require.NoError(t, be.Shutdown(context.Background()))

	// shutdown should force sending the batch
	assert.Equal(t, uint64(1), sink.requestsCount.Load())
	assert.Equal(t, uint64(3), sink.itemsCount.Load())
}

func TestBatchSender_Disabled(t *testing.T) {
	cfg := exporterbatcher.NewDefaultConfig()
	cfg.Enabled = false
	cfg.MaxSizeItems = 5
	be, err := newBaseExporter(defaultSettings, defaultDataType, newNoopObsrepSender,
		WithBatcher(cfg, WithRequestBatchFuncs(fakeBatchMergeFunc, fakeBatchMergeSplitFunc)))
	require.NotNil(t, be)
	require.NoError(t, err)

	require.NoError(t, be.Start(context.Background(), componenttest.NewNopHost()))
	t.Cleanup(func() {
		require.NoError(t, be.Shutdown(context.Background()))
	})

	sink := newFakeRequestSink()
	// should be sent right away without splitting because batching is disabled.
	require.NoError(t, be.send(context.Background(), &fakeRequest{items: 8, sink: sink}))
	assert.Equal(t, uint64(1), sink.requestsCount.Load())
	assert.Equal(t, uint64(8), sink.itemsCount.Load())
}

func TestBatchSender_InvalidMergeSplitFunc(t *testing.T) {
	invalidMergeSplitFunc := func(_ context.Context, _ exporterbatcher.MaxSizeConfig, _ Request, req2 Request) ([]Request,
		error) {
		// reply with invalid 0 length slice if req2 is more than 20 items
		if req2.(*fakeRequest).items > 20 {
			return []Request{}, nil
		}
		// otherwise reply with a single request.
		return []Request{req2}, nil
	}
	cfg := exporterbatcher.NewDefaultConfig()
	cfg.FlushTimeout = 50 * time.Millisecond
	cfg.MaxSizeItems = 20
	be := queueBatchExporter(t, WithBatcher(cfg, WithRequestBatchFuncs(fakeBatchMergeFunc, invalidMergeSplitFunc)))

	require.NoError(t, be.Start(context.Background(), componenttest.NewNopHost()))
	t.Cleanup(func() {
		require.NoError(t, be.Shutdown(context.Background()))
	})

	sink := newFakeRequestSink()
	// first request should be ignored due to invalid merge/split function.
	require.NoError(t, be.send(context.Background(), &fakeRequest{items: 30, sink: sink}))
	// second request should be sent after reaching the timeout.
	require.NoError(t, be.send(context.Background(), &fakeRequest{items: 15, sink: sink}))
	assert.Eventually(t, func() bool {
		return sink.requestsCount.Load() == 1 && sink.itemsCount.Load() == 15
	}, 100*time.Millisecond, 10*time.Millisecond)
}

func TestBatchSender_PostShutdown(t *testing.T) {
	be, err := newBaseExporter(defaultSettings, defaultDataType, newNoopObsrepSender,
		WithBatcher(exporterbatcher.NewDefaultConfig(), WithRequestBatchFuncs(fakeBatchMergeFunc,
			fakeBatchMergeSplitFunc)))
	require.NotNil(t, be)
	require.NoError(t, err)
	assert.NoError(t, be.Start(context.Background(), componenttest.NewNopHost()))
	assert.NoError(t, be.Shutdown(context.Background()))

	// Closed batch sender should act as a pass-through to not block queue draining.
	sink := newFakeRequestSink()
	require.NoError(t, be.send(context.Background(), &fakeRequest{items: 8, sink: sink}))
	assert.Equal(t, uint64(1), sink.requestsCount.Load())
	assert.Equal(t, uint64(8), sink.itemsCount.Load())
}

func TestBatchSender_ConcurrencyLimitReached(t *testing.T) {
<<<<<<< HEAD
	cfg := exporterbatcher.NewDefaultConfig()
	tests := []struct {
		name             string
		batcherOption    Option
		expectedRequests uint64
		expectedItems    uint64
	}{
		{
			name:             "merge_only",
			batcherOption:    WithBatcher(cfg, WithRequestBatchFuncs(fakeBatchMergeFunc, fakeBatchMergeSplitFunc)),
			expectedRequests: 3,
			expectedItems:    36,
		},
		{
			name: "merge_without_split_triggered",
			batcherOption: func() Option {
				c := cfg
				c.MaxSizeItems = 200
				return WithBatcher(c, WithRequestBatchFuncs(fakeBatchMergeFunc, fakeBatchMergeSplitFunc))
			}(),
			expectedRequests: 3,
			expectedItems:    36,
		},
		{
			name: "merge_with_split_triggered",
			batcherOption: func() Option {
				c := cfg
				c.MaxSizeItems = 10
				return WithBatcher(c, WithRequestBatchFuncs(fakeBatchMergeFunc, fakeBatchMergeSplitFunc))
			}(),
			expectedRequests: 5,
			expectedItems:    36,
		},
	}
	for _, tt := range tests {
		t.Run(tt.name, func(t *testing.T) {
			qCfg := exporterqueue.NewDefaultConfig()
			qCfg.NumConsumers = 2
			be, err := newBaseExporter(defaultSettings, defaultType, newNoopObsrepSender,
				tt.batcherOption,
				WithRequestQueue(qCfg, exporterqueue.NewMemoryQueueFactory[Request]()))
			require.NotNil(t, be)
			require.NoError(t, err)
			assert.NoError(t, be.Start(context.Background(), componenttest.NewNopHost()))
			t.Cleanup(func() {
				assert.NoError(t, be.Shutdown(context.Background()))
			})
=======
	qCfg := exporterqueue.NewDefaultConfig()
	qCfg.NumConsumers = 2
	be, err := newBaseExporter(defaultSettings, defaultDataType, newNoopObsrepSender,
		WithBatcher(exporterbatcher.NewDefaultConfig(), WithRequestBatchFuncs(fakeBatchMergeFunc, fakeBatchMergeSplitFunc)),
		WithRequestQueue(qCfg, exporterqueue.NewMemoryQueueFactory[Request]()))
	require.NotNil(t, be)
	require.NoError(t, err)
	assert.NoError(t, be.Start(context.Background(), componenttest.NewNopHost()))
	t.Cleanup(func() {
		assert.NoError(t, be.Shutdown(context.Background()))
	})
>>>>>>> bb4955e3

			sink := newFakeRequestSink()
			assert.NoError(t, be.send(context.Background(), &fakeRequest{items: 2, sink: sink}))

			// the second request should be sent by reaching max concurrency limit.
			assert.NoError(t, be.send(context.Background(), &fakeRequest{items: 2, sink: sink}))

			assert.Eventually(t, func() bool {
				return sink.requestsCount.Load() == 1 && sink.itemsCount.Load() == 4
			}, 100*time.Millisecond, 10*time.Millisecond)

			// do it a few more times to ensure it produces the correct batch size regardless of goroutine scheduling.
			for i := 0; i < 4; i++ {
				assert.NoError(t, be.send(context.Background(), &fakeRequest{items: 8, sink: sink}))
			}
			assert.Eventually(t, func() bool {
				return sink.requestsCount.Load() == tt.expectedRequests && sink.itemsCount.Load() == tt.expectedItems
			}, 100*time.Millisecond, 10*time.Millisecond)
		})
	}

}

func TestBatchSender_BatchBlocking(t *testing.T) {
	bCfg := exporterbatcher.NewDefaultConfig()
	bCfg.MinSizeItems = 3
	be, err := newBaseExporter(defaultSettings, defaultDataType, newNoopObsrepSender,
		WithBatcher(bCfg, WithRequestBatchFuncs(fakeBatchMergeFunc, fakeBatchMergeSplitFunc)))
	require.NotNil(t, be)
	require.NoError(t, err)
	require.NoError(t, be.Start(context.Background(), componenttest.NewNopHost()))

	sink := newFakeRequestSink()

	// send 6 blocking requests
	wg := sync.WaitGroup{}
	for i := 0; i < 6; i++ {
		wg.Add(1)
		go func() {
			assert.NoError(t, be.send(context.Background(), &fakeRequest{items: 1, sink: sink, delay: 10 * time.Millisecond}))
			wg.Done()
		}()
	}
	wg.Wait()

	// should be sent in two batches since the batch size is 3
	assert.Equal(t, uint64(2), sink.requestsCount.Load())
	assert.Equal(t, uint64(6), sink.itemsCount.Load())

	require.NoError(t, be.Shutdown(context.Background()))
}

// Validate that the batch is cancelled once the first request in the request is cancelled
func TestBatchSender_BatchCancelled(t *testing.T) {
	bCfg := exporterbatcher.NewDefaultConfig()
	bCfg.MinSizeItems = 2
	be, err := newBaseExporter(defaultSettings, defaultDataType, newNoopObsrepSender,
		WithBatcher(bCfg, WithRequestBatchFuncs(fakeBatchMergeFunc, fakeBatchMergeSplitFunc)))
	require.NotNil(t, be)
	require.NoError(t, err)
	require.NoError(t, be.Start(context.Background(), componenttest.NewNopHost()))

	sink := newFakeRequestSink()

	// send 2 blocking requests
	wg := sync.WaitGroup{}
	ctx, cancel := context.WithCancel(context.Background())
	wg.Add(1)
	go func() {
		assert.ErrorIs(t, be.send(ctx, &fakeRequest{items: 1, sink: sink, delay: 100 * time.Millisecond}), context.Canceled)
		wg.Done()
	}()
	wg.Add(1)
	go func() {
		time.Sleep(20 * time.Millisecond) // ensure this call is the second
		assert.ErrorIs(t, be.send(context.Background(), &fakeRequest{items: 1, sink: sink, delay: 100 * time.Millisecond}), context.Canceled)
		wg.Done()
	}()
	cancel() // canceling the first request should cancel the whole batch
	wg.Wait()

	// nothing should be delivered
	assert.Equal(t, uint64(0), sink.requestsCount.Load())
	assert.Equal(t, uint64(0), sink.itemsCount.Load())

	require.NoError(t, be.Shutdown(context.Background()))
}

func TestBatchSender_DrainActiveRequests(t *testing.T) {
	bCfg := exporterbatcher.NewDefaultConfig()
	bCfg.MinSizeItems = 2
	be, err := newBaseExporter(defaultSettings, defaultDataType, newNoopObsrepSender,
		WithBatcher(bCfg, WithRequestBatchFuncs(fakeBatchMergeFunc, fakeBatchMergeSplitFunc)))
	require.NotNil(t, be)
	require.NoError(t, err)
	require.NoError(t, be.Start(context.Background(), componenttest.NewNopHost()))

	sink := newFakeRequestSink()

	// send 3 blocking requests with a timeout
	go func() {
		assert.NoError(t, be.send(context.Background(), &fakeRequest{items: 1, sink: sink, delay: 40 * time.Millisecond}))
	}()
	go func() {
		assert.NoError(t, be.send(context.Background(), &fakeRequest{items: 1, sink: sink, delay: 40 * time.Millisecond}))
	}()
	go func() {
		assert.NoError(t, be.send(context.Background(), &fakeRequest{items: 1, sink: sink, delay: 40 * time.Millisecond}))
	}()

	// give time for the first two requests to be batched
	time.Sleep(20 * time.Millisecond)

	// Shutdown should force the active batch to be dispatched and wait for all batches to be delivered.
	// It should take 120 milliseconds to complete.
	require.NoError(t, be.Shutdown(context.Background()))

	assert.Equal(t, uint64(2), sink.requestsCount.Load())
	assert.Equal(t, uint64(3), sink.itemsCount.Load())
}

func TestBatchSender_WithBatcherOption(t *testing.T) {
	tests := []struct {
		name        string
		opts        []Option
		expectedErr bool
	}{
		{
			name:        "no_funcs_set",
			opts:        []Option{WithBatcher(exporterbatcher.NewDefaultConfig())},
			expectedErr: true,
		},
		{
			name:        "funcs_set_internally",
			opts:        []Option{withBatchFuncs(fakeBatchMergeFunc, fakeBatchMergeSplitFunc), WithBatcher(exporterbatcher.NewDefaultConfig())},
			expectedErr: false,
		},
		{
			name: "funcs_set_twice",
			opts: []Option{
				withBatchFuncs(fakeBatchMergeFunc, fakeBatchMergeSplitFunc),
				WithBatcher(exporterbatcher.NewDefaultConfig(), WithRequestBatchFuncs(fakeBatchMergeFunc,
					fakeBatchMergeSplitFunc)),
			},
			expectedErr: true,
		},
		{
			name:        "nil_funcs",
			opts:        []Option{WithBatcher(exporterbatcher.NewDefaultConfig(), WithRequestBatchFuncs(nil, nil))},
			expectedErr: true,
		},
	}
	for _, tt := range tests {
		t.Run(tt.name, func(t *testing.T) {
			be, err := newBaseExporter(defaultSettings, defaultDataType, newNoopObsrepSender, tt.opts...)
			if tt.expectedErr {
				assert.Nil(t, be)
				assert.Error(t, err)
			} else {
				assert.NotNil(t, be)
				assert.NoError(t, err)
			}
		})
	}
}

// TestBatchSender_ShutdownDeadlock tests that the exporter does not deadlock when shutting down while a batch is being
// merged.
func TestBatchSender_ShutdownDeadlock(t *testing.T) {
	blockMerge := make(chan struct{})
	waitMerge := make(chan struct{}, 10)

	// blockedBatchMergeFunc blocks until the blockMerge channel is closed
	blockedBatchMergeFunc := func(_ context.Context, r1 Request, r2 Request) (Request, error) {
		waitMerge <- struct{}{}
		<-blockMerge
		r1.(*fakeRequest).items += r2.(*fakeRequest).items
		return r1, nil
	}

	bCfg := exporterbatcher.NewDefaultConfig()
	bCfg.FlushTimeout = 10 * time.Minute // high timeout to avoid the timeout to trigger
	be, err := newBaseExporter(defaultSettings, defaultDataType, newNoopObsrepSender,
		WithBatcher(bCfg, WithRequestBatchFuncs(blockedBatchMergeFunc, fakeBatchMergeSplitFunc)))
	require.NoError(t, err)
	require.NoError(t, be.Start(context.Background(), componenttest.NewNopHost()))

	sink := newFakeRequestSink()

	// Send 2 concurrent requests
	go func() { require.NoError(t, be.send(context.Background(), &fakeRequest{items: 4, sink: sink})) }()
	go func() { require.NoError(t, be.send(context.Background(), &fakeRequest{items: 4, sink: sink})) }()

	// Wait for the requests to enter the merge function
	<-waitMerge

	// Initiate the exporter shutdown, unblock the batch merge function to catch possible deadlocks,
	// then wait for the exporter to finish.
	startShutdown := make(chan struct{})
	doneShutdown := make(chan struct{})
	go func() {
		close(startShutdown)
		require.Nil(t, be.Shutdown(context.Background()))
		close(doneShutdown)
	}()
	<-startShutdown
	close(blockMerge)
	<-doneShutdown

	assert.EqualValues(t, 1, sink.requestsCount.Load())
	assert.EqualValues(t, 8, sink.itemsCount.Load())
}

func TestBatchSenderWithTimeout(t *testing.T) {
	bCfg := exporterbatcher.NewDefaultConfig()
	bCfg.MinSizeItems = 10
	tCfg := NewDefaultTimeoutSettings()
	tCfg.Timeout = 50 * time.Microsecond
	be, err := newBaseExporter(defaultSettings, defaultDataType, newNoopObsrepSender,
		WithBatcher(bCfg, WithRequestBatchFuncs(fakeBatchMergeFunc, fakeBatchMergeSplitFunc)),
		WithTimeout(tCfg))
	require.NoError(t, err)
	require.NoError(t, be.Start(context.Background(), componenttest.NewNopHost()))

	sink := newFakeRequestSink()

	// Send 3 concurrent requests that should be merged in two batched
	wg := sync.WaitGroup{}
	for i := 0; i < 3; i++ {
		wg.Add(1)
		go func() {
			require.NoError(t, be.send(context.Background(), &fakeRequest{items: 4, sink: sink}))
			wg.Done()
		}()
	}
	wg.Wait()
	assert.EqualValues(t, 1, sink.requestsCount.Load())
	assert.EqualValues(t, 12, sink.itemsCount.Load())

	// 3 requests with a 90ms cumulative delay must be cancelled by the timeout sender
	for i := 0; i < 3; i++ {
		wg.Add(1)
		go func() {
			assert.Error(t, be.send(context.Background(), &fakeRequest{items: 4, sink: sink, delay: 30 * time.Millisecond}))
			wg.Done()
		}()
	}
	wg.Wait()

	assert.NoError(t, be.Shutdown(context.Background()))

	// The sink should not change
	assert.EqualValues(t, 1, sink.requestsCount.Load())
	assert.EqualValues(t, 12, sink.itemsCount.Load())
}

func queueBatchExporter(t *testing.T, batchOption Option) *baseExporter {
	be, err := newBaseExporter(defaultSettings, defaultDataType, newNoopObsrepSender, batchOption,
		WithRequestQueue(exporterqueue.NewDefaultConfig(), exporterqueue.NewMemoryQueueFactory[Request]()))
	require.NotNil(t, be)
	require.NoError(t, err)
	return be
}<|MERGE_RESOLUTION|>--- conflicted
+++ resolved
@@ -270,7 +270,6 @@
 }
 
 func TestBatchSender_ConcurrencyLimitReached(t *testing.T) {
-<<<<<<< HEAD
 	cfg := exporterbatcher.NewDefaultConfig()
 	tests := []struct {
 		name             string
@@ -309,7 +308,7 @@
 		t.Run(tt.name, func(t *testing.T) {
 			qCfg := exporterqueue.NewDefaultConfig()
 			qCfg.NumConsumers = 2
-			be, err := newBaseExporter(defaultSettings, defaultType, newNoopObsrepSender,
+			be, err := newBaseExporter(defaultSettings, defaultDataType, newNoopObsrepSender,
 				tt.batcherOption,
 				WithRequestQueue(qCfg, exporterqueue.NewMemoryQueueFactory[Request]()))
 			require.NotNil(t, be)
@@ -318,19 +317,6 @@
 			t.Cleanup(func() {
 				assert.NoError(t, be.Shutdown(context.Background()))
 			})
-=======
-	qCfg := exporterqueue.NewDefaultConfig()
-	qCfg.NumConsumers = 2
-	be, err := newBaseExporter(defaultSettings, defaultDataType, newNoopObsrepSender,
-		WithBatcher(exporterbatcher.NewDefaultConfig(), WithRequestBatchFuncs(fakeBatchMergeFunc, fakeBatchMergeSplitFunc)),
-		WithRequestQueue(qCfg, exporterqueue.NewMemoryQueueFactory[Request]()))
-	require.NotNil(t, be)
-	require.NoError(t, err)
-	assert.NoError(t, be.Start(context.Background(), componenttest.NewNopHost()))
-	t.Cleanup(func() {
-		assert.NoError(t, be.Shutdown(context.Background()))
-	})
->>>>>>> bb4955e3
 
 			sink := newFakeRequestSink()
 			assert.NoError(t, be.send(context.Background(), &fakeRequest{items: 2, sink: sink}))
