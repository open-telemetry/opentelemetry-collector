--- conflicted
+++ resolved
@@ -32,11 +32,7 @@
 	github.com/go-logr/logr v1.4.3 // indirect
 	github.com/go-logr/stdr v1.2.2 // indirect
 	github.com/go-viper/mapstructure/v2 v2.4.0 // indirect
-<<<<<<< HEAD
-	github.com/gogo/protobuf v1.3.2 // indirect
-=======
 	github.com/gobwas/glob v0.2.3 // indirect
->>>>>>> a646a2ea
 	github.com/google/uuid v1.6.0 // indirect
 	github.com/hashicorp/go-version v1.7.0 // indirect
 	github.com/json-iterator/go v1.1.12 // indirect
