// Copyright The OpenTelemetry Authors
// SPDX-License-Identifier: Apache-2.0

package exporterhelper

import (
	"context"
	"errors"
	"fmt"
	"go.uber.org/zap"
	"go.uber.org/zap/zaptest"
	"strconv"
	"sync"
	"sync/atomic"
	"testing"
	"time"

	"github.com/stretchr/testify/assert"
	"github.com/stretchr/testify/require"
	"go.opencensus.io/metric/metricdata"
	"go.opencensus.io/metric/metricproducer"
	"go.opencensus.io/tag"

	"go.opentelemetry.io/collector/component"
	"go.opentelemetry.io/collector/component/componenttest"
	"go.opentelemetry.io/collector/consumer/consumererror"
	"go.opentelemetry.io/collector/exporter/exporterhelper/internal"
	"go.opentelemetry.io/collector/extension/experimental/storage"
	"go.opentelemetry.io/collector/extension/extensiontest"
	"go.opentelemetry.io/collector/internal/testdata"
	"go.opentelemetry.io/collector/obsreport/obsreporttest"
	"go.opentelemetry.io/collector/pdata/ptrace"
)

func mockRequestUnmarshaler(mr *mockRequest) internal.RequestUnmarshaler {
	return func(bytes []byte) (internal.Request, error) {
		return mr, nil
	}
}

func mockRequestMarshaler(_ internal.Request) ([]byte, error) {
	return nil, nil
}

func TestQueuedRetry_DropOnPermanentError(t *testing.T) {
	qCfg := NewDefaultQueueSettings()
	rCfg := NewDefaultRetrySettings()
	mockR := newMockRequest(context.Background(), 2, consumererror.NewPermanent(errors.New("bad data")))
	bs := newBaseSettings(false, WithRetry(rCfg), WithQueue(qCfg))
	bs.marshaler = mockRequestMarshaler
	bs.unmarshaler = mockRequestUnmarshaler(mockR)
	be, err := newBaseExporter(defaultSettings, bs, "")
	require.NoError(t, err)
	ocs := newObservabilityConsumerSender(be.qrSender.consumerSender)
	be.qrSender.consumerSender = ocs
	require.NoError(t, be.Start(context.Background(), componenttest.NewNopHost()))
	t.Cleanup(func() {
		assert.NoError(t, be.Shutdown(context.Background()))
	})

	ocs.run(func() {
		// This is asynchronous so it should just enqueue, no errors expected.
		require.NoError(t, be.sender.send(mockR))
	})
	ocs.awaitAsyncProcessing()
	// In the newMockConcurrentExporter we count requests and items even for failed requests
	mockR.checkNumRequests(t, 1)
	ocs.checkSendItemsCount(t, 0)
	ocs.checkDroppedItemsCount(t, 2)
}

func TestQueuedRetry_DropOnNoRetry(t *testing.T) {
	qCfg := NewDefaultQueueSettings()
	rCfg := NewDefaultRetrySettings()
	rCfg.Enabled = false
	bs := newBaseSettings(false, WithRetry(rCfg), WithQueue(qCfg))
	bs.marshaler = mockRequestMarshaler
	bs.unmarshaler = mockRequestUnmarshaler(newMockRequest(context.Background(), 2, errors.New("transient error")))
	be, err := newBaseExporter(defaultSettings, bs, "")
	require.NoError(t, err)
	ocs := newObservabilityConsumerSender(be.qrSender.consumerSender)
	be.qrSender.consumerSender = ocs
	require.NoError(t, be.Start(context.Background(), componenttest.NewNopHost()))
	t.Cleanup(func() {
		assert.NoError(t, be.Shutdown(context.Background()))
	})

	mockR := newMockRequest(context.Background(), 2, errors.New("transient error"))
	ocs.run(func() {
		// This is asynchronous so it should just enqueue, no errors expected.
		require.NoError(t, be.sender.send(mockR))
	})
	ocs.awaitAsyncProcessing()
	// In the newMockConcurrentExporter we count requests and items even for failed requests
	mockR.checkNumRequests(t, 1)
	ocs.checkSendItemsCount(t, 0)
	ocs.checkDroppedItemsCount(t, 2)
}

func TestQueuedRetry_OnError(t *testing.T) {
	qCfg := NewDefaultQueueSettings()
	qCfg.NumConsumers = 1
	rCfg := NewDefaultRetrySettings()
	rCfg.InitialInterval = 0
	be, err := newBaseExporter(defaultSettings, newBaseSettings(false, WithRetry(rCfg), WithQueue(qCfg)), "")
	require.NoError(t, err)
	ocs := newObservabilityConsumerSender(be.qrSender.consumerSender)
	be.qrSender.consumerSender = ocs
	require.NoError(t, be.Start(context.Background(), componenttest.NewNopHost()))
	t.Cleanup(func() {
		assert.NoError(t, be.Shutdown(context.Background()))
	})

	traceErr := consumererror.NewTraces(errors.New("some error"), testdata.GenerateTraces(1))
	mockR := newMockRequest(context.Background(), 2, traceErr)
	ocs.run(func() {
		// This is asynchronous so it should just enqueue, no errors expected.
		require.NoError(t, be.sender.send(mockR))
	})
	ocs.awaitAsyncProcessing()

	// In the newMockConcurrentExporter we count requests and items even for failed requests
	mockR.checkNumRequests(t, 2)
	ocs.checkSendItemsCount(t, 2)
	ocs.checkDroppedItemsCount(t, 0)
}

func TestQueuedRetry_StopWhileWaiting(t *testing.T) {
	qCfg := NewDefaultQueueSettings()
	qCfg.NumConsumers = 1
	rCfg := NewDefaultRetrySettings()
	be, err := newBaseExporter(defaultSettings, newBaseSettings(false, WithRetry(rCfg), WithQueue(qCfg)), "")
	require.NoError(t, err)
	ocs := newObservabilityConsumerSender(be.qrSender.consumerSender)
	be.qrSender.consumerSender = ocs
	require.NoError(t, be.Start(context.Background(), componenttest.NewNopHost()))

	firstMockR := newMockRequest(context.Background(), 2, errors.New("transient error"))
	ocs.run(func() {
		// This is asynchronous so it should just enqueue, no errors expected.
		require.NoError(t, be.sender.send(firstMockR))
	})

	// Enqueue another request to ensure when calling shutdown we drain the queue.
	secondMockR := newMockRequest(context.Background(), 3, nil)
	ocs.run(func() {
		// This is asynchronous so it should just enqueue, no errors expected.
		require.NoError(t, be.sender.send(secondMockR))
	})

	assert.NoError(t, be.Shutdown(context.Background()))

	// TODO: Ensure that queue is drained, and uncomment the next 3 lines.
	//  https://github.com/jaegertracing/jaeger/pull/2349
	firstMockR.checkNumRequests(t, 1)
	// secondMockR.checkNumRequests(t, 1)
	// ocs.checkSendItemsCount(t, 3)
	ocs.checkDroppedItemsCount(t, 2)
	// require.Zero(t, be.qrSender.queue.OtlpProtoSize())
}

func TestQueuedRetry_DoNotPreserveCancellation(t *testing.T) {
	qCfg := NewDefaultQueueSettings()
	qCfg.NumConsumers = 1
	rCfg := NewDefaultRetrySettings()
	be, err := newBaseExporter(defaultSettings, newBaseSettings(false, WithRetry(rCfg), WithQueue(qCfg)), "")
	require.NoError(t, err)
	ocs := newObservabilityConsumerSender(be.qrSender.consumerSender)
	be.qrSender.consumerSender = ocs
	require.NoError(t, be.Start(context.Background(), componenttest.NewNopHost()))
	t.Cleanup(func() {
		assert.NoError(t, be.Shutdown(context.Background()))
	})

	ctx, cancelFunc := context.WithCancel(context.Background())
	cancelFunc()
	mockR := newMockRequest(ctx, 2, nil)
	ocs.run(func() {
		// This is asynchronous so it should just enqueue, no errors expected.
		require.NoError(t, be.sender.send(mockR))
	})
	ocs.awaitAsyncProcessing()

	mockR.checkNumRequests(t, 1)
	ocs.checkSendItemsCount(t, 2)
	ocs.checkDroppedItemsCount(t, 0)
	require.Zero(t, be.qrSender.queue.Size())
}

func TestQueuedRetry_MaxElapsedTime(t *testing.T) {
	qCfg := NewDefaultQueueSettings()
	qCfg.NumConsumers = 1
	rCfg := NewDefaultRetrySettings()
	rCfg.InitialInterval = time.Millisecond
	rCfg.MaxElapsedTime = 100 * time.Millisecond
	be, err := newBaseExporter(defaultSettings, newBaseSettings(false, WithRetry(rCfg), WithQueue(qCfg)), "")
	require.NoError(t, err)
	ocs := newObservabilityConsumerSender(be.qrSender.consumerSender)
	be.qrSender.consumerSender = ocs
	require.NoError(t, be.Start(context.Background(), componenttest.NewNopHost()))
	t.Cleanup(func() {
		assert.NoError(t, be.Shutdown(context.Background()))
	})

	ocs.run(func() {
		// Add an item that will always fail.
		require.NoError(t, be.sender.send(newErrorRequest(context.Background())))
	})

	mockR := newMockRequest(context.Background(), 2, nil)
	start := time.Now()
	ocs.run(func() {
		// This is asynchronous so it should just enqueue, no errors expected.
		require.NoError(t, be.sender.send(mockR))
	})
	ocs.awaitAsyncProcessing()

	// We should ensure that we wait for more than 50ms but less than 150ms (50% less and 50% more than max elapsed).
	waitingTime := time.Since(start)
	assert.Less(t, 50*time.Millisecond, waitingTime)
	assert.Less(t, waitingTime, 150*time.Millisecond)

	// In the newMockConcurrentExporter we count requests and items even for failed requests.
	mockR.checkNumRequests(t, 1)
	ocs.checkSendItemsCount(t, 2)
	ocs.checkDroppedItemsCount(t, 7)
	require.Zero(t, be.qrSender.queue.Size())
}

type wrappedError struct {
	error
}

func (e wrappedError) Unwrap() error {
	return e.error
}

func TestQueuedRetry_ThrottleError(t *testing.T) {
	qCfg := NewDefaultQueueSettings()
	qCfg.NumConsumers = 1
	rCfg := NewDefaultRetrySettings()
	rCfg.InitialInterval = 10 * time.Millisecond
	be, err := newBaseExporter(defaultSettings, newBaseSettings(false, WithRetry(rCfg), WithQueue(qCfg)), "")
	require.NoError(t, err)
	ocs := newObservabilityConsumerSender(be.qrSender.consumerSender)
	be.qrSender.consumerSender = ocs
	require.NoError(t, be.Start(context.Background(), componenttest.NewNopHost()))
	t.Cleanup(func() {
		assert.NoError(t, be.Shutdown(context.Background()))
	})

	retry := NewThrottleRetry(errors.New("throttle error"), 100*time.Millisecond)
	mockR := newMockRequest(context.Background(), 2, wrappedError{retry})
	start := time.Now()
	ocs.run(func() {
		// This is asynchronous so it should just enqueue, no errors expected.
		require.NoError(t, be.sender.send(mockR))
	})
	ocs.awaitAsyncProcessing()

	// The initial backoff is 10ms, but because of the throttle this should wait at least 100ms.
	assert.True(t, 100*time.Millisecond < time.Since(start))

	mockR.checkNumRequests(t, 2)
	ocs.checkSendItemsCount(t, 2)
	ocs.checkDroppedItemsCount(t, 0)
	require.Zero(t, be.qrSender.queue.Size())
}

func TestQueuedRetry_RetryOnError(t *testing.T) {
	qCfg := NewDefaultQueueSettings()
	qCfg.NumConsumers = 1
	qCfg.QueueSize = 1
	rCfg := NewDefaultRetrySettings()
	rCfg.InitialInterval = 0
	be, err := newBaseExporter(defaultSettings, newBaseSettings(false, WithRetry(rCfg), WithQueue(qCfg)), "")
	require.NoError(t, err)
	ocs := newObservabilityConsumerSender(be.qrSender.consumerSender)
	be.qrSender.consumerSender = ocs
	require.NoError(t, be.Start(context.Background(), componenttest.NewNopHost()))
	t.Cleanup(func() {
		assert.NoError(t, be.Shutdown(context.Background()))
	})

	mockR := newMockRequest(context.Background(), 2, errors.New("transient error"))
	ocs.run(func() {
		// This is asynchronous so it should just enqueue, no errors expected.
		require.NoError(t, be.sender.send(mockR))
	})
	ocs.awaitAsyncProcessing()

	// In the newMockConcurrentExporter we count requests and items even for failed requests
	mockR.checkNumRequests(t, 2)
	ocs.checkSendItemsCount(t, 2)
	ocs.checkDroppedItemsCount(t, 0)
	require.Zero(t, be.qrSender.queue.Size())
}

func TestQueuedRetry_DropOnFull(t *testing.T) {
	qCfg := NewDefaultQueueSettings()
	qCfg.QueueSize = 0
	rCfg := NewDefaultRetrySettings()
	be, err := newBaseExporter(defaultSettings, newBaseSettings(false, WithRetry(rCfg), WithQueue(qCfg)), "")
	require.NoError(t, err)
	ocs := newObservabilityConsumerSender(be.qrSender.consumerSender)
	be.qrSender.consumerSender = ocs
	require.NoError(t, be.Start(context.Background(), componenttest.NewNopHost()))
	t.Cleanup(func() {
		assert.NoError(t, be.Shutdown(context.Background()))
	})
	ocs.run(func() {
		require.Error(t, be.sender.send(newMockRequest(context.Background(), 2, errors.New("transient error"))))
	})
}

func TestQueuedRetryHappyPath(t *testing.T) {
	tt, err := obsreporttest.SetupTelemetry(defaultID)
	require.NoError(t, err)
	t.Cleanup(func() { require.NoError(t, tt.Shutdown(context.Background())) })

	qCfg := NewDefaultQueueSettings()
	rCfg := NewDefaultRetrySettings()
	set := tt.ToExporterCreateSettings()
	be, err := newBaseExporter(set, newBaseSettings(false, WithRetry(rCfg), WithQueue(qCfg)), "")
	require.NoError(t, err)
	ocs := newObservabilityConsumerSender(be.qrSender.consumerSender)
	be.qrSender.consumerSender = ocs
	require.NoError(t, be.Start(context.Background(), componenttest.NewNopHost()))
	t.Cleanup(func() {
		assert.NoError(t, be.Shutdown(context.Background()))
	})

	wantRequests := 10
	reqs := make([]*mockRequest, 0, 10)
	for i := 0; i < wantRequests; i++ {
		ocs.run(func() {
			req := newMockRequest(context.Background(), 2, nil)
			reqs = append(reqs, req)
			require.NoError(t, be.sender.send(req))
		})
	}

	// Wait until all batches received
	ocs.awaitAsyncProcessing()

	require.Len(t, reqs, wantRequests)
	for _, req := range reqs {
		req.checkNumRequests(t, 1)
	}

	ocs.checkSendItemsCount(t, 2*wantRequests)
	ocs.checkDroppedItemsCount(t, 0)
}

func TestQueuedRetry_QueueMetricsReported(t *testing.T) {
	qCfg := NewDefaultQueueSettings()
	qCfg.NumConsumers = 0 // to make every request go straight to the queue
	rCfg := NewDefaultRetrySettings()
	be, err := newBaseExporter(defaultSettings, newBaseSettings(false, WithRetry(rCfg), WithQueue(qCfg)), "")
	require.NoError(t, err)
	require.NoError(t, be.Start(context.Background(), componenttest.NewNopHost()))

	checkValueForGlobalManager(t, defaultExporterTags, int64(defaultQueueSize), "exporter/queue_capacity")
	for i := 0; i < 7; i++ {
		require.NoError(t, be.sender.send(newErrorRequest(context.Background())))
	}
	checkValueForGlobalManager(t, defaultExporterTags, int64(7), "exporter/queue_size")

	assert.NoError(t, be.Shutdown(context.Background()))
	checkValueForGlobalManager(t, defaultExporterTags, int64(0), "exporter/queue_size")
}

func TestNoCancellationContext(t *testing.T) {
	deadline := time.Now().Add(1 * time.Second)
	ctx, cancelFunc := context.WithDeadline(context.Background(), deadline)
	cancelFunc()
	require.Error(t, ctx.Err())
	d, ok := ctx.Deadline()
	require.True(t, ok)
	require.Equal(t, deadline, d)

	nctx := noCancellationContext{Context: ctx}
	assert.NoError(t, nctx.Err())
	d, ok = nctx.Deadline()
	assert.False(t, ok)
	assert.True(t, d.IsZero())
}

func TestQueueSettings_Validate(t *testing.T) {
	qCfg := NewDefaultQueueSettings()
	assert.NoError(t, qCfg.Validate())

	qCfg.QueueSize = 0
	assert.EqualError(t, qCfg.Validate(), "queue size must be positive")

	// Confirm Validate doesn't return error with invalid config when feature is disabled
	qCfg.Enabled = false
	assert.NoError(t, qCfg.Validate())
}

func TestGetRetrySettings(t *testing.T) {
	getStorageClientError := errors.New("unable to create storage client")
	testCases := []struct {
		desc           string
		storage        storage.Extension
		numStorages    int
		storageIndex   int
		expectedError  error
		getClientError error
	}{
		{
			desc:          "obtain storage extension by name",
			numStorages:   2,
			storageIndex:  0,
			expectedError: nil,
		},
		{
			desc:          "fail on not existing storage extension",
			numStorages:   2,
			storageIndex:  100,
			expectedError: errNoStorageClient,
		},
		{
			desc:          "invalid extension type",
			numStorages:   2,
			storageIndex:  100,
			expectedError: errNoStorageClient,
		},
		{
			desc:           "fail on error getting storage client from extension",
			numStorages:    1,
			storageIndex:   0,
			expectedError:  getStorageClientError,
			getClientError: getStorageClientError,
		},
	}

	for _, tC := range testCases {
		t.Run(tC.desc, func(t *testing.T) {
			storageID := component.NewIDWithName("file_storage", strconv.Itoa(tC.storageIndex))

			var extensions = map[component.ID]component.Component{}
			for i := 0; i < tC.numStorages; i++ {
				extensions[component.NewIDWithName("file_storage", strconv.Itoa(i))] = &mockStorageExtension{GetClientError: tC.getClientError}
			}
			host := &mockHost{ext: extensions}
			ownerID := component.NewID("foo_exporter")

			// execute
			client, err := toStorageClient(context.Background(), storageID, host, ownerID, component.DataTypeTraces)

			// verify
			if tC.expectedError != nil {
				assert.ErrorIs(t, err, tC.expectedError)
				assert.Nil(t, client)
			} else {
				assert.NoError(t, err)
				assert.NotNil(t, client)
			}
		})
	}
}

func TestInvalidStorageExtensionType(t *testing.T) {
	storageID := component.NewIDWithName("extension", "extension")

	// make a test extension
	factory := extensiontest.NewNopFactory()
	extConfig := factory.CreateDefaultConfig()
	settings := extensiontest.NewNopCreateSettings()
	extension, err := factory.CreateExtension(context.Background(), settings, extConfig)
	assert.NoError(t, err)
	var extensions = map[component.ID]component.Component{
		storageID: extension,
	}
	host := &mockHost{ext: extensions}
	ownerID := component.NewID("foo_exporter")

	// execute
	client, err := toStorageClient(context.Background(), storageID, host, ownerID, component.DataTypeTraces)

	// we should get an error about the extension type
	assert.ErrorIs(t, err, errWrongExtensionType)
	assert.Nil(t, client)
}

// if requeueing is enabled, we eventually retry even if we failed at first
func TestQueuedRetry_RequeuingEnabled(t *testing.T) {
	qCfg := NewDefaultQueueSettings()
	qCfg.NumConsumers = 1
	rCfg := NewDefaultRetrySettings()
	rCfg.MaxElapsedTime = time.Nanosecond // we don't want to retry at all, but requeue instead
	be, err := newBaseExporter(defaultSettings, newBaseSettings(false, WithRetry(rCfg), WithQueue(qCfg)), "")
	require.NoError(t, err)
	ocs := newObservabilityConsumerSender(be.qrSender.consumerSender)
	be.qrSender.consumerSender = ocs
	be.qrSender.requeuingEnabled = true
	require.NoError(t, be.Start(context.Background(), componenttest.NewNopHost()))
	t.Cleanup(func() {
		assert.NoError(t, be.Shutdown(context.Background()))
	})

	traceErr := consumererror.NewTraces(errors.New("some error"), testdata.GenerateTraces(1))
	mockR := newMockRequest(context.Background(), 1, traceErr)
	ocs.run(func() {
		// This is asynchronous so it should just enqueue, no errors expected.
		require.NoError(t, be.sender.send(mockR))
		ocs.waitGroup.Add(1) // necessary because we'll call send() again after requeueing
	})
	ocs.awaitAsyncProcessing()

	// In the newMockConcurrentExporter we count requests and items even for failed requests
	mockR.checkNumRequests(t, 2)
	ocs.checkSendItemsCount(t, 1)
	ocs.checkDroppedItemsCount(t, 1) // not actually dropped, but ocs counts each failed send here
}

// if requeueing is enabled, but the queue is full, we get an error
func TestQueuedRetry_RequeuingEnabledQueueFull(t *testing.T) {
	qCfg := NewDefaultQueueSettings()
	qCfg.NumConsumers = 0
	qCfg.QueueSize = 0
	rCfg := NewDefaultRetrySettings()
	rCfg.MaxElapsedTime = time.Nanosecond // we don't want to retry at all, but requeue instead
	be, err := newBaseExporter(defaultSettings, newBaseSettings(false, WithRetry(rCfg), WithQueue(qCfg)), "")
	require.NoError(t, err)
	be.qrSender.requeuingEnabled = true
	require.NoError(t, be.Start(context.Background(), componenttest.NewNopHost()))
	t.Cleanup(func() {
		assert.NoError(t, be.Shutdown(context.Background()))
	})

	traceErr := consumererror.NewTraces(errors.New("some error"), testdata.GenerateTraces(1))
	mockR := newMockRequest(context.Background(), 1, traceErr)

	require.Error(t, be.qrSender.consumerSender.send(mockR), "sending_queue is full")
	mockR.checkNumRequests(t, 1)
}

func TestQueuedRetryPersistenceEnabled(t *testing.T) {
	tt, err := obsreporttest.SetupTelemetry(defaultID)
	require.NoError(t, err)
	t.Cleanup(func() { require.NoError(t, tt.Shutdown(context.Background())) })

	qCfg := NewDefaultQueueSettings()
	storageID := component.NewIDWithName("file_storage", "storage")
	qCfg.StorageID = &storageID // enable persistence
	rCfg := NewDefaultRetrySettings()
	set := tt.ToExporterCreateSettings()
	be, err := newBaseExporter(set, newBaseSettings(false, WithRetry(rCfg), WithQueue(qCfg)), "")
	require.NoError(t, err)

	var extensions = map[component.ID]component.Component{
		storageID: &mockStorageExtension{},
	}
	host := &mockHost{ext: extensions}

	// we start correctly with a file storage extension
	require.NoError(t, be.Start(context.Background(), host))
	require.NoError(t, be.Shutdown(context.Background()))
}

func TestQueuedRetryPersistenceEnabledStorageError(t *testing.T) {
	storageError := errors.New("could not get storage client")
	tt, err := obsreporttest.SetupTelemetry(defaultID)
	require.NoError(t, err)
	t.Cleanup(func() { require.NoError(t, tt.Shutdown(context.Background())) })

	qCfg := NewDefaultQueueSettings()
	storageID := component.NewIDWithName("file_storage", "storage")
	qCfg.StorageID = &storageID // enable persistence
	rCfg := NewDefaultRetrySettings()
	set := tt.ToExporterCreateSettings()
	bs := newBaseSettings(false, WithRetry(rCfg), WithQueue(qCfg))
	bs.marshaler = mockRequestMarshaler
	bs.unmarshaler = mockRequestUnmarshaler(&mockRequest{})
	be, err := newBaseExporter(set, bs, "")
	require.NoError(t, err)

	var extensions = map[component.ID]component.Component{
		storageID: &mockStorageExtension{GetClientError: storageError},
	}
	host := &mockHost{ext: extensions}

	// we fail to start if we get an error creating the storage client
	require.Error(t, be.Start(context.Background(), host), "could not get storage client")
}

func TestQueuedRetryPersistentEnabled_shutdown_dataIsRequeued(t *testing.T) {

	produceCounter := &atomic.Uint32{}

	qCfg := NewDefaultQueueSettings()
	qCfg.NumConsumers = 1
	rCfg := NewDefaultRetrySettings()
	rCfg.InitialInterval = time.Millisecond
	rCfg.MaxElapsedTime = 0 // retry infinitely so shutdown can be triggered

	req := newMockRequest(context.Background(), 3, errors.New("some error"))

	be, err := newBaseExporter(defaultSettings, newBaseSettings(false, WithRetry(rCfg), WithQueue(qCfg)), "")
	require.NoError(t, err)

	require.NoError(t, be.Start(context.Background(), &mockHost{}))

	// wraps original queue so we can count operations
	be.qrSender.queue = &producerConsumerQueueWithCounter{
		ProducerConsumerQueue: be.qrSender.queue,
		produceCounter:        produceCounter,
	}
	be.qrSender.requeuingEnabled = true

	// replace nextSender inside retrySender to always return error so it doesn't exit send loop
	castedSender, ok := be.qrSender.consumerSender.(*retrySender)
	require.True(t, ok, "consumerSender should be a retrySender type")
	castedSender.nextSender = &errorRequestSender{
		errToReturn: errors.New("some error"),
	}

	// Invoke queuedRetrySender so the producer will put the item for consumer to poll
	require.NoError(t, be.sender.send(req))

	// first wait for the item to be produced to the queue initially
	assert.Eventually(t, func() bool {
		return produceCounter.Load() == uint32(1)
	}, time.Second, 1*time.Millisecond)

	// shuts down and ensure the item is produced in the queue again
	require.NoError(t, be.Shutdown(context.Background()))
	assert.Eventually(t, func() bool {
		return produceCounter.Load() == uint32(2)
	}, time.Second, 1*time.Millisecond)
}

<<<<<<< HEAD
func TestCreateSampledLogger(t *testing.T) {
	testCases := []struct {
		desc                 string
		logger               *zap.Logger
		lCfg                 SampledLoggerSettings
		sampledLoggedCreated bool
	}{
		{
			desc:                 "default configuration - sampledLogger enabled",
			logger:               zaptest.NewLogger(t, zaptest.Level(zap.WarnLevel)),
			lCfg:                 NewDefaultSampledLoggerSettings(),
			sampledLoggedCreated: true,
		},
		{
			desc:   "sampledLogger disable",
			logger: zaptest.NewLogger(t, zaptest.Level(zap.WarnLevel)),
			lCfg: SampledLoggerSettings{
				Enabled: false,
			},
			sampledLoggedCreated: false,
		},
		{
			desc:                 "debug logger level and sampledLogged enabled - sampledLogger not created",
			logger:               zaptest.NewLogger(t, zaptest.Level(zap.DebugLevel)),
			lCfg:                 NewDefaultSampledLoggerSettings(),
			sampledLoggedCreated: false,
		},
		{
			desc:   "debug logger level and sampledLogged disabled - sampledLogger not created",
			logger: zaptest.NewLogger(t, zaptest.Level(zap.DebugLevel)),
			lCfg: SampledLoggerSettings{
				Enabled: false,
			},
			sampledLoggedCreated: false,
		},
	}

	for _, tC := range testCases {
		t.Run(tC.desc, func(t *testing.T) {
			newLogger := createSampledLogger(tC.logger, tC.lCfg)
			require.NotNil(t, newLogger)
			if tC.sampledLoggedCreated {
				require.NotEqual(t, tC.logger, newLogger)
			} else {
				require.Equal(t, tC.logger, newLogger)
			}
		})
	}
=======
func TestQueueRetryOptionsWithRequestExporter(t *testing.T) {
	bs := newBaseSettings(true, WithRetry(NewDefaultRetrySettings()))
	assert.True(t, bs.requestExporter)
	assert.Panics(t, func() {
		_ = newBaseSettings(true, WithRetry(NewDefaultRetrySettings()), WithQueue(NewDefaultQueueSettings()))
	})
>>>>>>> a2242f7c
}

type mockErrorRequest struct {
	baseRequest
}

func (mer *mockErrorRequest) Export(_ context.Context) error {
	return errors.New("transient error")
}

func (mer *mockErrorRequest) OnError(error) internal.Request {
	return mer
}

func (mer *mockErrorRequest) Marshal() ([]byte, error) {
	return nil, nil
}

func (mer *mockErrorRequest) Count() int {
	return 7
}

func newErrorRequest(ctx context.Context) internal.Request {
	return &mockErrorRequest{
		baseRequest: baseRequest{ctx: ctx},
	}
}

type mockRequest struct {
	baseRequest
	cnt          int
	mu           sync.Mutex
	consumeError error
	requestCount *atomic.Int64
}

func (m *mockRequest) Export(ctx context.Context) error {
	m.requestCount.Add(int64(1))
	m.mu.Lock()
	defer m.mu.Unlock()
	err := m.consumeError
	m.consumeError = nil
	if err != nil {
		return err
	}
	// Respond like gRPC/HTTP, if context is cancelled, return error
	return ctx.Err()
}

func (m *mockRequest) Marshal() ([]byte, error) {
	marshaler := &ptrace.ProtoMarshaler{}
	return marshaler.MarshalTraces(ptrace.NewTraces())
}

func (m *mockRequest) OnError(error) internal.Request {
	return &mockRequest{
		baseRequest:  m.baseRequest,
		cnt:          1,
		consumeError: nil,
		requestCount: m.requestCount,
	}
}

func (m *mockRequest) checkNumRequests(t *testing.T, want int) {
	assert.Eventually(t, func() bool {
		return int64(want) == m.requestCount.Load()
	}, time.Second, 1*time.Millisecond)
}

func (m *mockRequest) Count() int {
	return m.cnt
}

func newMockRequest(ctx context.Context, cnt int, consumeError error) *mockRequest {
	return &mockRequest{
		baseRequest:  baseRequest{ctx: ctx},
		cnt:          cnt,
		consumeError: consumeError,
		requestCount: &atomic.Int64{},
	}
}

type observabilityConsumerSender struct {
	waitGroup         *sync.WaitGroup
	sentItemsCount    *atomic.Int64
	droppedItemsCount *atomic.Int64
	nextSender        requestSender
}

func newObservabilityConsumerSender(nextSender requestSender) *observabilityConsumerSender {
	return &observabilityConsumerSender{
		waitGroup:         new(sync.WaitGroup),
		nextSender:        nextSender,
		droppedItemsCount: &atomic.Int64{},
		sentItemsCount:    &atomic.Int64{},
	}
}

func (ocs *observabilityConsumerSender) send(req internal.Request) error {
	err := ocs.nextSender.send(req)
	if err != nil {
		ocs.droppedItemsCount.Add(int64(req.Count()))
	} else {
		ocs.sentItemsCount.Add(int64(req.Count()))
	}
	ocs.waitGroup.Done()
	return err
}

func (ocs *observabilityConsumerSender) run(fn func()) {
	ocs.waitGroup.Add(1)
	fn()
}

func (ocs *observabilityConsumerSender) awaitAsyncProcessing() {
	ocs.waitGroup.Wait()
}

func (ocs *observabilityConsumerSender) checkSendItemsCount(t *testing.T, want int) {
	assert.EqualValues(t, want, ocs.sentItemsCount.Load())
}

func (ocs *observabilityConsumerSender) checkDroppedItemsCount(t *testing.T, want int) {
	assert.EqualValues(t, want, ocs.droppedItemsCount.Load())
}

// checkValueForGlobalManager checks that the given metrics with wantTags is reported by one of the
// metric producers
func checkValueForGlobalManager(t *testing.T, wantTags []tag.Tag, value int64, vName string) {
	producers := metricproducer.GlobalManager().GetAll()
	for _, producer := range producers {
		if checkValueForProducer(t, producer, wantTags, value, vName) {
			return
		}
	}
	require.Fail(t, fmt.Sprintf("could not find metric %v with tags %s reported", vName, wantTags))
}

// checkValueForProducer checks that the given metrics with wantTags is reported by the metric producer
func checkValueForProducer(t *testing.T, producer metricproducer.Producer, wantTags []tag.Tag, value int64, vName string) bool {
	for _, metric := range producer.Read() {
		if metric.Descriptor.Name == vName && len(metric.TimeSeries) > 0 {
			lastValue := metric.TimeSeries[len(metric.TimeSeries)-1]
			if tagsMatchLabelKeys(wantTags, metric.Descriptor.LabelKeys, lastValue.LabelValues) {
				require.Equal(t, value, lastValue.Points[len(lastValue.Points)-1].Value.(int64))
				return true
			}
		}
	}
	return false
}

// tagsMatchLabelKeys returns true if provided tags match keys and values
func tagsMatchLabelKeys(tags []tag.Tag, keys []metricdata.LabelKey, labels []metricdata.LabelValue) bool {
	if len(tags) != len(keys) {
		return false
	}
	for i := 0; i < len(tags); i++ {
		var labelVal string
		if labels[i].Present {
			labelVal = labels[i].Value
		}
		if tags[i].Key.Name() != keys[i].Key || tags[i].Value != labelVal {
			return false
		}
	}
	return true
}

type mockHost struct {
	component.Host
	ext map[component.ID]component.Component
}

func (nh *mockHost) GetExtensions() map[component.ID]component.Component {
	return nh.ext
}

type mockStorageExtension struct {
	GetClientError error
}

func (mse *mockStorageExtension) Start(_ context.Context, _ component.Host) error {
	return nil
}

func (mse *mockStorageExtension) Shutdown(_ context.Context) error {
	return nil
}

func (mse *mockStorageExtension) GetClient(_ context.Context, _ component.Kind, _ component.ID, _ string) (storage.Client, error) {
	if mse.GetClientError != nil {
		return nil, mse.GetClientError
	}
	return storage.NewNopClient(), nil
}

type producerConsumerQueueWithCounter struct {
	internal.ProducerConsumerQueue
	produceCounter *atomic.Uint32
}

func (pcq *producerConsumerQueueWithCounter) Produce(item internal.Request) bool {
	pcq.produceCounter.Add(1)
	return pcq.ProducerConsumerQueue.Produce(item)
}

type errorRequestSender struct {
	errToReturn error
}

func (rs *errorRequestSender) send(_ internal.Request) error {
	return rs.errToReturn
}<|MERGE_RESOLUTION|>--- conflicted
+++ resolved
@@ -632,7 +632,6 @@
 	}, time.Second, 1*time.Millisecond)
 }
 
-<<<<<<< HEAD
 func TestCreateSampledLogger(t *testing.T) {
 	testCases := []struct {
 		desc                 string
@@ -681,14 +680,14 @@
 			}
 		})
 	}
-=======
+}
+
 func TestQueueRetryOptionsWithRequestExporter(t *testing.T) {
 	bs := newBaseSettings(true, WithRetry(NewDefaultRetrySettings()))
 	assert.True(t, bs.requestExporter)
 	assert.Panics(t, func() {
 		_ = newBaseSettings(true, WithRetry(NewDefaultRetrySettings()), WithQueue(NewDefaultQueueSettings()))
 	})
->>>>>>> a2242f7c
 }
 
 type mockErrorRequest struct {
