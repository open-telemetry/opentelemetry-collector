--- conflicted
+++ resolved
@@ -233,7 +233,6 @@
 	}
 }
 
-<<<<<<< HEAD
 // timeoutSender is a requestSender that adds a `timeout` to every request that passes this sender.
 type timeoutSender struct {
 	baseRequestSender
@@ -250,23 +249,4 @@
 		defer cancelFunc()
 	}
 	return req.Export(ctx)
-=======
-func createSampledLogger(logger *zap.Logger) *zap.Logger {
-	if logger.Core().Enabled(zapcore.DebugLevel) {
-		// Debugging is enabled. Don't do any sampling.
-		return logger
-	}
-
-	// Create a logger that samples all messages to 1 per 10 seconds initially,
-	// and 1/100 of messages after that.
-	opts := zap.WrapCore(func(core zapcore.Core) zapcore.Core {
-		return zapcore.NewSamplerWithOptions(
-			core,
-			10*time.Second,
-			1,
-			100,
-		)
-	})
-	return logger.WithOptions(opts)
->>>>>>> 7a586680
 }