// Copyright The OpenTelemetry Authors
// SPDX-License-Identifier: Apache-2.0

package exporterhelper // import "go.opentelemetry.io/collector/exporter/exporterhelper"

import (
	"go.opentelemetry.io/collector/component"
	"go.opentelemetry.io/collector/config/configretry"
	"go.opentelemetry.io/collector/consumer"
	"go.opentelemetry.io/collector/exporter/exporterbatcher"
	"go.opentelemetry.io/collector/exporter/exporterhelper/internal"
	"go.opentelemetry.io/collector/exporter/exporterqueue"
)

// Option apply changes to BaseExporter.
type Option = internal.Option

// WithStart overrides the default Start function for an exporter.
// The default start function does nothing and always returns nil.
func WithStart(start component.StartFunc) Option {
	return internal.WithStart(start)
}

// WithShutdown overrides the default Shutdown function for an exporter.
// The default shutdown function does nothing and always returns nil.
func WithShutdown(shutdown component.ShutdownFunc) Option {
	return internal.WithShutdown(shutdown)
}

// WithTimeout overrides the default TimeoutSettings for an exporter.
// The default TimeoutSettings is 5 seconds.
func WithTimeout(timeoutConfig TimeoutConfig) Option {
	return internal.WithTimeout(timeoutConfig)
}

// WithRetry overrides the default configretry.BackOffConfig for an exporter.
// The default configretry.BackOffConfig is to disable retries.
func WithRetry(config configretry.BackOffConfig) Option {
	return internal.WithRetry(config)
}

// WithQueue overrides the default QueueConfig for an exporter.
// The default QueueConfig is to disable queueing.
// This option cannot be used with the new exporter helpers New[Traces|Metrics|Logs]RequestExporter.
func WithQueue(config internal.QueueConfig) Option {
	return internal.WithQueue(config)
}

// WithRequestQueue enables queueing for an exporter.
// This option should be used with the new exporter helpers New[Traces|Metrics|Logs]RequestExporter.
// Experimental: This API is at the early stage of development and may change without backward compatibility
// until https://github.com/open-telemetry/opentelemetry-collector/issues/8122 is resolved.
func WithRequestQueue(cfg exporterqueue.Config, queueFactory exporterqueue.Factory[Request]) Option {
	return internal.WithRequestQueue(cfg, queueFactory)
}

// WithCapabilities overrides the default Capabilities() function for a Consumer.
// The default is non-mutable data.
// TODO: Verify if we can change the default to be mutable as we do for processors.
func WithCapabilities(capabilities consumer.Capabilities) Option {
	return internal.WithCapabilities(capabilities)
}

// BatcherOption apply changes to batcher sender.
type BatcherOption = internal.BatcherOption

// WithRequestBatchFuncs sets the functions for merging and splitting batches for an exporter built for custom request types.
func WithRequestBatchFuncs(mf exporterbatcher.BatchMergeFunc[Request], msf exporterbatcher.BatchMergeSplitFunc[Request]) BatcherOption {
	return internal.WithRequestBatchFuncs(mf, msf)
}

// WithBatcher enables batching for an exporter based on custom request types.
// For now, it can be used only with the New[Traces|Metrics|Logs]RequestExporter exporter helpers and
// WithRequestBatchFuncs provided.
// This API is at the early stage of development and may change without backward compatibility
// until https://github.com/open-telemetry/opentelemetry-collector/issues/8122 is resolved.
func WithBatcher(cfg exporterbatcher.Config, opts ...BatcherOption) Option {
<<<<<<< HEAD
	return func(o *baseExporter) error {
		o.batcherCfg = cfg
		o.batcherOpts = opts
		return nil
	}
}

// withMarshaler is used to set the request marshaler for the new exporter helper.
// It must be provided as the first option when creating a new exporter helper.
func withMarshaler(marshaler exporterqueue.Marshaler[Request]) Option {
	return func(o *baseExporter) error {
		o.marshaler = marshaler
		return nil
	}
}

// withUnmarshaler is used to set the request unmarshaler for the new exporter helper.
// It must be provided as the first option when creating a new exporter helper.
func withUnmarshaler(unmarshaler exporterqueue.Unmarshaler[Request]) Option {
	return func(o *baseExporter) error {
		o.unmarshaler = unmarshaler
		return nil
	}
}

// withBatchFuncs is used to set the functions for merging and splitting batches for OLTP-based exporters.
// It must be provided as the first option when creating a new exporter helper.
func withBatchFuncs(mf exporterbatcher.BatchMergeFunc[Request], msf exporterbatcher.BatchMergeSplitFunc[Request]) Option {
	return func(o *baseExporter) error {
		o.batchMergeFunc = mf
		o.batchMergeSplitfunc = msf
		return nil
	}
}

// baseExporter contains common fields between different exporter types.
type baseExporter struct {
	component.StartFunc
	component.ShutdownFunc

	signal component.DataType

	batchMergeFunc      exporterbatcher.BatchMergeFunc[Request]
	batchMergeSplitfunc exporterbatcher.BatchMergeSplitFunc[Request]

	marshaler   exporterqueue.Marshaler[Request]
	unmarshaler exporterqueue.Unmarshaler[Request]

	set    exporter.Settings
	obsrep *obsReport

	// Message for the user to be added with an export failure message.
	exportFailureMessage string

	// Chain of senders that the exporter helper applies before passing the data to the actual exporter.
	// The data is handled by each sender in the respective order starting from the queueSender.
	// Most of the senders are optional, and initialized with a no-op path-through sender.
	batchSender   requestSender
	queueSender   requestSender
	obsrepSender  requestSender
	retrySender   requestSender
	timeoutSender *timeoutSender // timeoutSender is always initialized.

	consumerOptions []consumer.Option

	queueCfg     exporterqueue.Config
	queueFactory exporterqueue.Factory[Request]
	batcherCfg   exporterbatcher.Config
	batcherOpts  []BatcherOption
}

func newBaseExporter(set exporter.Settings, signal component.DataType, osf obsrepSenderFactory, options ...Option) (*baseExporter, error) {
	obsReport, err := newExporter(obsReportSettings{exporterID: set.ID, exporterCreateSettings: set, dataType: signal})
	if err != nil {
		return nil, err
	}

	be := &baseExporter{
		signal: signal,

		batchSender:   &baseRequestSender{},
		queueSender:   &baseRequestSender{},
		obsrepSender:  osf(obsReport),
		retrySender:   &baseRequestSender{},
		timeoutSender: &timeoutSender{cfg: NewDefaultTimeoutConfig()},

		set:    set,
		obsrep: obsReport,
	}

	for _, op := range options {
		err = multierr.Append(err, op(be))
	}
	if err != nil {
		return nil, err
	}

	if be.batcherCfg.Enabled {
		bs := newBatchSender(be.batcherCfg, be.set, be.batchMergeFunc, be.batchMergeSplitfunc)
		for _, opt := range be.batcherOpts {
			err = multierr.Append(err, opt(bs))
		}
		if bs.mergeFunc == nil || bs.mergeSplitFunc == nil {
			err = multierr.Append(err, fmt.Errorf("WithRequestBatchFuncs must be provided for the batcher applied to the request-based exporters"))
		}
		be.batchSender = bs
	}

	if be.queueCfg.Enabled {
		set := exporterqueue.Settings{
			DataType:         be.signal,
			ExporterSettings: be.set,
		}
		be.queueSender = newQueueSender(be.queueFactory(context.Background(), set, be.queueCfg), be.set, be.queueCfg.NumConsumers, be.exportFailureMessage, be.obsrep)
		for _, op := range options {
			err = multierr.Append(err, op(be))
		}
	}

	if err != nil {
		return nil, err
	}

	be.connectSenders()

	if bs, ok := be.batchSender.(*batchSender); ok {
		// If queue sender is enabled assign to the batch sender the same number of workers.
		if qs, ok := be.queueSender.(*queueSender); ok {
			bs.concurrencyLimit = int64(qs.numConsumers)
		}
		// Batcher sender mutates the data.
		be.consumerOptions = append(be.consumerOptions, consumer.WithCapabilities(consumer.Capabilities{MutatesData: true}))
	}

	return be, nil
}

// send sends the request using the first sender in the chain.
func (be *baseExporter) send(ctx context.Context, req Request) error {
	err := be.queueSender.send(ctx, req)
	if err != nil {
		recordDroppedMetric(ctx, be.obsrep, int64(req.ItemsCount()))
		be.set.Logger.Error("Exporting failed. Rejecting data."+be.exportFailureMessage,
			zap.Error(err), zap.Int("rejected_items", req.ItemsCount()))
	}
	return err
}

// connectSenders connects the senders in the predefined order.
func (be *baseExporter) connectSenders() {
	be.queueSender.setNextSender(be.batchSender)
	be.batchSender.setNextSender(be.obsrepSender)
	be.obsrepSender.setNextSender(be.retrySender)
	be.retrySender.setNextSender(be.timeoutSender)
}

func (be *baseExporter) Start(ctx context.Context, host component.Host) error {
	// First start the wrapped exporter.
	if err := be.StartFunc.Start(ctx, host); err != nil {
		return err
	}

	// If no error then start the batchSender.
	if err := be.batchSender.Start(ctx, host); err != nil {
		return err
	}

	// Last start the queueSender.
	return be.queueSender.Start(ctx, host)
}

func (be *baseExporter) Shutdown(ctx context.Context) error {
	return multierr.Combine(
		// First shutdown the retry sender, so the queue sender can flush the queue without retries.
		be.retrySender.Shutdown(ctx),
		// Then shutdown the batch sender
		be.batchSender.Shutdown(ctx),
		// Then shutdown the queue sender.
		be.queueSender.Shutdown(ctx),
		// Last shutdown the wrapped exporter itself.
		be.ShutdownFunc.Shutdown(ctx))
}

func recordDroppedMetric(ctx context.Context, obsrep *obsReport, count int64) {
	if obsrep.dataType == component.DataTypeTraces {
		obsrep.telemetryBuilder.ExporterDroppedSpans.Add(ctx, count)
	}
	if obsrep.dataType == component.DataTypeMetrics {
		obsrep.telemetryBuilder.ExporterDroppedMetricPoints.Add(ctx, count)
	}
	if obsrep.dataType == component.DataTypeLogs {
		obsrep.telemetryBuilder.ExporterDroppedLogRecords.Add(ctx, count)
	}
=======
	return internal.WithBatcher(cfg, opts...)
>>>>>>> df3c9e38
}<|MERGE_RESOLUTION|>--- conflicted
+++ resolved
@@ -75,201 +75,5 @@
 // This API is at the early stage of development and may change without backward compatibility
 // until https://github.com/open-telemetry/opentelemetry-collector/issues/8122 is resolved.
 func WithBatcher(cfg exporterbatcher.Config, opts ...BatcherOption) Option {
-<<<<<<< HEAD
-	return func(o *baseExporter) error {
-		o.batcherCfg = cfg
-		o.batcherOpts = opts
-		return nil
-	}
-}
-
-// withMarshaler is used to set the request marshaler for the new exporter helper.
-// It must be provided as the first option when creating a new exporter helper.
-func withMarshaler(marshaler exporterqueue.Marshaler[Request]) Option {
-	return func(o *baseExporter) error {
-		o.marshaler = marshaler
-		return nil
-	}
-}
-
-// withUnmarshaler is used to set the request unmarshaler for the new exporter helper.
-// It must be provided as the first option when creating a new exporter helper.
-func withUnmarshaler(unmarshaler exporterqueue.Unmarshaler[Request]) Option {
-	return func(o *baseExporter) error {
-		o.unmarshaler = unmarshaler
-		return nil
-	}
-}
-
-// withBatchFuncs is used to set the functions for merging and splitting batches for OLTP-based exporters.
-// It must be provided as the first option when creating a new exporter helper.
-func withBatchFuncs(mf exporterbatcher.BatchMergeFunc[Request], msf exporterbatcher.BatchMergeSplitFunc[Request]) Option {
-	return func(o *baseExporter) error {
-		o.batchMergeFunc = mf
-		o.batchMergeSplitfunc = msf
-		return nil
-	}
-}
-
-// baseExporter contains common fields between different exporter types.
-type baseExporter struct {
-	component.StartFunc
-	component.ShutdownFunc
-
-	signal component.DataType
-
-	batchMergeFunc      exporterbatcher.BatchMergeFunc[Request]
-	batchMergeSplitfunc exporterbatcher.BatchMergeSplitFunc[Request]
-
-	marshaler   exporterqueue.Marshaler[Request]
-	unmarshaler exporterqueue.Unmarshaler[Request]
-
-	set    exporter.Settings
-	obsrep *obsReport
-
-	// Message for the user to be added with an export failure message.
-	exportFailureMessage string
-
-	// Chain of senders that the exporter helper applies before passing the data to the actual exporter.
-	// The data is handled by each sender in the respective order starting from the queueSender.
-	// Most of the senders are optional, and initialized with a no-op path-through sender.
-	batchSender   requestSender
-	queueSender   requestSender
-	obsrepSender  requestSender
-	retrySender   requestSender
-	timeoutSender *timeoutSender // timeoutSender is always initialized.
-
-	consumerOptions []consumer.Option
-
-	queueCfg     exporterqueue.Config
-	queueFactory exporterqueue.Factory[Request]
-	batcherCfg   exporterbatcher.Config
-	batcherOpts  []BatcherOption
-}
-
-func newBaseExporter(set exporter.Settings, signal component.DataType, osf obsrepSenderFactory, options ...Option) (*baseExporter, error) {
-	obsReport, err := newExporter(obsReportSettings{exporterID: set.ID, exporterCreateSettings: set, dataType: signal})
-	if err != nil {
-		return nil, err
-	}
-
-	be := &baseExporter{
-		signal: signal,
-
-		batchSender:   &baseRequestSender{},
-		queueSender:   &baseRequestSender{},
-		obsrepSender:  osf(obsReport),
-		retrySender:   &baseRequestSender{},
-		timeoutSender: &timeoutSender{cfg: NewDefaultTimeoutConfig()},
-
-		set:    set,
-		obsrep: obsReport,
-	}
-
-	for _, op := range options {
-		err = multierr.Append(err, op(be))
-	}
-	if err != nil {
-		return nil, err
-	}
-
-	if be.batcherCfg.Enabled {
-		bs := newBatchSender(be.batcherCfg, be.set, be.batchMergeFunc, be.batchMergeSplitfunc)
-		for _, opt := range be.batcherOpts {
-			err = multierr.Append(err, opt(bs))
-		}
-		if bs.mergeFunc == nil || bs.mergeSplitFunc == nil {
-			err = multierr.Append(err, fmt.Errorf("WithRequestBatchFuncs must be provided for the batcher applied to the request-based exporters"))
-		}
-		be.batchSender = bs
-	}
-
-	if be.queueCfg.Enabled {
-		set := exporterqueue.Settings{
-			DataType:         be.signal,
-			ExporterSettings: be.set,
-		}
-		be.queueSender = newQueueSender(be.queueFactory(context.Background(), set, be.queueCfg), be.set, be.queueCfg.NumConsumers, be.exportFailureMessage, be.obsrep)
-		for _, op := range options {
-			err = multierr.Append(err, op(be))
-		}
-	}
-
-	if err != nil {
-		return nil, err
-	}
-
-	be.connectSenders()
-
-	if bs, ok := be.batchSender.(*batchSender); ok {
-		// If queue sender is enabled assign to the batch sender the same number of workers.
-		if qs, ok := be.queueSender.(*queueSender); ok {
-			bs.concurrencyLimit = int64(qs.numConsumers)
-		}
-		// Batcher sender mutates the data.
-		be.consumerOptions = append(be.consumerOptions, consumer.WithCapabilities(consumer.Capabilities{MutatesData: true}))
-	}
-
-	return be, nil
-}
-
-// send sends the request using the first sender in the chain.
-func (be *baseExporter) send(ctx context.Context, req Request) error {
-	err := be.queueSender.send(ctx, req)
-	if err != nil {
-		recordDroppedMetric(ctx, be.obsrep, int64(req.ItemsCount()))
-		be.set.Logger.Error("Exporting failed. Rejecting data."+be.exportFailureMessage,
-			zap.Error(err), zap.Int("rejected_items", req.ItemsCount()))
-	}
-	return err
-}
-
-// connectSenders connects the senders in the predefined order.
-func (be *baseExporter) connectSenders() {
-	be.queueSender.setNextSender(be.batchSender)
-	be.batchSender.setNextSender(be.obsrepSender)
-	be.obsrepSender.setNextSender(be.retrySender)
-	be.retrySender.setNextSender(be.timeoutSender)
-}
-
-func (be *baseExporter) Start(ctx context.Context, host component.Host) error {
-	// First start the wrapped exporter.
-	if err := be.StartFunc.Start(ctx, host); err != nil {
-		return err
-	}
-
-	// If no error then start the batchSender.
-	if err := be.batchSender.Start(ctx, host); err != nil {
-		return err
-	}
-
-	// Last start the queueSender.
-	return be.queueSender.Start(ctx, host)
-}
-
-func (be *baseExporter) Shutdown(ctx context.Context) error {
-	return multierr.Combine(
-		// First shutdown the retry sender, so the queue sender can flush the queue without retries.
-		be.retrySender.Shutdown(ctx),
-		// Then shutdown the batch sender
-		be.batchSender.Shutdown(ctx),
-		// Then shutdown the queue sender.
-		be.queueSender.Shutdown(ctx),
-		// Last shutdown the wrapped exporter itself.
-		be.ShutdownFunc.Shutdown(ctx))
-}
-
-func recordDroppedMetric(ctx context.Context, obsrep *obsReport, count int64) {
-	if obsrep.dataType == component.DataTypeTraces {
-		obsrep.telemetryBuilder.ExporterDroppedSpans.Add(ctx, count)
-	}
-	if obsrep.dataType == component.DataTypeMetrics {
-		obsrep.telemetryBuilder.ExporterDroppedMetricPoints.Add(ctx, count)
-	}
-	if obsrep.dataType == component.DataTypeLogs {
-		obsrep.telemetryBuilder.ExporterDroppedLogRecords.Add(ctx, count)
-	}
-=======
 	return internal.WithBatcher(cfg, opts...)
->>>>>>> df3c9e38
 }