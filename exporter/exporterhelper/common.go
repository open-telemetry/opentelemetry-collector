// Copyright The OpenTelemetry Authors
// SPDX-License-Identifier: Apache-2.0

package exporterhelper // import "go.opentelemetry.io/collector/exporter/exporterhelper"

import (
	"context"
	"time"

	"go.opentelemetry.io/collector/component"
	"go.opentelemetry.io/collector/consumer"
	"go.opentelemetry.io/collector/exporter"
	"go.opentelemetry.io/collector/exporter/exporterhelper/internal"
	"go.opentelemetry.io/collector/obsreport"
)

// TimeoutSettings for timeout. The timeout applies to individual attempts to send data to the backend.
type TimeoutSettings struct {
	// Timeout is the timeout for every attempt to send data to the backend.
	Timeout time.Duration `mapstructure:"timeout"`
}

// NewDefaultTimeoutSettings returns the default settings for TimeoutSettings.
func NewDefaultTimeoutSettings() TimeoutSettings {
	return TimeoutSettings{
		Timeout: 5 * time.Second,
	}
}

// SampledLoggerSettings configures the logger sampler.
type SampledLoggerSettings struct {
	// Enabled enables/disables the sampledLogger. When setting `debug` log level the sampling will be disabled regardless of the value of this property.
	Enabled bool `mapstructure:"enabled"`
}

// NewDefaultSampledLoggerSettings returns the default settings for SampledLoggerSettings.
func NewDefaultSampledLoggerSettings() SampledLoggerSettings {
	return SampledLoggerSettings{
		Enabled: true,
	}
}

// requestSender is an abstraction of a sender for a request independent of the type of the data (traces, metrics, logs).
type requestSender interface {
	send(req internal.Request) error
}

// baseRequest is a base implementation for the internal.Request.
type baseRequest struct {
	ctx                        context.Context
	processingFinishedCallback func()
}

func (req *baseRequest) Context() context.Context {
	return req.ctx
}

func (req *baseRequest) SetContext(ctx context.Context) {
	req.ctx = ctx
}

func (req *baseRequest) SetOnProcessingFinished(callback func()) {
	req.processingFinishedCallback = callback
}

func (req *baseRequest) OnProcessingFinished() {
	if req.processingFinishedCallback != nil {
		req.processingFinishedCallback()
	}
}

type queueSettings struct {
	config      QueueSettings
	marshaler   internal.RequestMarshaler
	unmarshaler internal.RequestUnmarshaler
}

func (qs *queueSettings) persistenceEnabled() bool {
	return qs.config.StorageID != nil && qs.marshaler != nil && qs.unmarshaler != nil
}

// baseSettings represents all the options that users can configure.
type baseSettings struct {
	component.StartFunc
	component.ShutdownFunc
	consumerOptions []consumer.Option
	TimeoutSettings
	queueSettings
	RetrySettings
<<<<<<< HEAD
	SampledLoggerSettings
=======
	requestExporter bool
>>>>>>> a2242f7c
}

// newBaseSettings returns the baseSettings starting from the default and applying all configured options.
// requestExporter indicates whether the base settings are for a new request exporter or not.
func newBaseSettings(requestExporter bool, options ...Option) *baseSettings {
	bs := &baseSettings{
		requestExporter: requestExporter,
		TimeoutSettings: NewDefaultTimeoutSettings(),
		// TODO: Enable queuing by default (call DefaultQueueSettings)
		queueSettings: queueSettings{
			config: QueueSettings{Enabled: false},
		},
		// TODO: Enable retry by default (call DefaultRetrySettings)
		RetrySettings:         RetrySettings{Enabled: false},
		SampledLoggerSettings: NewDefaultSampledLoggerSettings(),
	}

	for _, op := range options {
		op(bs)
	}

	return bs
}

// Option apply changes to baseSettings.
type Option func(*baseSettings)

// WithStart overrides the default Start function for an exporter.
// The default start function does nothing and always returns nil.
func WithStart(start component.StartFunc) Option {
	return func(o *baseSettings) {
		o.StartFunc = start
	}
}

// WithShutdown overrides the default Shutdown function for an exporter.
// The default shutdown function does nothing and always returns nil.
func WithShutdown(shutdown component.ShutdownFunc) Option {
	return func(o *baseSettings) {
		o.ShutdownFunc = shutdown
	}
}

// WithTimeout overrides the default TimeoutSettings for an exporter.
// The default TimeoutSettings is 5 seconds.
func WithTimeout(timeoutSettings TimeoutSettings) Option {
	return func(o *baseSettings) {
		o.TimeoutSettings = timeoutSettings
	}
}

// WithRetry overrides the default RetrySettings for an exporter.
// The default RetrySettings is to disable retries.
func WithRetry(retrySettings RetrySettings) Option {
	return func(o *baseSettings) {
		o.RetrySettings = retrySettings
	}
}

// WithQueue overrides the default QueueSettings for an exporter.
// The default QueueSettings is to disable queueing.
// This option cannot be used with the new exporter helpers New[Traces|Metrics|Logs]RequestExporter.
func WithQueue(config QueueSettings) Option {
	return func(o *baseSettings) {
		if o.requestExporter {
			panic("queueing is not available for the new request exporters yet")
		}
		o.queueSettings.config = config
	}
}

// WithCapabilities overrides the default Capabilities() function for a Consumer.
// The default is non-mutable data.
// TODO: Verify if we can change the default to be mutable as we do for processors.
func WithCapabilities(capabilities consumer.Capabilities) Option {
	return func(o *baseSettings) {
		o.consumerOptions = append(o.consumerOptions, consumer.WithCapabilities(capabilities))
	}
}

// baseExporter contains common fields between different exporter types.
type baseExporter struct {
	component.StartFunc
	component.ShutdownFunc
	obsrep   *obsExporter
	sender   requestSender
	qrSender *queuedRetrySender
}

func newBaseExporter(set exporter.CreateSettings, bs *baseSettings, signal component.DataType) (*baseExporter, error) {
	be := &baseExporter{}

	var err error
	be.obsrep, err = newObsExporter(obsreport.ExporterSettings{ExporterID: set.ID, ExporterCreateSettings: set}, globalInstruments)
	if err != nil {
		return nil, err
	}

<<<<<<< HEAD
	be.qrSender = newQueuedRetrySender(set.ID, signal, bs.QueueSettings, bs.RetrySettings, bs.SampledLoggerSettings, reqUnmarshaler, &timeoutSender{cfg: bs.TimeoutSettings}, set.Logger)
=======
	be.qrSender = newQueuedRetrySender(set.ID, signal, bs.queueSettings, bs.RetrySettings, &timeoutSender{cfg: bs.TimeoutSettings}, set.Logger)
>>>>>>> a2242f7c
	be.sender = be.qrSender
	be.StartFunc = func(ctx context.Context, host component.Host) error {
		// First start the wrapped exporter.
		if err := bs.StartFunc.Start(ctx, host); err != nil {
			return err
		}

		// If no error then start the queuedRetrySender.
		return be.qrSender.start(ctx, host)
	}
	be.ShutdownFunc = func(ctx context.Context) error {
		// First shutdown the queued retry sender
		be.qrSender.shutdown()
		// Last shutdown the wrapped exporter itself.
		return bs.ShutdownFunc.Shutdown(ctx)
	}
	return be, nil
}

// wrapConsumerSender wraps the consumer sender (the sender that uses retries and timeout) with the given wrapper.
// This can be used to wrap with observability (create spans, record metrics) the consumer sender.
func (be *baseExporter) wrapConsumerSender(f func(consumer requestSender) requestSender) {
	be.qrSender.consumerSender = f(be.qrSender.consumerSender)
}

// timeoutSender is a requestSender that adds a `timeout` to every request that passes this sender.
type timeoutSender struct {
	cfg TimeoutSettings
}

func (ts *timeoutSender) send(req internal.Request) error {
	// Intentionally don't overwrite the context inside the request, because in case of retries deadline will not be
	// updated because this deadline most likely is before the next one.
	ctx := req.Context()
	if ts.cfg.Timeout > 0 {
		var cancelFunc func()
		ctx, cancelFunc = context.WithTimeout(req.Context(), ts.cfg.Timeout)
		defer cancelFunc()
	}
	return req.Export(ctx)
}<|MERGE_RESOLUTION|>--- conflicted
+++ resolved
@@ -87,11 +87,8 @@
 	TimeoutSettings
 	queueSettings
 	RetrySettings
-<<<<<<< HEAD
 	SampledLoggerSettings
-=======
 	requestExporter bool
->>>>>>> a2242f7c
 }
 
 // newBaseSettings returns the baseSettings starting from the default and applying all configured options.
@@ -190,11 +187,7 @@
 		return nil, err
 	}
 
-<<<<<<< HEAD
-	be.qrSender = newQueuedRetrySender(set.ID, signal, bs.QueueSettings, bs.RetrySettings, bs.SampledLoggerSettings, reqUnmarshaler, &timeoutSender{cfg: bs.TimeoutSettings}, set.Logger)
-=======
-	be.qrSender = newQueuedRetrySender(set.ID, signal, bs.queueSettings, bs.RetrySettings, &timeoutSender{cfg: bs.TimeoutSettings}, set.Logger)
->>>>>>> a2242f7c
+	be.qrSender = newQueuedRetrySender(set.ID, signal, bs.queueSettings, bs.RetrySettings, bs.SampledLoggerSettings, &timeoutSender{cfg: bs.TimeoutSettings}, set.Logger)
 	be.sender = be.qrSender
 	be.StartFunc = func(ctx context.Context, host component.Host) error {
 		// First start the wrapped exporter.
