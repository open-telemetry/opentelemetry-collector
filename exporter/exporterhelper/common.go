// Copyright The OpenTelemetry Authors
// SPDX-License-Identifier: Apache-2.0

package exporterhelper // import "go.opentelemetry.io/collector/exporter/exporterhelper"

import (
	"context"
	"time"

	"go.uber.org/zap"
	"go.uber.org/zap/zapcore"

	"go.opentelemetry.io/collector/component"
	"go.opentelemetry.io/collector/consumer"
	"go.opentelemetry.io/collector/exporter"
	"go.opentelemetry.io/collector/exporter/exporterhelper/internal"
	"go.opentelemetry.io/collector/obsreport"
)

// TimeoutSettings for timeout. The timeout applies to individual attempts to send data to the backend.
type TimeoutSettings struct {
	// Timeout is the timeout for every attempt to send data to the backend.
	Timeout time.Duration `mapstructure:"timeout"`
}

// NewDefaultTimeoutSettings returns the default settings for TimeoutSettings.
func NewDefaultTimeoutSettings() TimeoutSettings {
	return TimeoutSettings{
		Timeout: 5 * time.Second,
	}
}

// requestSender is an abstraction of a sender for a request independent of the type of the data (traces, metrics, logs).
type requestSender interface {
	start(ctx context.Context, host component.Host, set exporter.CreateSettings) error
	shutdown()
	send(req internal.Request) error
	setNextSender(nextSender requestSender)
}

type baseRequestSender struct {
	nextSender requestSender
}

var _ requestSender = (*baseRequestSender)(nil)

func (b *baseRequestSender) start(context.Context, component.Host, exporter.CreateSettings) error {
	return nil
}

func (b *baseRequestSender) shutdown() {}

func (b *baseRequestSender) send(req internal.Request) error {
	return b.nextSender.send(req)
}

func (b *baseRequestSender) setNextSender(nextSender requestSender) {
	b.nextSender = nextSender
}

type obsrepSenderFactory func(obsrep *obsExporter) requestSender

// baseRequest is a base implementation for the internal.Request.
type baseRequest struct {
	ctx                        context.Context
	processingFinishedCallback func()
}

func (req *baseRequest) Context() context.Context {
	return req.ctx
}

func (req *baseRequest) SetContext(ctx context.Context) {
	req.ctx = ctx
}

func (req *baseRequest) SetOnProcessingFinished(callback func()) {
	req.processingFinishedCallback = callback
}

func (req *baseRequest) OnProcessingFinished() {
	if req.processingFinishedCallback != nil {
		req.processingFinishedCallback()
	}
}

// Option apply changes to baseExporter.
type Option func(*baseExporter)

// WithStart overrides the default Start function for an exporter.
// The default start function does nothing and always returns nil.
func WithStart(start component.StartFunc) Option {
	return func(o *baseExporter) {
		o.StartFunc = start
	}
}

// WithShutdown overrides the default Shutdown function for an exporter.
// The default shutdown function does nothing and always returns nil.
func WithShutdown(shutdown component.ShutdownFunc) Option {
	return func(o *baseExporter) {
		o.ShutdownFunc = shutdown
	}
}

// WithTimeout overrides the default TimeoutSettings for an exporter.
// The default TimeoutSettings is 5 seconds.
func WithTimeout(timeoutSettings TimeoutSettings) Option {
	return func(o *baseExporter) {
		o.timeoutSender.cfg = timeoutSettings
	}
}

// WithRetry overrides the default RetrySettings for an exporter.
// The default RetrySettings is to disable retries.
func WithRetry(retrySettings RetrySettings) Option {
	return func(o *baseExporter) {
		o.retrySender = newRetrySender(o.set.ID, retrySettings, o.sampledLogger, o.onTemporaryFailure)
	}
}

// WithQueue overrides the default QueueSettings for an exporter.
// The default QueueSettings is to disable queueing.
// This option cannot be used with the new exporter helpers New[Traces|Metrics|Logs]RequestExporter.
func WithQueue(config QueueSettings) Option {
	return func(o *baseExporter) {
		if o.requestExporter {
			panic("queueing is not available for the new request exporters yet")
		}
		var queue internal.ProducerConsumerQueue
		if config.Enabled {
			if config.StorageID == nil {
				queue = internal.NewBoundedMemoryQueue(config.QueueSize, config.NumConsumers)
			} else {
				queue = internal.NewPersistentQueue(config.QueueSize, config.NumConsumers, *config.StorageID, o.marshaler, o.unmarshaler)
			}
		}
		qs := newQueueSender(o.set.ID, o.signal, queue, o.sampledLogger)
		o.queueSender = qs
		o.setOnTemporaryFailure(qs.onTemporaryFailure)
	}
}

// WithCapabilities overrides the default Capabilities() function for a Consumer.
// The default is non-mutable data.
// TODO: Verify if we can change the default to be mutable as we do for processors.
func WithCapabilities(capabilities consumer.Capabilities) Option {
	return func(o *baseExporter) {
		o.consumerOptions = append(o.consumerOptions, consumer.WithCapabilities(capabilities))
	}
}

// baseExporter contains common fields between different exporter types.
type baseExporter struct {
	component.StartFunc
	component.ShutdownFunc

	requestExporter bool
	marshaler       internal.RequestMarshaler
	unmarshaler     internal.RequestUnmarshaler
	signal          component.DataType

	set           exporter.CreateSettings
	obsrep        *obsExporter
	sampledLogger *zap.Logger

	// Chain of senders that the exporter helper applies before passing the data to the actual exporter.
	// The data is handled by each sender in the respective order starting from the queueSender.
	// Most of the senders are optional, and initialized with a no-op path-through sender.
	queueSender   requestSender
	obsrepSender  requestSender
	retrySender   requestSender
	timeoutSender *timeoutSender // timeoutSender is always initialized.

	// onTemporaryFailure is a function that is called when the retrySender is unable to send data to the next consumer.
	onTemporaryFailure onRequestHandlingFinishedFunc

	consumerOptions []consumer.Option
}

// TODO: requestExporter, marshaler, and unmarshaler arguments can be removed when the old exporter helpers will be updated to call the new ones.
func newBaseExporter(set exporter.CreateSettings, signal component.DataType, requestExporter bool, marshaler internal.RequestMarshaler,
	unmarshaler internal.RequestUnmarshaler, osf obsrepSenderFactory, options ...Option) (*baseExporter, error) {

	obsrep, err := newObsExporter(obsreport.ExporterSettings{ExporterID: set.ID, ExporterCreateSettings: set}, globalInstruments)
	if err != nil {
		return nil, err
	}

<<<<<<< HEAD
	be.qrSender = newQueuedRetrySender(set.ID, signal, bs.queue, bs.RetrySettings, &timeoutSender{cfg: bs.TimeoutSettings}, set.SampledLogger())
	be.sender = be.qrSender
	be.StartFunc = func(ctx context.Context, host component.Host) error {
		// First start the wrapped exporter.
		if err := bs.StartFunc.Start(ctx, host); err != nil {
			return err
		}
=======
	be := &baseExporter{
		requestExporter: requestExporter,
		marshaler:       marshaler,
		unmarshaler:     unmarshaler,
		signal:          signal,

		queueSender:   &baseRequestSender{},
		obsrepSender:  osf(obsrep),
		retrySender:   &baseRequestSender{},
		timeoutSender: &timeoutSender{cfg: NewDefaultTimeoutSettings()},
>>>>>>> ab3d6c5b

		set:           set,
		obsrep:        obsrep,
		sampledLogger: createSampledLogger(set.Logger),
	}

	for _, op := range options {
		op(be)
	}
	be.connectSenders()

	return be, nil
}

// send sends the request using the first sender in the chain.
func (be *baseExporter) send(req internal.Request) error {
	return be.queueSender.send(req)
}

// connectSenders connects the senders in the predefined order.
func (be *baseExporter) connectSenders() {
	be.queueSender.setNextSender(be.obsrepSender)
	be.obsrepSender.setNextSender(be.retrySender)
	be.retrySender.setNextSender(be.timeoutSender)
}

func (be *baseExporter) Start(ctx context.Context, host component.Host) error {
	// First start the wrapped exporter.
	if err := be.StartFunc.Start(ctx, host); err != nil {
		return err
	}

	// If no error then start the queueSender.
	return be.queueSender.start(ctx, host, be.set)
}

func (be *baseExporter) Shutdown(ctx context.Context) error {
	// First shutdown the retry sender, so it can push any pending requests to back the queue.
	be.retrySender.shutdown()

	// Then shutdown the queue sender.
	be.queueSender.shutdown()

	// Last shutdown the wrapped exporter itself.
	return be.ShutdownFunc.Shutdown(ctx)
}

func (be *baseExporter) setOnTemporaryFailure(onTemporaryFailure onRequestHandlingFinishedFunc) {
	be.onTemporaryFailure = onTemporaryFailure
	if rs, ok := be.retrySender.(*retrySender); ok {
		rs.onTemporaryFailure = onTemporaryFailure
	}
}

// timeoutSender is a requestSender that adds a `timeout` to every request that passes this sender.
type timeoutSender struct {
	baseRequestSender
	cfg TimeoutSettings
}

func (ts *timeoutSender) send(req internal.Request) error {
	// Intentionally don't overwrite the context inside the request, because in case of retries deadline will not be
	// updated because this deadline most likely is before the next one.
	ctx := req.Context()
	if ts.cfg.Timeout > 0 {
		var cancelFunc func()
		ctx, cancelFunc = context.WithTimeout(req.Context(), ts.cfg.Timeout)
		defer cancelFunc()
	}
	return req.Export(ctx)
}

func createSampledLogger(logger *zap.Logger) *zap.Logger {
	if logger.Core().Enabled(zapcore.DebugLevel) {
		// Debugging is enabled. Don't do any sampling.
		return logger
	}

	// Create a logger that samples all messages to 1 per 10 seconds initially,
	// and 1/100 of messages after that.
	opts := zap.WrapCore(func(core zapcore.Core) zapcore.Core {
		return zapcore.NewSamplerWithOptions(
			core,
			10*time.Second,
			1,
			100,
		)
	})
	return logger.WithOptions(opts)
}<|MERGE_RESOLUTION|>--- conflicted
+++ resolved
@@ -187,15 +187,6 @@
 		return nil, err
 	}
 
-<<<<<<< HEAD
-	be.qrSender = newQueuedRetrySender(set.ID, signal, bs.queue, bs.RetrySettings, &timeoutSender{cfg: bs.TimeoutSettings}, set.SampledLogger())
-	be.sender = be.qrSender
-	be.StartFunc = func(ctx context.Context, host component.Host) error {
-		// First start the wrapped exporter.
-		if err := bs.StartFunc.Start(ctx, host); err != nil {
-			return err
-		}
-=======
 	be := &baseExporter{
 		requestExporter: requestExporter,
 		marshaler:       marshaler,
@@ -206,11 +197,10 @@
 		obsrepSender:  osf(obsrep),
 		retrySender:   &baseRequestSender{},
 		timeoutSender: &timeoutSender{cfg: NewDefaultTimeoutSettings()},
->>>>>>> ab3d6c5b
 
 		set:           set,
 		obsrep:        obsrep,
-		sampledLogger: createSampledLogger(set.Logger),
+		sampledLogger: set.SampledLogger(),
 	}
 
 	for _, op := range options {
