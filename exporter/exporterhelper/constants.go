--- conflicted
+++ resolved
@@ -18,15 +18,14 @@
 	errNilPushMetricsData = errors.New("nil PushMetrics")
 	// errNilPushLogsData is returned when a nil PushLogs is given.
 	errNilPushLogsData = errors.New("nil PushLogs")
-<<<<<<< HEAD
 	// errNilPushProfilesData is returned when a nil PushProfiles is given.
 	errNilPushProfilesData = errors.New("nil PushProfiles")
-=======
 	// errNilTracesConverter is returned when a nil RequestFromTracesFunc is given.
 	errNilTracesConverter = errors.New("nil RequestFromTracesFunc")
 	// errNilMetricsConverter is returned when a nil RequestFromMetricsFunc is given.
 	errNilMetricsConverter = errors.New("nil RequestFromMetricsFunc")
 	// errNilLogsConverter is returned when a nil RequestFromLogsFunc is given.
 	errNilLogsConverter = errors.New("nil RequestFromLogsFunc")
->>>>>>> c8f9563f
+	// errNilProfilesConverter is returned when a nil RequestFromProfilesFunc is given.
+	errNilProfilesConverter = errors.New("nil RequestFromProfilesFunc")
 )