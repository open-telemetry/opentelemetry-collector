--- conflicted
+++ resolved
@@ -13,6 +13,36 @@
 
 telemetry:
   metrics:
+    exporter_dropped_log_records:
+      enabled: true
+      stability:
+        level: alpha
+      description: Number of log records dropped due to incompatibility or specification requirements.
+      unit: "{records}"
+      sum:
+        value_type: int
+        monotonic: true
+
+    exporter_dropped_metric_points:
+      enabled: true
+      stability:
+        level: alpha
+      description: Number of metric points dropped due to incompatibility or specification requirements.
+      unit: "{datapoints}"
+      sum:
+        value_type: int
+        monotonic: true
+
+    exporter_dropped_spans:
+      enabled: true
+      stability:
+        level: alpha
+      description: Number of spans dropped due to incompatibility or specification requirements.
+      unit: "{spans}"
+      sum:
+        value_type: int
+        monotonic: true
+
     exporter_enqueue_failed_log_records:
       enabled: true
       stability:
@@ -29,16 +59,6 @@
         level: alpha
       description: Number of metric points failed to be added to the sending queue.
       unit: "{datapoints}"
-      sum:
-        value_type: int
-        monotonic: true
-
-    exporter_dropped_spans:
-      enabled: true
-      stability:
-        level: alpha
-      description: Number of spans dropped due to incompatibility or specification requirements.
-      unit: "{spans}"
       sum:
         value_type: int
         monotonic: true
@@ -129,21 +149,7 @@
         value_type: int
         async: true
 
-<<<<<<< HEAD
-    exporter_dropped_metric_points:
-      enabled: true
-      stability:
-        level: alpha
-      description: Number of metric points dropped due to incompatibility or specification requirements.
-      unit: "{datapoints}"
-      sum:
-        value_type: int
-        monotonic: true
-
-    exporter_enqueue_failed_metric_points:
-=======
     exporter_send_failed_log_records:
->>>>>>> 507664fb
       enabled: true
       stability:
         level: alpha
@@ -173,21 +179,7 @@
         value_type: int
         monotonic: true
 
-<<<<<<< HEAD
-    exporter_dropped_log_records:
-      enabled: true
-      stability:
-        level: alpha
-      description: Number of log records dropped due to incompatibility or specification requirements.
-      unit: "{records}"
-      sum:
-        value_type: int
-        monotonic: true
-
-    exporter_enqueue_failed_log_records:
-=======
     exporter_sent_log_records:
->>>>>>> 507664fb
       enabled: true
       stability:
         level: alpha
