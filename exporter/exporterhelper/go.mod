module go.opentelemetry.io/collector/exporter/exporterhelper

go 1.24.0

require (
	github.com/cenkalti/backoff/v5 v5.0.3
	github.com/stretchr/testify v1.11.1
	go.opentelemetry.io/collector/client v1.48.0
	go.opentelemetry.io/collector/component v1.48.0
	go.opentelemetry.io/collector/component/componenttest v0.142.0
	go.opentelemetry.io/collector/config/configoptional v1.48.0
	go.opentelemetry.io/collector/config/configretry v1.48.0
	go.opentelemetry.io/collector/confmap v1.48.0
	go.opentelemetry.io/collector/confmap/xconfmap v0.142.0
	go.opentelemetry.io/collector/consumer v1.48.0
	go.opentelemetry.io/collector/consumer/consumererror v0.142.0
	go.opentelemetry.io/collector/consumer/consumertest v0.142.0
	go.opentelemetry.io/collector/exporter v1.48.0
	go.opentelemetry.io/collector/exporter/exportertest v0.142.0
	go.opentelemetry.io/collector/extension/extensiontest v0.142.0
	go.opentelemetry.io/collector/extension/xextension v0.142.0
	go.opentelemetry.io/collector/featuregate v1.48.0
	go.opentelemetry.io/collector/internal/testutil v0.142.0
	go.opentelemetry.io/collector/pdata v1.48.0
	go.opentelemetry.io/collector/pdata/pprofile v0.142.0
	go.opentelemetry.io/collector/pdata/testdata v0.142.0
	go.opentelemetry.io/collector/pdata/xpdata v0.142.0
	go.opentelemetry.io/collector/pipeline v1.48.0
	go.opentelemetry.io/otel v1.39.0
	go.opentelemetry.io/otel/metric v1.39.0
	go.opentelemetry.io/otel/sdk v1.39.0
	go.opentelemetry.io/otel/sdk/metric v1.39.0
	go.opentelemetry.io/otel/trace v1.39.0
	go.uber.org/goleak v1.3.0
	go.uber.org/multierr v1.11.0
	go.uber.org/zap v1.27.1
<<<<<<< HEAD
	google.golang.org/grpc v1.77.0
	google.golang.org/protobuf v1.36.10
=======
	google.golang.org/protobuf v1.36.11
>>>>>>> 1839ba7a
)

require (
	github.com/cespare/xxhash/v2 v2.3.0 // indirect
	github.com/davecgh/go-spew v1.1.1 // indirect
	github.com/go-logr/logr v1.4.3 // indirect
	github.com/go-logr/stdr v1.2.2 // indirect
	github.com/go-viper/mapstructure/v2 v2.4.0 // indirect
	github.com/gobwas/glob v0.2.3 // indirect
	github.com/google/uuid v1.6.0 // indirect
	github.com/hashicorp/go-version v1.8.0 // indirect
	github.com/json-iterator/go v1.1.12 // indirect
	github.com/knadh/koanf/maps v0.1.2 // indirect
	github.com/knadh/koanf/providers/confmap v1.0.0 // indirect
	github.com/knadh/koanf/v2 v2.3.0 // indirect
	github.com/mitchellh/copystructure v1.2.0 // indirect
	github.com/mitchellh/reflectwalk v1.0.2 // indirect
	github.com/modern-go/concurrent v0.0.0-20180306012644-bacd9c7ef1dd // indirect
	github.com/modern-go/reflect2 v1.0.3-0.20250322232337-35a7c28c31ee // indirect
	github.com/pmezard/go-difflib v1.0.0 // indirect
	go.opentelemetry.io/auto/sdk v1.2.1 // indirect
	go.opentelemetry.io/collector/consumer/xconsumer v0.142.0 // indirect
	go.opentelemetry.io/collector/exporter/xexporter v0.142.0 // indirect
	go.opentelemetry.io/collector/extension v1.48.0 // indirect
	go.opentelemetry.io/collector/receiver v1.48.0 // indirect
	go.opentelemetry.io/collector/receiver/receivertest v0.142.0 // indirect
	go.opentelemetry.io/collector/receiver/xreceiver v0.142.0 // indirect
	go.yaml.in/yaml/v3 v3.0.4 // indirect
	golang.org/x/sys v0.39.0 // indirect
	google.golang.org/genproto/googleapis/rpc v0.0.0-20251022142026-3a174f9686a8 // indirect
	gopkg.in/yaml.v3 v3.0.1 // indirect
)

replace go.opentelemetry.io/collector/component => ../../component

replace go.opentelemetry.io/collector/component/componenttest => ../../component/componenttest

replace go.opentelemetry.io/collector/consumer => ../../consumer

replace go.opentelemetry.io/collector/extension => ../../extension

replace go.opentelemetry.io/collector/exporter => ../

replace go.opentelemetry.io/collector/pdata => ../../pdata

replace go.opentelemetry.io/collector/pdata/testdata => ../../pdata/testdata

replace go.opentelemetry.io/collector/pdata/pprofile => ../../pdata/pprofile

replace go.opentelemetry.io/collector/pipeline => ../../pipeline

replace go.opentelemetry.io/collector/receiver => ../../receiver

replace go.opentelemetry.io/collector/config/configretry => ../../config/configretry

replace go.opentelemetry.io/collector/consumer/xconsumer => ../../consumer/xconsumer

replace go.opentelemetry.io/collector/consumer/consumertest => ../../consumer/consumertest

replace go.opentelemetry.io/collector/receiver/xreceiver => ../../receiver/xreceiver

replace go.opentelemetry.io/collector/receiver/receivertest => ../../receiver/receivertest

replace go.opentelemetry.io/collector/exporter/xexporter => ../xexporter

replace go.opentelemetry.io/collector/exporter/exportertest => ../exportertest

replace go.opentelemetry.io/collector/consumer/consumererror => ../../consumer/consumererror

replace go.opentelemetry.io/collector/extension/extensiontest => ../../extension/extensiontest

replace go.opentelemetry.io/collector/extension/xextension => ../../extension/xextension

replace go.opentelemetry.io/collector/featuregate => ../../featuregate

replace go.opentelemetry.io/collector/client => ../../client

replace go.opentelemetry.io/collector/pdata/xpdata => ../../pdata/xpdata

replace go.opentelemetry.io/collector/confmap => ../../confmap

replace go.opentelemetry.io/collector/config/configoptional => ../../config/configoptional

replace go.opentelemetry.io/collector/confmap/xconfmap => ../../confmap/xconfmap

replace go.opentelemetry.io/collector/internal/testutil => ../../internal/testutil<|MERGE_RESOLUTION|>--- conflicted
+++ resolved
@@ -34,12 +34,8 @@
 	go.uber.org/goleak v1.3.0
 	go.uber.org/multierr v1.11.0
 	go.uber.org/zap v1.27.1
-<<<<<<< HEAD
 	google.golang.org/grpc v1.77.0
-	google.golang.org/protobuf v1.36.10
-=======
 	google.golang.org/protobuf v1.36.11
->>>>>>> 1839ba7a
 )
 
 require (
