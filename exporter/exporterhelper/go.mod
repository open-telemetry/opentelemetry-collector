module go.opentelemetry.io/collector/exporter/exporterhelper

go 1.24.0

require (
	github.com/cenkalti/backoff/v5 v5.0.3
	github.com/stretchr/testify v1.11.1
	go.opentelemetry.io/collector/client v1.46.0
	go.opentelemetry.io/collector/component v1.46.0
	go.opentelemetry.io/collector/component/componenttest v0.140.0
	go.opentelemetry.io/collector/config/configoptional v1.46.0
	go.opentelemetry.io/collector/config/configretry v1.46.0
	go.opentelemetry.io/collector/confmap v1.46.0
	go.opentelemetry.io/collector/confmap/xconfmap v0.140.0
	go.opentelemetry.io/collector/consumer v1.46.0
	go.opentelemetry.io/collector/consumer/consumererror v0.140.0
	go.opentelemetry.io/collector/consumer/consumertest v0.140.0
	go.opentelemetry.io/collector/exporter v1.46.0
	go.opentelemetry.io/collector/exporter/exportertest v0.140.0
	go.opentelemetry.io/collector/extension/extensiontest v0.140.0
	go.opentelemetry.io/collector/extension/xextension v0.140.0
	go.opentelemetry.io/collector/featuregate v1.46.0
	go.opentelemetry.io/collector/pdata v1.46.0
	go.opentelemetry.io/collector/pdata/pprofile v0.140.0
	go.opentelemetry.io/collector/pdata/testdata v0.140.0
	go.opentelemetry.io/collector/pdata/xpdata v0.140.0
	go.opentelemetry.io/collector/pipeline v1.46.0
	go.opentelemetry.io/otel v1.38.0
	go.opentelemetry.io/otel/metric v1.38.0
	go.opentelemetry.io/otel/sdk v1.38.0
	go.opentelemetry.io/otel/sdk/metric v1.38.0
	go.opentelemetry.io/otel/trace v1.38.0
	go.uber.org/goleak v1.3.0
	go.uber.org/multierr v1.11.0
<<<<<<< HEAD
	go.uber.org/zap v1.27.0
	google.golang.org/grpc v1.76.0
=======
	go.uber.org/zap v1.27.1
>>>>>>> 9e38bee3
	google.golang.org/protobuf v1.36.10
)

require (
	github.com/davecgh/go-spew v1.1.1 // indirect
	github.com/go-logr/logr v1.4.3 // indirect
	github.com/go-logr/stdr v1.2.2 // indirect
	github.com/go-viper/mapstructure/v2 v2.4.0 // indirect
	github.com/gobwas/glob v0.2.3 // indirect
	github.com/google/uuid v1.6.0 // indirect
	github.com/hashicorp/go-version v1.7.0 // indirect
	github.com/json-iterator/go v1.1.12 // indirect
	github.com/knadh/koanf/maps v0.1.2 // indirect
	github.com/knadh/koanf/providers/confmap v1.0.0 // indirect
	github.com/knadh/koanf/v2 v2.3.0 // indirect
	github.com/mitchellh/copystructure v1.2.0 // indirect
	github.com/mitchellh/reflectwalk v1.0.2 // indirect
	github.com/modern-go/concurrent v0.0.0-20180306012644-bacd9c7ef1dd // indirect
	github.com/modern-go/reflect2 v1.0.3-0.20250322232337-35a7c28c31ee // indirect
	github.com/pmezard/go-difflib v1.0.0 // indirect
	go.opentelemetry.io/auto/sdk v1.2.1 // indirect
	go.opentelemetry.io/collector/consumer/xconsumer v0.140.0 // indirect
	go.opentelemetry.io/collector/exporter/xexporter v0.140.0 // indirect
	go.opentelemetry.io/collector/extension v1.46.0 // indirect
	go.opentelemetry.io/collector/receiver v1.46.0 // indirect
	go.opentelemetry.io/collector/receiver/receivertest v0.140.0 // indirect
	go.opentelemetry.io/collector/receiver/xreceiver v0.140.0 // indirect
	go.yaml.in/yaml/v3 v3.0.4 // indirect
	golang.org/x/sys v0.37.0 // indirect
	google.golang.org/genproto/googleapis/rpc v0.0.0-20251022142026-3a174f9686a8 // indirect
	google.golang.org/grpc v1.77.0 // indirect
	gopkg.in/yaml.v3 v3.0.1 // indirect
)

replace go.opentelemetry.io/collector/component => ../../component

replace go.opentelemetry.io/collector/component/componenttest => ../../component/componenttest

replace go.opentelemetry.io/collector/consumer => ../../consumer

replace go.opentelemetry.io/collector/extension => ../../extension

replace go.opentelemetry.io/collector/exporter => ../

replace go.opentelemetry.io/collector/pdata => ../../pdata

replace go.opentelemetry.io/collector/pdata/testdata => ../../pdata/testdata

replace go.opentelemetry.io/collector/pdata/pprofile => ../../pdata/pprofile

replace go.opentelemetry.io/collector/pipeline => ../../pipeline

replace go.opentelemetry.io/collector/receiver => ../../receiver

replace go.opentelemetry.io/collector/config/configretry => ../../config/configretry

replace go.opentelemetry.io/collector/consumer/xconsumer => ../../consumer/xconsumer

replace go.opentelemetry.io/collector/consumer/consumertest => ../../consumer/consumertest

replace go.opentelemetry.io/collector/receiver/xreceiver => ../../receiver/xreceiver

replace go.opentelemetry.io/collector/receiver/receivertest => ../../receiver/receivertest

replace go.opentelemetry.io/collector/exporter/xexporter => ../xexporter

replace go.opentelemetry.io/collector/exporter/exportertest => ../exportertest

replace go.opentelemetry.io/collector/consumer/consumererror => ../../consumer/consumererror

replace go.opentelemetry.io/collector/extension/extensiontest => ../../extension/extensiontest

replace go.opentelemetry.io/collector/extension/xextension => ../../extension/xextension

replace go.opentelemetry.io/collector/featuregate => ../../featuregate

replace go.opentelemetry.io/collector/client => ../../client

replace go.opentelemetry.io/collector/pdata/xpdata => ../../pdata/xpdata

replace go.opentelemetry.io/collector/confmap => ../../confmap

replace go.opentelemetry.io/collector/config/configoptional => ../../config/configoptional

replace go.opentelemetry.io/collector/confmap/xconfmap => ../../confmap/xconfmap

replace go.opentelemetry.io/collector/internal/testutil => ../../internal/testutil<|MERGE_RESOLUTION|>--- conflicted
+++ resolved
@@ -32,12 +32,7 @@
 	go.opentelemetry.io/otel/trace v1.38.0
 	go.uber.org/goleak v1.3.0
 	go.uber.org/multierr v1.11.0
-<<<<<<< HEAD
-	go.uber.org/zap v1.27.0
-	google.golang.org/grpc v1.76.0
-=======
 	go.uber.org/zap v1.27.1
->>>>>>> 9e38bee3
 	google.golang.org/protobuf v1.36.10
 )
 
