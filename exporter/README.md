# General Information

An exporter is how data gets sent to different systems/back-ends. Generally, an
exporter translates the internal format into another defined format.

Supported trace exporters (sorted alphabetically):

- [Jaeger](jaegerexporter/README.md)
- [OpenCensus](opencensusexporter/README.md)
- [OTLP](otlpexporter/README.md)
- [Zipkin](zipkinexporter/README.md)

Supported metric exporters (sorted alphabetically):

- [OpenCensus](opencensusexporter/README.md)
- [Prometheus](prometheusexporter/README.md)

Supported local exporters (sorted alphabetically):

- [File](fileexporter/README.md)
- [Logging](loggingexporter/README.md)

The [contributors repository](https://github.com/open-telemetry/opentelemetry-collector-contrib)
 has more exporters that can be added to custom builds of the Collector.

## Proxy Support

Beyond standard YAML configuration as outlined in the sections that follow,
exporters that leverage the net/http package (all do today) also respect the
following proxy environment variables:

- HTTP_PROXY
- HTTPS_PROXY
- NO_PROXY

If set at Collector start time then exporters, regardless of protocol,
will or will not proxy traffic as defined by these environment variables.

## Data Ownership

When multiple exporters are configured to send the same data (e.g. by configuring multiple
exporters for the same pipeline) the exporters will have a shared access to the data.
Exporters get access to this shared data when `ConsumeTraceData`/`ConsumeMetricsData`
function is called. Exporters MUST NOT modify the `TraceData`/`MetricsData` argument of
these functions. If the exporter needs to modify the data while performing the exporting
the exporter can clone the data and perform the modification on the clone or use a
copy-on-write approach for individual sub-parts of `TraceData`/`MetricsData` argument.
<<<<<<< HEAD
Any approach that does not mutate the original `TraceData`/`MetricsData` argument 
(including referenced data, such as `Node`, `Resource`, `Spans`, etc) is allowed.

# <a name="trace-exporters"></a>Trace Exporters

## <a name="jaeger"></a>Jaeger Exporter
Exports trace data to [Jaeger](https://www.jaegertracing.io/) collectors. The following settings are required:

- `endpoint` (no default): target to which the exporter is going to send Jaeger trace data,
using the gRPC protocol. The valid syntax is described at
https://github.com/grpc/grpc/blob/master/doc/naming.md

The following settings can be optionally configured:

- `cert_pem_file`: certificate file for TLS credentials of gRPC client. Should
only be used if `insecure` is set to false.
- `keepalive`: keepalive parameters for client gRPC. See
[grpc.WithKeepaliveParams()](https://godoc.org/google.golang.org/grpc#WithKeepaliveParams).
- `insecure`: whether to disable client transport security for the exporter's gRPC
connection. See [grpc.WithInsecure()](https://godoc.org/google.golang.org/grpc#WithInsecure).
- `server_name_override`: If set to a non empty string, it will override the virtual host name 
of authority (e.g. :authority header field) in requests (typically used for testing).

Example:

```yaml
exporters:
  jaeger:
    endpoint: jaeger-all-in-one:14250
    cert_pem_file: /my-cert.pem
    server_name_override: opentelemetry.io
```

The full list of settings exposed for this exporter are documented [here](jaegerexporter/config.go)
with detailed sample configurations [here](jaegerexporter/testdata/config.yaml).

## <a name="opencensus-traces"></a>OpenCensus Exporter
Exports traces and/or metrics to another Collector via gRPC using OpenCensus format.

The following settings are required:

- `endpoint`: target to which the exporter is going to send traces or metrics,
using the gRPC protocol. The valid syntax is described at
https://github.com/grpc/grpc/blob/master/doc/naming.md.

The following settings can be optionally configured:

- `cert_pem_file`: certificate file for TLS credentials of gRPC client. Should
only be used if `secure` is set to true.
- `compression`: compression key for supported compression types within
collector. Currently the only supported mode is `gzip`.
- `headers`: the headers associated with gRPC requests.
- `keepalive`: keepalive parameters for client gRPC. See
[grpc.WithKeepaliveParams()](https://godoc.org/google.golang.org/grpc#WithKeepaliveParams).
- `num_workers` (default = 2): number of workers that send the gRPC requests. Optional.
- `reconnection_delay`: time period between each reconnection performed by the
exporter.
- `secure`: whether to enable client transport security for the exporter's gRPC
connection. See [grpc.WithInsecure()](https://godoc.org/google.golang.org/grpc#WithInsecure).

Example:

```yaml
exporters:
  opencensus:
    endpoint: 0.0.0.0:14250
    reconnection_delay: 60s
    secure: false
```

The full list of settings exposed for this exporter are documented [here](opencensusexporter/config.go)
with detailed sample configurations [here](opencensusexporter/testdata/config.yaml).

## <a name="otlp-traces"></a>OTLP Exporter
Exports traces and/or metrics to another Collector via gRPC using OTLP format.

The following settings are required:

- `endpoint`: target to which the exporter is going to send traces or metrics,
using the gRPC protocol. The valid syntax is described at
https://github.com/grpc/grpc/blob/master/doc/naming.md.

The following settings can be optionally configured:

- `cert_pem_file`: certificate file for TLS credentials of gRPC client. Should
only be used if `secure` is set to true.
- `compression`: compression key for supported compression types within
collector. Currently the only supported mode is `gzip`.
- `headers`: the headers associated with gRPC requests.
- `keepalive`: keepalive parameters for client gRPC. See
[grpc.WithKeepaliveParams()](https://godoc.org/google.golang.org/grpc#WithKeepaliveParams).
- `num_workers` (default = 2): number of workers that send the gRPC requests. Optional.
- `reconnection_delay`: time period between each reconnection performed by the
exporter.
- `secure`: whether to enable client transport security for the exporter's gRPC
connection. See [grpc.WithInsecure()](https://godoc.org/google.golang.org/grpc#WithInsecure).

Example:

```yaml
exporters:
  otlp:
    endpoint: 0.0.0.0:14250
    reconnection_delay: 60s
    secure: false
```

The full list of settings exposed for this exporter are documented [here](otlpexporter/config.go)
with detailed sample configurations [here](otlpexporter/testdata/config.yaml).

## <a name="zipkin"></a>Zipkin Exporter
Exports trace data to a [Zipkin](https://zipkin.io/) back-end.

The following settings are required:

- `format` (default = JSON): The format to sent events in. Can be set to JSON or proto.
- `url` (no default): URL to which the exporter is going to send Zipkin trace data.

The following settings can be optionally configured:

- (temporary flag) `export_resource_labels` (default = true): Whether Resource labels are going to be merged with span attributes
Note: this flag was added to aid the migration to new (fixed and symmetric) behavior and is going to be 
removed soon. See https://github.com/open-telemetry/opentelemetry-collector/issues/595 for more details
- `defaultservicename` (no default): What to name services missing this information

Example:

```yaml
exporters:
  zipkin:
    url: "http://some.url:9411/api/v2/spans"
```

The full list of settings exposed for this exporter are documented [here](zipkinexporter/config.go)
with detailed sample configurations [here](zipkinexporter/testdata/config.yaml).

## <a name="opencensus-metrics"></a>OpenCensus Exporter
The OpenCensus exporter supports both traces and metrics. Configuration
information can be found under the trace section [here](#opencensus-traces).

## <a name="prometheus"></a>Prometheus Exporter
Exports metric data to a [Prometheus](https://prometheus.io/) back-end.

The following settings are required:

- `endpoint` (no default): Where to send metric data

The following settings can be optionally configured:

- `constlabels` (no default): key/values that are applied for every exported metric.
- `namespace` (no default): if set, exports metrics under the provided value.

Example:

```yaml
exporters:
  prometheus:
    endpoint: "1.2.3.4:1234"
    namespace: test-space
    const_labels:
      label1: value1
      "another label": spaced value
```

The full list of settings exposed for this exporter are documented [here](prometheusexporter/config.go)
with detailed sample configurations [here](prometheusexporter/testdata/config.yaml).

# <a name="local-exporters"></a>Local Exporters

Local exporters send data to a local endpoint such as the console or a log file.

## <a name="file"></a>File Exporter
This exporter will write the pipeline data to a JSON file.
The data is written in Protobuf JSON encoding
(https://developers.google.com/protocol-buffers/docs/proto3#json).
Note that there are no compatibility guarantees for this format, since it
just a dump of internal structures which can be changed over time.
This intended for primarily for debugging Collector without setting up backends.

The following settings are required:

- `path` (no default): where to write information.

Example:

```yaml
exporters:
  file:
    path: ./filename.json
```

The full list of settings exposed for this exporter are documented [here](fileexporter/config.go)
with detailed sample configurations [here](fileexporter/testdata/config.yaml).

## <a name="logging"></a>Logging Exporter
Exports traces and/or metrics to the console via zap.Logger. This includes generic information
about the package (with `info` loglevel) or details of the trace (when `debug` is set)

The following settings can be configured:

- `loglevel`: the log level of the logging export (debug|info|warn|error). Default is `info`. When it is set to `debug`, 
the trace related data (e.g. node, attributes, spans, metadata) are verbosely logged.
- `sampling_initial`: number of messages initially logged each second. Default is 2. 
- `sampling_thereafter`: sampling rate after the initial messages are logged (every Mth message 
is logged). Default is 500.  Refer to [Zap docs](https://godoc.org/go.uber.org/zap/zapcore#NewSampler) for 
more details on how sampling parameters impact number of messages.

Example:

```yaml
exporters:
  logging:
    loglevel: info
    sampling_initial: 5
    sampling_thereafter: 200
```

The full list of settings exposed for this exporter are documented [here](loggingexporter/config.go)
with detailed sample configurations [here](loggingexporter/testdata/config.yaml).
=======
Any approach that does not mutate the original `TraceData`/`MetricsData` argument
(including referenced data, such as `Node`, `Resource`, `Spans`, etc) is allowed.
>>>>>>> 685777fc
<|MERGE_RESOLUTION|>--- conflicted
+++ resolved
@@ -45,227 +45,5 @@
 these functions. If the exporter needs to modify the data while performing the exporting
 the exporter can clone the data and perform the modification on the clone or use a
 copy-on-write approach for individual sub-parts of `TraceData`/`MetricsData` argument.
-<<<<<<< HEAD
-Any approach that does not mutate the original `TraceData`/`MetricsData` argument 
-(including referenced data, such as `Node`, `Resource`, `Spans`, etc) is allowed.
-
-# <a name="trace-exporters"></a>Trace Exporters
-
-## <a name="jaeger"></a>Jaeger Exporter
-Exports trace data to [Jaeger](https://www.jaegertracing.io/) collectors. The following settings are required:
-
-- `endpoint` (no default): target to which the exporter is going to send Jaeger trace data,
-using the gRPC protocol. The valid syntax is described at
-https://github.com/grpc/grpc/blob/master/doc/naming.md
-
-The following settings can be optionally configured:
-
-- `cert_pem_file`: certificate file for TLS credentials of gRPC client. Should
-only be used if `insecure` is set to false.
-- `keepalive`: keepalive parameters for client gRPC. See
-[grpc.WithKeepaliveParams()](https://godoc.org/google.golang.org/grpc#WithKeepaliveParams).
-- `insecure`: whether to disable client transport security for the exporter's gRPC
-connection. See [grpc.WithInsecure()](https://godoc.org/google.golang.org/grpc#WithInsecure).
-- `server_name_override`: If set to a non empty string, it will override the virtual host name 
-of authority (e.g. :authority header field) in requests (typically used for testing).
-
-Example:
-
-```yaml
-exporters:
-  jaeger:
-    endpoint: jaeger-all-in-one:14250
-    cert_pem_file: /my-cert.pem
-    server_name_override: opentelemetry.io
-```
-
-The full list of settings exposed for this exporter are documented [here](jaegerexporter/config.go)
-with detailed sample configurations [here](jaegerexporter/testdata/config.yaml).
-
-## <a name="opencensus-traces"></a>OpenCensus Exporter
-Exports traces and/or metrics to another Collector via gRPC using OpenCensus format.
-
-The following settings are required:
-
-- `endpoint`: target to which the exporter is going to send traces or metrics,
-using the gRPC protocol. The valid syntax is described at
-https://github.com/grpc/grpc/blob/master/doc/naming.md.
-
-The following settings can be optionally configured:
-
-- `cert_pem_file`: certificate file for TLS credentials of gRPC client. Should
-only be used if `secure` is set to true.
-- `compression`: compression key for supported compression types within
-collector. Currently the only supported mode is `gzip`.
-- `headers`: the headers associated with gRPC requests.
-- `keepalive`: keepalive parameters for client gRPC. See
-[grpc.WithKeepaliveParams()](https://godoc.org/google.golang.org/grpc#WithKeepaliveParams).
-- `num_workers` (default = 2): number of workers that send the gRPC requests. Optional.
-- `reconnection_delay`: time period between each reconnection performed by the
-exporter.
-- `secure`: whether to enable client transport security for the exporter's gRPC
-connection. See [grpc.WithInsecure()](https://godoc.org/google.golang.org/grpc#WithInsecure).
-
-Example:
-
-```yaml
-exporters:
-  opencensus:
-    endpoint: 0.0.0.0:14250
-    reconnection_delay: 60s
-    secure: false
-```
-
-The full list of settings exposed for this exporter are documented [here](opencensusexporter/config.go)
-with detailed sample configurations [here](opencensusexporter/testdata/config.yaml).
-
-## <a name="otlp-traces"></a>OTLP Exporter
-Exports traces and/or metrics to another Collector via gRPC using OTLP format.
-
-The following settings are required:
-
-- `endpoint`: target to which the exporter is going to send traces or metrics,
-using the gRPC protocol. The valid syntax is described at
-https://github.com/grpc/grpc/blob/master/doc/naming.md.
-
-The following settings can be optionally configured:
-
-- `cert_pem_file`: certificate file for TLS credentials of gRPC client. Should
-only be used if `secure` is set to true.
-- `compression`: compression key for supported compression types within
-collector. Currently the only supported mode is `gzip`.
-- `headers`: the headers associated with gRPC requests.
-- `keepalive`: keepalive parameters for client gRPC. See
-[grpc.WithKeepaliveParams()](https://godoc.org/google.golang.org/grpc#WithKeepaliveParams).
-- `num_workers` (default = 2): number of workers that send the gRPC requests. Optional.
-- `reconnection_delay`: time period between each reconnection performed by the
-exporter.
-- `secure`: whether to enable client transport security for the exporter's gRPC
-connection. See [grpc.WithInsecure()](https://godoc.org/google.golang.org/grpc#WithInsecure).
-
-Example:
-
-```yaml
-exporters:
-  otlp:
-    endpoint: 0.0.0.0:14250
-    reconnection_delay: 60s
-    secure: false
-```
-
-The full list of settings exposed for this exporter are documented [here](otlpexporter/config.go)
-with detailed sample configurations [here](otlpexporter/testdata/config.yaml).
-
-## <a name="zipkin"></a>Zipkin Exporter
-Exports trace data to a [Zipkin](https://zipkin.io/) back-end.
-
-The following settings are required:
-
-- `format` (default = JSON): The format to sent events in. Can be set to JSON or proto.
-- `url` (no default): URL to which the exporter is going to send Zipkin trace data.
-
-The following settings can be optionally configured:
-
-- (temporary flag) `export_resource_labels` (default = true): Whether Resource labels are going to be merged with span attributes
-Note: this flag was added to aid the migration to new (fixed and symmetric) behavior and is going to be 
-removed soon. See https://github.com/open-telemetry/opentelemetry-collector/issues/595 for more details
-- `defaultservicename` (no default): What to name services missing this information
-
-Example:
-
-```yaml
-exporters:
-  zipkin:
-    url: "http://some.url:9411/api/v2/spans"
-```
-
-The full list of settings exposed for this exporter are documented [here](zipkinexporter/config.go)
-with detailed sample configurations [here](zipkinexporter/testdata/config.yaml).
-
-## <a name="opencensus-metrics"></a>OpenCensus Exporter
-The OpenCensus exporter supports both traces and metrics. Configuration
-information can be found under the trace section [here](#opencensus-traces).
-
-## <a name="prometheus"></a>Prometheus Exporter
-Exports metric data to a [Prometheus](https://prometheus.io/) back-end.
-
-The following settings are required:
-
-- `endpoint` (no default): Where to send metric data
-
-The following settings can be optionally configured:
-
-- `constlabels` (no default): key/values that are applied for every exported metric.
-- `namespace` (no default): if set, exports metrics under the provided value.
-
-Example:
-
-```yaml
-exporters:
-  prometheus:
-    endpoint: "1.2.3.4:1234"
-    namespace: test-space
-    const_labels:
-      label1: value1
-      "another label": spaced value
-```
-
-The full list of settings exposed for this exporter are documented [here](prometheusexporter/config.go)
-with detailed sample configurations [here](prometheusexporter/testdata/config.yaml).
-
-# <a name="local-exporters"></a>Local Exporters
-
-Local exporters send data to a local endpoint such as the console or a log file.
-
-## <a name="file"></a>File Exporter
-This exporter will write the pipeline data to a JSON file.
-The data is written in Protobuf JSON encoding
-(https://developers.google.com/protocol-buffers/docs/proto3#json).
-Note that there are no compatibility guarantees for this format, since it
-just a dump of internal structures which can be changed over time.
-This intended for primarily for debugging Collector without setting up backends.
-
-The following settings are required:
-
-- `path` (no default): where to write information.
-
-Example:
-
-```yaml
-exporters:
-  file:
-    path: ./filename.json
-```
-
-The full list of settings exposed for this exporter are documented [here](fileexporter/config.go)
-with detailed sample configurations [here](fileexporter/testdata/config.yaml).
-
-## <a name="logging"></a>Logging Exporter
-Exports traces and/or metrics to the console via zap.Logger. This includes generic information
-about the package (with `info` loglevel) or details of the trace (when `debug` is set)
-
-The following settings can be configured:
-
-- `loglevel`: the log level of the logging export (debug|info|warn|error). Default is `info`. When it is set to `debug`, 
-the trace related data (e.g. node, attributes, spans, metadata) are verbosely logged.
-- `sampling_initial`: number of messages initially logged each second. Default is 2. 
-- `sampling_thereafter`: sampling rate after the initial messages are logged (every Mth message 
-is logged). Default is 500.  Refer to [Zap docs](https://godoc.org/go.uber.org/zap/zapcore#NewSampler) for 
-more details on how sampling parameters impact number of messages.
-
-Example:
-
-```yaml
-exporters:
-  logging:
-    loglevel: info
-    sampling_initial: 5
-    sampling_thereafter: 200
-```
-
-The full list of settings exposed for this exporter are documented [here](loggingexporter/config.go)
-with detailed sample configurations [here](loggingexporter/testdata/config.yaml).
-=======
 Any approach that does not mutate the original `TraceData`/`MetricsData` argument
-(including referenced data, such as `Node`, `Resource`, `Spans`, etc) is allowed.
->>>>>>> 685777fc
+(including referenced data, such as `Node`, `Resource`, `Spans`, etc) is allowed.