--- conflicted
+++ resolved
@@ -1,11 +1,6 @@
 module go.opentelemetry.io/collector/exporter/nopexporter
 
 go 1.23.0
-<<<<<<< HEAD
-
-toolchain go1.23.4
-=======
->>>>>>> eb6fe004
 
 require (
 	github.com/stretchr/testify v1.10.0
