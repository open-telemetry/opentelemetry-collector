// Copyright The OpenTelemetry Authors
// SPDX-License-Identifier: Apache-2.0

package otlphttpexporter // import "go.opentelemetry.io/collector/exporter/otlphttpexporter"

import (
	"context"
	"fmt"
	"net/url"
	"strings"
	"time"

	"go.opentelemetry.io/collector/component"
	"go.opentelemetry.io/collector/config/configcompression"
	"go.opentelemetry.io/collector/config/confighttp"
	"go.opentelemetry.io/collector/config/configopaque"
	"go.opentelemetry.io/collector/config/configretry"
	"go.opentelemetry.io/collector/consumer"
	"go.opentelemetry.io/collector/exporter"
	"go.opentelemetry.io/collector/exporter/exporterhelper"
	"go.opentelemetry.io/collector/exporter/exporterhelper/exporterhelperprofiles"
	"go.opentelemetry.io/collector/exporter/exporterprofiles"
	"go.opentelemetry.io/collector/exporter/otlphttpexporter/internal/metadata"
)

// NewFactory creates a factory for OTLP exporter.
func NewFactory() exporter.Factory {
	return exporter.NewFactory(
		metadata.Type,
		createDefaultConfig,
		exporter.WithTraces(createTracesExporter, metadata.TracesStability),
		exporter.WithMetrics(createMetricsExporter, metadata.MetricsStability),
		exporter.WithLogs(createLogsExporter, metadata.LogsStability),
		exporterprofiles.WithProfiles(createProfilesExporter, metadata.ProfilesStability),
	)
}

func createDefaultConfig() component.Config {
	return &Config{
		RetryConfig: configretry.NewDefaultBackOffConfig(),
		QueueConfig: exporterhelper.NewDefaultQueueConfig(),
		Encoding:    EncodingProto,
		ClientConfig: confighttp.ClientConfig{
			Endpoint: "",
			Timeout:  30 * time.Second,
			Headers:  map[string]configopaque.String{},
			// Default to gzip compression
			Compression: configcompression.TypeGzip,
			// We almost read 0 bytes, so no need to tune ReadBufferSize.
			WriteBufferSize: 512 * 1024,
		},
	}
}

<<<<<<< HEAD
func composeSignalURL(oCfg *Config, signalOverrideURL, signalName, signalVersion string) (string, error) {
=======
// composeSignalURL composes the final URL for the signal (traces, metrics, logs) based on the configuration.
// oCfg is the configuration of the exporter.
// signalOverrideURL is the URL specified in the signal specific configuration (empty if not specified).
// signalName is the name of the signal, e.g. "traces", "metrics", "logs".
// signalVersion is the version of the signal, e.g. "v1" or "v1development".
func composeSignalURL(oCfg *Config, signalOverrideURL string, signalName string, signalVersion string) (string, error) {
>>>>>>> 1391fab8
	switch {
	case signalOverrideURL != "":
		_, err := url.Parse(signalOverrideURL)
		if err != nil {
			return "", fmt.Errorf("%s_endpoint must be a valid URL", signalName)
		}
		return signalOverrideURL, nil
	case oCfg.Endpoint == "":
		return "", fmt.Errorf("either endpoint or %s_endpoint must be specified", signalName)
	default:
		if strings.HasSuffix(oCfg.Endpoint, "/") {
			return oCfg.Endpoint + signalVersion + "/" + signalName, nil
		}
		return oCfg.Endpoint + "/" + signalVersion + "/" + signalName, nil
	}
}

func createTracesExporter(
	ctx context.Context,
	set exporter.Settings,
	cfg component.Config,
) (exporter.Traces, error) {
	oce, err := newExporter(cfg, set)
	if err != nil {
		return nil, err
	}
	oCfg := cfg.(*Config)

	oce.tracesURL, err = composeSignalURL(oCfg, oCfg.TracesEndpoint, "traces", "v1")
	if err != nil {
		return nil, err
	}

	return exporterhelper.NewTracesExporter(ctx, set, cfg,
		oce.pushTraces,
		exporterhelper.WithStart(oce.start),
		exporterhelper.WithCapabilities(consumer.Capabilities{MutatesData: false}),
		// explicitly disable since we rely on http.Client timeout logic.
		exporterhelper.WithTimeout(exporterhelper.TimeoutConfig{Timeout: 0}),
		exporterhelper.WithRetry(oCfg.RetryConfig),
		exporterhelper.WithQueue(oCfg.QueueConfig))
}

func createMetricsExporter(
	ctx context.Context,
	set exporter.Settings,
	cfg component.Config,
) (exporter.Metrics, error) {
	oce, err := newExporter(cfg, set)
	if err != nil {
		return nil, err
	}
	oCfg := cfg.(*Config)

	oce.metricsURL, err = composeSignalURL(oCfg, oCfg.MetricsEndpoint, "metrics", "v1")
	if err != nil {
		return nil, err
	}

	return exporterhelper.NewMetricsExporter(ctx, set, cfg,
		oce.pushMetrics,
		exporterhelper.WithStart(oce.start),
		exporterhelper.WithCapabilities(consumer.Capabilities{MutatesData: false}),
		// explicitly disable since we rely on http.Client timeout logic.
		exporterhelper.WithTimeout(exporterhelper.TimeoutConfig{Timeout: 0}),
		exporterhelper.WithRetry(oCfg.RetryConfig),
		exporterhelper.WithQueue(oCfg.QueueConfig))
}

func createLogsExporter(
	ctx context.Context,
	set exporter.Settings,
	cfg component.Config,
) (exporter.Logs, error) {
	oce, err := newExporter(cfg, set)
	if err != nil {
		return nil, err
	}
	oCfg := cfg.(*Config)

	oce.logsURL, err = composeSignalURL(oCfg, oCfg.LogsEndpoint, "logs", "v1")
	if err != nil {
		return nil, err
	}

	return exporterhelper.NewLogsExporter(ctx, set, cfg,
		oce.pushLogs,
		exporterhelper.WithStart(oce.start),
		exporterhelper.WithCapabilities(consumer.Capabilities{MutatesData: false}),
		// explicitly disable since we rely on http.Client timeout logic.
		exporterhelper.WithTimeout(exporterhelper.TimeoutConfig{Timeout: 0}),
		exporterhelper.WithRetry(oCfg.RetryConfig),
		exporterhelper.WithQueue(oCfg.QueueConfig))
}

func createProfilesExporter(
	ctx context.Context,
	set exporter.Settings,
	cfg component.Config,
) (exporterprofiles.Profiles, error) {
	oce, err := newExporter(cfg, set)
	if err != nil {
		return nil, err
	}
	oCfg := cfg.(*Config)

	oce.profilesURL, err = composeSignalURL(oCfg, "", "profiles", "v1development")
	if err != nil {
		return nil, err
	}

	return exporterhelperprofiles.NewProfilesExporter(ctx, set, cfg,
		oce.pushProfiles,
		exporterhelper.WithStart(oce.start),
		exporterhelper.WithCapabilities(consumer.Capabilities{MutatesData: false}),
		// explicitly disable since we rely on http.Client timeout logic.
		exporterhelper.WithTimeout(exporterhelper.TimeoutConfig{Timeout: 0}),
		exporterhelper.WithRetry(oCfg.RetryConfig),
		exporterhelper.WithQueue(oCfg.QueueConfig))
}<|MERGE_RESOLUTION|>--- conflicted
+++ resolved
@@ -52,16 +52,12 @@
 	}
 }
 
-<<<<<<< HEAD
-func composeSignalURL(oCfg *Config, signalOverrideURL, signalName, signalVersion string) (string, error) {
-=======
 // composeSignalURL composes the final URL for the signal (traces, metrics, logs) based on the configuration.
 // oCfg is the configuration of the exporter.
 // signalOverrideURL is the URL specified in the signal specific configuration (empty if not specified).
 // signalName is the name of the signal, e.g. "traces", "metrics", "logs".
 // signalVersion is the version of the signal, e.g. "v1" or "v1development".
-func composeSignalURL(oCfg *Config, signalOverrideURL string, signalName string, signalVersion string) (string, error) {
->>>>>>> 1391fab8
+func composeSignalURL(oCfg *Config, signalOverrideURL, signalName, signalVersion string) (string, error) {
 	switch {
 	case signalOverrideURL != "":
 		_, err := url.Parse(signalOverrideURL)
