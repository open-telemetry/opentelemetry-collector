--- conflicted
+++ resolved
@@ -92,11 +92,8 @@
 		cfg,
 		params.Logger,
 		oce.pushTraceData,
-<<<<<<< HEAD
 		exporterhelper.WithStart(oce.start),
-=======
 		exporterhelper.WithCapabilities(consumer.Capabilities{MutatesData: false}),
->>>>>>> e28b1ca5
 		// explicitly disable since we rely on http.Client timeout logic.
 		exporterhelper.WithTimeout(exporterhelper.TimeoutSettings{Timeout: 0}),
 		exporterhelper.WithRetry(oCfg.RetrySettings),
@@ -123,11 +120,8 @@
 		cfg,
 		params.Logger,
 		oce.pushMetricsData,
-<<<<<<< HEAD
 		exporterhelper.WithStart(oce.start),
-=======
 		exporterhelper.WithCapabilities(consumer.Capabilities{MutatesData: false}),
->>>>>>> e28b1ca5
 		// explicitly disable since we rely on http.Client timeout logic.
 		exporterhelper.WithTimeout(exporterhelper.TimeoutSettings{Timeout: 0}),
 		exporterhelper.WithRetry(oCfg.RetrySettings),
@@ -154,11 +148,8 @@
 		cfg,
 		params.Logger,
 		oce.pushLogData,
-<<<<<<< HEAD
 		exporterhelper.WithStart(oce.start),
-=======
 		exporterhelper.WithCapabilities(consumer.Capabilities{MutatesData: false}),
->>>>>>> e28b1ca5
 		// explicitly disable since we rely on http.Client timeout logic.
 		exporterhelper.WithTimeout(exporterhelper.TimeoutSettings{Timeout: 0}),
 		exporterhelper.WithRetry(oCfg.RetrySettings),
