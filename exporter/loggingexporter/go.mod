module go.opentelemetry.io/collector/exporter/loggingexporter

go 1.19

require (
	github.com/stretchr/testify v1.8.2
	go.opentelemetry.io/collector v0.76.1
	go.opentelemetry.io/collector/component v0.76.1
	go.opentelemetry.io/collector/confmap v0.76.1
	go.opentelemetry.io/collector/consumer v0.76.1
	go.opentelemetry.io/collector/exporter v0.76.1
	go.opentelemetry.io/collector/pdata v1.0.0-rcv0011
	go.uber.org/zap v1.24.0
	golang.org/x/sys v0.7.0
)

require (
	github.com/benbjohnson/clock v1.3.0 // indirect
	github.com/cenkalti/backoff/v4 v4.2.1 // indirect
	github.com/davecgh/go-spew v1.1.1 // indirect
	github.com/go-logr/logr v1.2.3 // indirect
	github.com/go-logr/stdr v1.2.2 // indirect
	github.com/gogo/protobuf v1.3.2 // indirect
	github.com/golang/protobuf v1.5.3 // indirect
	github.com/json-iterator/go v1.1.12 // indirect
	github.com/knadh/koanf v1.5.0 // indirect
	github.com/mitchellh/copystructure v1.2.0 // indirect
	github.com/mitchellh/mapstructure v1.5.0 // indirect
	github.com/mitchellh/reflectwalk v1.0.2 // indirect
	github.com/modern-go/concurrent v0.0.0-20180306012644-bacd9c7ef1dd // indirect
	github.com/modern-go/reflect2 v1.0.2 // indirect
	github.com/pmezard/go-difflib v1.0.0 // indirect
	go.opencensus.io v0.24.0 // indirect
<<<<<<< HEAD
	go.opentelemetry.io/collector/featuregate v0.75.0 // indirect
	go.opentelemetry.io/collector/receiver v0.75.0 // indirect
	go.opentelemetry.io/otel v1.14.0 // indirect
	go.opentelemetry.io/otel/metric v0.37.0 // indirect
	go.opentelemetry.io/otel/sdk v1.14.0 // indirect
	go.opentelemetry.io/otel/trace v1.14.0 // indirect
=======
	go.opentelemetry.io/collector/featuregate v0.76.1 // indirect
	go.opentelemetry.io/collector/receiver v0.76.1 // indirect
	go.opentelemetry.io/otel v1.15.0 // indirect
	go.opentelemetry.io/otel/metric v0.38.0 // indirect
	go.opentelemetry.io/otel/trace v1.15.0 // indirect
>>>>>>> 4df44379
	go.uber.org/atomic v1.10.0 // indirect
	go.uber.org/multierr v1.11.0 // indirect
	golang.org/x/net v0.9.0 // indirect
	golang.org/x/text v0.9.0 // indirect
	google.golang.org/genproto v0.0.0-20230110181048-76db0878b65f // indirect
	google.golang.org/grpc v1.54.0 // indirect
	google.golang.org/protobuf v1.30.0 // indirect
	gopkg.in/yaml.v3 v3.0.1 // indirect
)

replace go.opentelemetry.io/collector => ../../

replace go.opentelemetry.io/collector/component => ../../component

replace go.opentelemetry.io/collector/confmap => ../../confmap

replace go.opentelemetry.io/collector/consumer => ../../consumer

replace go.opentelemetry.io/collector/exporter => ../

replace go.opentelemetry.io/collector/featuregate => ../../featuregate

replace go.opentelemetry.io/collector/pdata => ../../pdata

replace go.opentelemetry.io/collector/receiver => ../../receiver

replace go.opentelemetry.io/collector/semconv => ../../semconv

replace go.opentelemetry.io/collector/extension/zpagesextension => ../../extension/zpagesextension

retract (
	v0.76.0 // Depends on retracted pdata v1.0.0-rc10 module, use v0.76.1
	v0.69.0 // Release failed, use v0.69.1
)<|MERGE_RESOLUTION|>--- conflicted
+++ resolved
@@ -18,7 +18,7 @@
 	github.com/benbjohnson/clock v1.3.0 // indirect
 	github.com/cenkalti/backoff/v4 v4.2.1 // indirect
 	github.com/davecgh/go-spew v1.1.1 // indirect
-	github.com/go-logr/logr v1.2.3 // indirect
+	github.com/go-logr/logr v1.2.4 // indirect
 	github.com/go-logr/stdr v1.2.2 // indirect
 	github.com/gogo/protobuf v1.3.2 // indirect
 	github.com/golang/protobuf v1.5.3 // indirect
@@ -31,20 +31,11 @@
 	github.com/modern-go/reflect2 v1.0.2 // indirect
 	github.com/pmezard/go-difflib v1.0.0 // indirect
 	go.opencensus.io v0.24.0 // indirect
-<<<<<<< HEAD
-	go.opentelemetry.io/collector/featuregate v0.75.0 // indirect
-	go.opentelemetry.io/collector/receiver v0.75.0 // indirect
-	go.opentelemetry.io/otel v1.14.0 // indirect
-	go.opentelemetry.io/otel/metric v0.37.0 // indirect
-	go.opentelemetry.io/otel/sdk v1.14.0 // indirect
-	go.opentelemetry.io/otel/trace v1.14.0 // indirect
-=======
 	go.opentelemetry.io/collector/featuregate v0.76.1 // indirect
 	go.opentelemetry.io/collector/receiver v0.76.1 // indirect
 	go.opentelemetry.io/otel v1.15.0 // indirect
 	go.opentelemetry.io/otel/metric v0.38.0 // indirect
 	go.opentelemetry.io/otel/trace v1.15.0 // indirect
->>>>>>> 4df44379
 	go.uber.org/atomic v1.10.0 // indirect
 	go.uber.org/multierr v1.11.0 // indirect
 	golang.org/x/net v0.9.0 // indirect
