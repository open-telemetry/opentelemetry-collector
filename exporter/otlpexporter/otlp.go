--- conflicted
+++ resolved
@@ -35,11 +35,6 @@
 
 type exporter struct {
 	// Input configuration.
-<<<<<<< HEAD
-	config    *Config
-	w         *grpcSender
-	buildInfo component.BuildInfo
-=======
 	config *Config
 
 	// gRPC clients and connection.
@@ -49,7 +44,9 @@
 	clientConn     *grpc.ClientConn
 	metadata       metadata.MD
 	callOptions    []grpc.CallOption
->>>>>>> b1212479
+
+	// Build info for user-agent header.
+	buildInfo component.BuildInfo
 }
 
 // Crete new exporter and start it. The exporter will begin connecting but
@@ -67,55 +64,11 @@
 // start actually creates the gRPC connection. The client construction is deferred till this point as this
 // is the only place we get hold of Extensions which are required to construct auth round tripper.
 func (e *exporter) start(_ context.Context, host component.Host) (err error) {
-<<<<<<< HEAD
-	e.w, err = newGrpcSender(e.config, host, e.buildInfo)
-	return
-}
-
-func (e *exporter) shutdown(context.Context) error {
-	return e.w.stop()
-}
-
-func (e *exporter) pushTraces(ctx context.Context, td pdata.Traces) error {
-	if err := e.w.exportTrace(ctx, td); err != nil {
-		return fmt.Errorf("failed to push trace data via OTLP exporter: %w", err)
-	}
-	return nil
-}
-
-func (e *exporter) pushMetrics(ctx context.Context, md pdata.Metrics) error {
-	if err := e.w.exportMetrics(ctx, md); err != nil {
-		return fmt.Errorf("failed to push metrics data via OTLP exporter: %w", err)
-	}
-	return nil
-}
-
-func (e *exporter) pushLogs(ctx context.Context, ld pdata.Logs) error {
-	if err := e.w.exportLogs(ctx, ld); err != nil {
-		return fmt.Errorf("failed to push log data via OTLP exporter: %w", err)
-	}
-	return nil
-}
-
-type grpcSender struct {
-	// gRPC clients and connection.
-	traceExporter  otlpgrpc.TracesClient
-	metricExporter otlpgrpc.MetricsClient
-	logExporter    otlpgrpc.LogsClient
-	clientConn     *grpc.ClientConn
-	metadata       metadata.MD
-	callOptions    []grpc.CallOption
-}
-
-func newGrpcSender(config *Config, host component.Host, info component.BuildInfo) (*grpcSender, error) {
-	dialOpts, err := config.GRPCClientSettings.ToDialOptions(host)
-=======
 	dialOpts, err := e.config.GRPCClientSettings.ToDialOptions(host)
->>>>>>> b1212479
 	if err != nil {
 		return err
 	}
-	dialOpts = append(dialOpts, grpc.WithUserAgent(exporterhelper.DefaultUserAgent(info)))
+	dialOpts = append(dialOpts, grpc.WithUserAgent(exporterhelper.DefaultUserAgent(e.buildInfo)))
 
 	if e.clientConn, err = grpc.Dial(e.config.GRPCClientSettings.SanitizedEndpoint(), dialOpts...); err != nil {
 		return err
