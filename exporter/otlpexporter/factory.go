--- conflicted
+++ resolved
@@ -58,11 +58,7 @@
 	set component.ExporterCreateSettings,
 	cfg config.Exporter,
 ) (component.TracesExporter, error) {
-<<<<<<< HEAD
-	oce, err := newExporter(cfg, set.BuildInfo)
-=======
-	oce, err := newExporter(cfg, set.TelemetrySettings)
->>>>>>> 62a65529
+	oce, err := newExporter(cfg, set.TelemetrySettings, set.BuildInfo)
 	if err != nil {
 		return nil, err
 	}
@@ -84,11 +80,7 @@
 	set component.ExporterCreateSettings,
 	cfg config.Exporter,
 ) (component.MetricsExporter, error) {
-<<<<<<< HEAD
-	oce, err := newExporter(cfg, set.BuildInfo)
-=======
-	oce, err := newExporter(cfg, set.TelemetrySettings)
->>>>>>> 62a65529
+	oce, err := newExporter(cfg, set.TelemetrySettings, set.BuildInfo)
 	if err != nil {
 		return nil, err
 	}
@@ -111,11 +103,7 @@
 	set component.ExporterCreateSettings,
 	cfg config.Exporter,
 ) (component.LogsExporter, error) {
-<<<<<<< HEAD
-	oce, err := newExporter(cfg, set.BuildInfo)
-=======
-	oce, err := newExporter(cfg, set.TelemetrySettings)
->>>>>>> 62a65529
+	oce, err := newExporter(cfg, set.TelemetrySettings, set.BuildInfo)
 	if err != nil {
 		return nil, err
 	}
