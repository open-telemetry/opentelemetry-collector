--- conflicted
+++ resolved
@@ -69,14 +69,11 @@
 					Timeout:             30 * time.Second,
 				},
 				WriteBufferSize: 512 * 1024,
-<<<<<<< HEAD
-				BalancerName:    "round_robin",
-=======
 				PerRPCAuth: &configgrpc.PerRPCAuthConfig{
 					AuthType:    "bearer",
 					BearerToken: "some-token",
 				},
->>>>>>> b964ca45
+				BalancerName: "round_robin",
 			},
 		})
 }