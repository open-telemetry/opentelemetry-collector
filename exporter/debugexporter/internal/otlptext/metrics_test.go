// Copyright The OpenTelemetry Authors
// SPDX-License-Identifier: Apache-2.0

package otlptext

import (
	"os"
	"path/filepath"
	"strings"
	"testing"

	"github.com/stretchr/testify/assert"
	"github.com/stretchr/testify/require"

	"go.opentelemetry.io/collector/exporter/debugexporter/internal"
	"go.opentelemetry.io/collector/pdata/pmetric"
	"go.opentelemetry.io/collector/pdata/testdata"
)

func TestMetricsText(t *testing.T) {
	tests := []struct {
		name string
		in   pmetric.Metrics
		out  string
	}{
		{
			name: "empty_metrics",
			in:   pmetric.NewMetrics(),
			out:  "empty.out",
		},
		{
			name: "metrics_with_all_types",
			in:   testdata.GenerateMetricsAllTypes(),
			out:  "metrics_with_all_types.out",
		},
		{
			name: "two_metrics",
			in:   testdata.GenerateMetrics(2),
			out:  "two_metrics.out",
		},
		{
			name: "invalid_metric_type",
			in:   testdata.GenerateMetricsMetricTypeInvalid(),
			out:  "invalid_metric_type.out",
		},
		{
			name: "metrics_with_entity_refs",
			in:   generateMetricsWithEntityRefs(),
			out:  "metrics_with_entity_refs.out",
		},
	}
	for _, tt := range tests {
		t.Run(tt.name, func(t *testing.T) {
			got, err := NewTextMetricsMarshaler(internal.NewDefaultOutputConfig()).MarshalMetrics(tt.in)
			require.NoError(t, err)
			out, err := os.ReadFile(filepath.Join("testdata", "metrics", tt.out))
			require.NoError(t, err)
			expected := strings.ReplaceAll(string(out), "\r", "")
			assert.Equal(t, expected, string(got))
		})
	}
}

<<<<<<< HEAD
func TestMetricsWithOutputConfig(t *testing.T) {
	tests := []struct {
		name   string
		in     pmetric.Metrics
		out    string
		config internal.OutputConfig
	}{
		{
			name: "marshal_metrics_with_attributes_filter_include",
			in:   generateBasicMetrics(),
			out:  "metric_with_attributes_filter_include.out",
			config: internal.OutputConfig{
				Scope: internal.ScopeOutputConfig{
					Enabled: true,
					AttributesOutputConfig: internal.AttributesOutputConfig{
						Enabled: true,
						Include: []string{"attribute.keep"},
					},
				},
				Record: internal.RecordOutputConfig{
					Enabled: true,
					AttributesOutputConfig: internal.AttributesOutputConfig{
						Enabled: true,
						Include: []string{"attribute.keep"},
					},
				},
				Resource: internal.ResourceOutputConfig{
					Enabled: true,
					AttributesOutputConfig: internal.AttributesOutputConfig{
						Enabled: true,
						Include: []string{"attribute.keep"},
					},
				},
			},
		},
		{
			name: "marshal_metrics_with_attributes_filter_exclude",
			in:   generateBasicMetrics(),
			out:  "metric_with_attributes_filter_exclude.out",
			config: internal.OutputConfig{
				Scope: internal.ScopeOutputConfig{
					Enabled: true,
					AttributesOutputConfig: internal.AttributesOutputConfig{
						Enabled: true,
						Exclude: []string{"attribute.remove"},
					},
				},
				Record: internal.RecordOutputConfig{
					Enabled: true,
					AttributesOutputConfig: internal.AttributesOutputConfig{
						Enabled: true,
						Exclude: []string{"attribute.remove"},
					},
				},
				Resource: internal.ResourceOutputConfig{
					Enabled: true,
					AttributesOutputConfig: internal.AttributesOutputConfig{
						Enabled: true,
						Exclude: []string{"attribute.remove"},
					},
				},
			},
		},
		{
			name: "marshal_metrics_with_record_disabled",
			in:   generateBasicMetrics(),
			out:  "metric_with_attributes_filter_with_record_disabled.out",
			config: internal.OutputConfig{
				Scope: internal.ScopeOutputConfig{
					Enabled: true,
					AttributesOutputConfig: internal.AttributesOutputConfig{
						Enabled: true,
						Include: []string{"attribute.keep"},
					},
				},
				Record: internal.RecordOutputConfig{
					Enabled: false,
					AttributesOutputConfig: internal.AttributesOutputConfig{
						Enabled: true,
						Include: []string{"attribute.keep"},
					},
				},
				Resource: internal.ResourceOutputConfig{
					Enabled: true,
					AttributesOutputConfig: internal.AttributesOutputConfig{
						Enabled: true,
						Include: []string{"attribute.keep"},
					},
				},
			},
		},
		{
			name: "marshal_metrics_with_scope_disabled",
			in:   generateBasicMetrics(),
			out:  "metric_with_attributes_filter_with_scope_disabled.out",
			config: internal.OutputConfig{
				Scope: internal.ScopeOutputConfig{
					Enabled: false,
					AttributesOutputConfig: internal.AttributesOutputConfig{
						Enabled: true,
						Include: []string{"attribute.keep"},
					},
				},
				Record: internal.RecordOutputConfig{
					Enabled: false,
					AttributesOutputConfig: internal.AttributesOutputConfig{
						Enabled: true,
						Include: []string{"attribute.keep"},
					},
				},
				Resource: internal.ResourceOutputConfig{
					Enabled: true,
					AttributesOutputConfig: internal.AttributesOutputConfig{
						Enabled: true,
						Include: []string{"attribute.keep"},
					},
				},
			},
		},
		{
			name: "marshal_metrics_with_resource_disabled",
			in:   generateBasicMetrics(),
			out:  "metric_with_attributes_filter_with_resource_disabled.out",
			config: internal.OutputConfig{
				Scope: internal.ScopeOutputConfig{
					Enabled: false,
					AttributesOutputConfig: internal.AttributesOutputConfig{
						Enabled: true,
						Include: []string{"attribute.keep"},
					},
				},
				Record: internal.RecordOutputConfig{
					Enabled: false,
					AttributesOutputConfig: internal.AttributesOutputConfig{
						Enabled: true,
						Include: []string{"attribute.keep"},
					},
				},
				Resource: internal.ResourceOutputConfig{
					Enabled: false,
					AttributesOutputConfig: internal.AttributesOutputConfig{
						Enabled: true,
						Include: []string{"attribute.keep"},
					},
				},
			},
		},
		{
			name: "marshal_metrics_with_attributes_disabled",
			in:   generateBasicMetrics(),
			out:  "metric_with_attributes_filter_with_attributes_disabled.out",
			config: internal.OutputConfig{
				Scope: internal.ScopeOutputConfig{
					Enabled: true,
					AttributesOutputConfig: internal.AttributesOutputConfig{
						Enabled: false,
						Include: []string{"attribute.keep"},
					},
				},
				Record: internal.RecordOutputConfig{
					Enabled: true,
					AttributesOutputConfig: internal.AttributesOutputConfig{
						Enabled: false,
						Include: []string{"attribute.keep"},
					},
				},
				Resource: internal.ResourceOutputConfig{
					Enabled: true,
					AttributesOutputConfig: internal.AttributesOutputConfig{
						Enabled: false,
						Include: []string{"attribute.keep"},
					},
				},
			},
		},
	}

	for _, tt := range tests {
		t.Run(tt.name, func(t *testing.T) {
			got, err := NewTextMetricsMarshaler(tt.config).MarshalMetrics(tt.in)
			require.NoError(t, err)
			out, err := os.ReadFile(filepath.Join("testdata", "metrics", tt.out))
			require.NoError(t, err)
			expected := strings.ReplaceAll(string(out), "\r", "")
			assert.Equal(t, expected, string(got))
		})
	}
}

func generateBasicMetrics() pmetric.Metrics {
	md := testdata.GenerateMetricsAllTypes()
	rm := md.ResourceMetrics().At(0)
	rm.Resource().Attributes().PutStr("attribute.keep", "resource-keep")
	rm.Resource().Attributes().PutStr("attribute.remove", "resource-remove")
	sm := rm.ScopeMetrics().At(0)
	sm.Scope().Attributes().PutStr("attribute.keep", "scope-keep")
	sm.Scope().Attributes().PutStr("attribute.remove", "scope-remove")

	for i := 0; i < sm.Metrics().Len(); i++ {
		m := sm.Metrics().At(i)
		switch m.Type() {
		case pmetric.MetricTypeGauge:
			dps := m.Gauge().DataPoints()
			for j := 0; j < dps.Len(); j++ {
				dp := dps.At(j)
				dp.Attributes().PutStr("attribute.keep", "metric-keep")
				dp.Attributes().PutStr("attribute.remove", "metric-remove")
			}
		case pmetric.MetricTypeSum:
			dps := m.Sum().DataPoints()
			for j := 0; j < dps.Len(); j++ {
				dp := dps.At(j)
				dp.Attributes().PutStr("attribute.keep", "metric-keep")
				dp.Attributes().PutStr("attribute.remove", "metric-remove")
			}
		case pmetric.MetricTypeHistogram:
			dps := m.Histogram().DataPoints()
			for j := 0; j < dps.Len(); j++ {
				dp := dps.At(j)
				dp.Attributes().PutStr("attribute.keep", "metric-keep")
				dp.Attributes().PutStr("attribute.remove", "metric-remove")
			}
		case pmetric.MetricTypeExponentialHistogram:
			dps := m.ExponentialHistogram().DataPoints()
			for j := 0; j < dps.Len(); j++ {
				dp := dps.At(j)
				dp.Attributes().PutStr("attribute.keep", "metric-keep")
				dp.Attributes().PutStr("attribute.remove", "metric-remove")
			}
		case pmetric.MetricTypeSummary:
			dps := m.Summary().DataPoints()
			for j := 0; j < dps.Len(); j++ {
				dp := dps.At(j)
				dp.Attributes().PutStr("attribute.keep", "metric-keep")
				dp.Attributes().PutStr("attribute.remove", "metric-remove")
			}
		}
	}
=======
func generateMetricsWithEntityRefs() pmetric.Metrics {
	md := pmetric.NewMetrics()
	rm := md.ResourceMetrics().AppendEmpty()

	setupResourceWithEntityRefs(rm.Resource())

	sm := rm.ScopeMetrics().AppendEmpty()
	sm.Scope().SetName("test-scope")
	metric := sm.Metrics().AppendEmpty()
	metric.SetName("test-metric")
	metric.SetDescription("A test metric")
	metric.SetUnit("1")

	gauge := metric.SetEmptyGauge()
	dp := gauge.DataPoints().AppendEmpty()
	dp.SetDoubleValue(123.45)
	dp.Attributes().PutStr("test.attribute", "test-value")
>>>>>>> 76862b85

	return md
}<|MERGE_RESOLUTION|>--- conflicted
+++ resolved
@@ -61,7 +61,6 @@
 	}
 }
 
-<<<<<<< HEAD
 func TestMetricsWithOutputConfig(t *testing.T) {
 	tests := []struct {
 		name   string
@@ -300,7 +299,9 @@
 			}
 		}
 	}
-=======
+	return md
+}
+
 func generateMetricsWithEntityRefs() pmetric.Metrics {
 	md := pmetric.NewMetrics()
 	rm := md.ResourceMetrics().AppendEmpty()
@@ -318,7 +319,6 @@
 	dp := gauge.DataPoints().AppendEmpty()
 	dp.SetDoubleValue(123.45)
 	dp.Attributes().PutStr("test.attribute", "test-value")
->>>>>>> 76862b85
 
 	return md
 }