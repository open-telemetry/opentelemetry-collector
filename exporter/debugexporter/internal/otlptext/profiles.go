// Copyright The OpenTelemetry Authors
// SPDX-License-Identifier: Apache-2.0

package otlptext // import "go.opentelemetry.io/collector/exporter/debugexporter/internal/otlptext"

import (
	"strconv"

	"go.opentelemetry.io/collector/pdata/pprofile"
)

// NewTextProfilesMarshaler returns a pprofile.Marshaler to encode to OTLP text bytes.
func NewTextProfilesMarshaler() pprofile.Marshaler {
	return textProfilesMarshaler{}
}

type textProfilesMarshaler struct{}

// MarshalProfiles pprofile.Profiles to OTLP text.
func (textProfilesMarshaler) MarshalProfiles(pd pprofile.Profiles) ([]byte, error) {
	buf := dataBuffer{}
	dic := pd.Dictionary()
	rps := pd.ResourceProfiles()

	buf.logProfileMappings(dic.MappingTable())
	buf.logProfileLocations(dic.LocationTable())
	buf.logProfileFunctions(dic.FunctionTable())
	buf.logAttributesWithIndentation(
		"Attribute units",
		attributeUnitsToMap(dic.AttributeUnits()),
		0)

	buf.logAttributesWithIndentation(
		"Link table",
		linkTableToMap(dic.LinkTable()),
		0)

	buf.logStringTable(dic.StringTable())

	for i := 0; i < rps.Len(); i++ {
		buf.logEntry("ResourceProfiles #%d", i)
		rp := rps.At(i)
		buf.logEntry("Resource SchemaURL: %s", rp.SchemaUrl())
<<<<<<< HEAD
		buf.logAttributes("Resource attributes", rp.Resource().Attributes(), nil)
=======
		buf.logAttributes("Resource attributes", rp.Resource().Attributes())
		buf.logEntityRefs(rp.Resource())
>>>>>>> 76862b85
		ilps := rp.ScopeProfiles()
		for j := 0; j < ilps.Len(); j++ {
			buf.logEntry("ScopeProfiles #%d", j)
			ilp := ilps.At(j)
			buf.logEntry("ScopeProfiles SchemaURL: %s", ilp.SchemaUrl())
			buf.logInstrumentationScope(ilp.Scope(), nil)
			profiles := ilp.Profiles()
			for k := 0; k < profiles.Len(); k++ {
				buf.logEntry("Profile #%d", k)
				profile := profiles.At(k)
				buf.logAttr("Profile ID", profile.ProfileID())
				buf.logAttr("Start time", profile.Time().String())
				buf.logAttr("Duration", profile.Duration().String())
				buf.logAttr("Dropped attributes count", strconv.FormatUint(uint64(profile.DroppedAttributesCount()), 10))
				buf.logEntry("    Location indices: %d", profile.LocationIndices().AsRaw())

				buf.logProfileSamples(profile.Sample(), dic.AttributeTable())
				buf.logComment(profile.CommentStrindices())
			}
		}
	}

	return buf.buf.Bytes(), nil
}<|MERGE_RESOLUTION|>--- conflicted
+++ resolved
@@ -41,12 +41,8 @@
 		buf.logEntry("ResourceProfiles #%d", i)
 		rp := rps.At(i)
 		buf.logEntry("Resource SchemaURL: %s", rp.SchemaUrl())
-<<<<<<< HEAD
 		buf.logAttributes("Resource attributes", rp.Resource().Attributes(), nil)
-=======
-		buf.logAttributes("Resource attributes", rp.Resource().Attributes())
 		buf.logEntityRefs(rp.Resource())
->>>>>>> 76862b85
 		ilps := rp.ScopeProfiles()
 		for j := 0; j < ilps.Len(); j++ {
 			buf.logEntry("ScopeProfiles #%d", j)
