--- conflicted
+++ resolved
@@ -99,7 +99,6 @@
 	}
 }
 
-<<<<<<< HEAD
 func TestLogsWithOutputConfig(t *testing.T) {
 	tests := []struct {
 		name   string
@@ -311,7 +310,8 @@
 	l.SetSpanID([8]byte{0x01, 0x02, 0x04, 0x08})
 	l.SetTraceID([16]byte{0x08, 0x04, 0x02, 0x01})
 	return ls
-=======
+}
+
 func generateLogsWithEntityRefs() plog.Logs {
 	ld := plog.NewLogs()
 	rl := ld.ResourceLogs().AppendEmpty()
@@ -328,5 +328,4 @@
 	lr.Attributes().PutStr("test.attribute", "test-value")
 
 	return ld
->>>>>>> 76862b85
 }