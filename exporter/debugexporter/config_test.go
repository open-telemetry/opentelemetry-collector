--- conflicted
+++ resolved
@@ -25,7 +25,6 @@
 }
 
 func TestUnmarshalConfig(t *testing.T) {
-	queueCfg := exporterhelper.NewDefaultQueueConfig()
 	tests := []struct {
 		filename    string
 		cfg         *Config
@@ -37,13 +36,9 @@
 				Verbosity:          configtelemetry.LevelDetailed,
 				SamplingInitial:    10,
 				SamplingThereafter: 50,
-<<<<<<< HEAD
 				UseInternalLogger:  false,
 				OutputPaths:        []string{"stdout"},
-				QueueConfig:        queueCfg,
-=======
-				QueueConfig:        configoptional.Default(queueCfg),
->>>>>>> a0cbea73
+				QueueConfig:        configoptional.None[exporterhelper.QueueBatchConfig](),
 			},
 		},
 		{
@@ -54,7 +49,7 @@
 				SamplingThereafter: 1,
 				UseInternalLogger:  false,
 				OutputPaths:        []string{"stderr"},
-				QueueConfig:        queueCfg,
+				QueueConfig:        configoptional.None[exporterhelper.QueueBatchConfig](),
 			},
 		},
 		{
