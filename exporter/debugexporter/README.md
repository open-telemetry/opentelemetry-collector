# Debug Exporter

<!-- status autogenerated section -->
| Status        |           |
| ------------- |-----------|
| Stability     | [development]: traces, metrics, logs   |
| Distributions | [core], [contrib] |
| Warnings      | [Unstable Output Format](#warnings) |
| Issues        | [![Open issues](https://img.shields.io/github/issues-search/open-telemetry/opentelemetry-collector-contrib?query=is%3Aissue%20is%3Aopen%20label%3Aexporter%2Fdebug%20&label=open&color=orange&logo=opentelemetry)](https://github.com/open-telemetry/opentelemetry-collector-contrib/issues?q=is%3Aopen+is%3Aissue+label%3Aexporter%2Fdebug) [![Closed issues](https://img.shields.io/github/issues-search/open-telemetry/opentelemetry-collector-contrib?query=is%3Aissue%20is%3Aclosed%20label%3Aexporter%2Fdebug%20&label=closed&color=blue&logo=opentelemetry)](https://github.com/open-telemetry/opentelemetry-collector-contrib/issues?q=is%3Aclosed+is%3Aissue+label%3Aexporter%2Fdebug) |

[development]: https://github.com/open-telemetry/opentelemetry-collector#development
[core]: https://github.com/open-telemetry/opentelemetry-collector-releases/tree/main/distributions/otelcol
[contrib]: https://github.com/open-telemetry/opentelemetry-collector-releases/tree/main/distributions/otelcol-contrib
<!-- end autogenerated section -->

Exports data to the console (stderr) via `zap.Logger`.

See also the [Troubleshooting][troubleshooting_docs] document for examples on using this exporter.

[troubleshooting_docs]: ../../docs/troubleshooting.md

## Getting Started

The following settings are optional:

- `verbosity` (default = `basic`): the verbosity of the logging export
  (detailed|normal|basic). When set to `detailed`, pipeline data is verbosely
  logged.
- `sampling_initial` (default = `2`): number of messages initially logged each
  second.
- `sampling_thereafter` (default = `1`): sampling rate after the initial
  messages are logged (every Mth message is logged).
  The default value of `1` means that sampling is disabled.
  To enable sampling, change `sampling_thereafter` to a value higher than `1`.
  Refer to [Zap docs](https://godoc.org/go.uber.org/zap/zapcore#NewSampler) for more details
  on how sampling parameters impact number of messages.

Example configuration:

```yaml
exporters:
  debug:
    verbosity: detailed
    sampling_initial: 5
    sampling_thereafter: 200
```

## Verbosity levels

The following subsections describe the output from the exporter depending on the configured verbosity level - `basic`, `normal` and `detailed`.
The default verbosity level is `basic`.

### Basic verbosity

With `verbosity: basic`, the exporter outputs a single-line summary of received data with a total count of telemetry records for every batch of received logs, metrics or traces.

Here's an example output:

```console
2023-11-10T22:49:03.510-0600    info    TracesExporter  {"kind": "exporter", "data_type": "traces", "name": "debug", "resource spans": 1, "spans": 2}
```

### Normal verbosity

<<<<<<< HEAD
With `verbosity: normal`, the exporter outputs one line for each telemetry record.

> [!IMPORTANT]
> Currently the `normal` verbosity is only implemented for traces.
> Logs and metrics are going to be implemented in the future.
> The current behavior for logs and metrics is the same as in `basic` verbosity.
=======
With `verbosity: normal`, the exporter outputs about one line for each telemetry record, including its body and attributes.
The "one line per telemetry record" is not a strict rule.
For example, logs with multiline body will be output as multiple lines.

> [!IMPORTANT]
> Currently the `normal` verbosity is only implemented for logs.
> Metrics and traces are going to be implemented in the future.
> The current behavior for metrics and traces is the same as in `basic` verbosity.
>>>>>>> 426e6604

Here's an example output:

```console
<<<<<<< HEAD
2024-05-31T13:26:37.531+0200    info    TracesExporter  {"kind": "exporter", "data_type": "traces", "name": "debug", "resource spans": 1, "spans": 2}
2024-05-31T13:26:37.531+0200    info    okey-dokey-0 082bc2f70f519e32a39fd26ae69b43c0 51201084f4d65159
lets-go 082bc2f70f519e32a39fd26ae69b43c0 cd321682f3514378
        {"kind": "exporter", "data_type": "traces", "name": "debug"}
=======
2024-05-27T12:46:22.423+0200    info    LogsExporter    {"kind": "exporter", "data_type": "logs", "name": "debug", "resource logs": 1, "log records": 1}
2024-05-27T12:46:22.423+0200    info    the message app=server
        {"kind": "exporter", "data_type": "logs", "name": "debug"}
>>>>>>> 426e6604
```

### Detailed verbosity

With `verbosity: detailed`, the exporter outputs all details of every telemetry record, typically writing multiple lines for every telemetry record.

Here's an example output:

```console
2023-11-10T22:49:03.510-0600    info    TracesExporter  {"kind": "exporter", "data_type": "traces", "name": "debug", "resource spans": 1, "spans": 2}
2023-11-10T22:49:03.510-0600    info    ResourceSpans #0
Resource SchemaURL: https://opentelemetry.io/schemas/1.4.0
Resource attributes:
     -> service.name: Str(telemetrygen)
ScopeSpans #0
ScopeSpans SchemaURL:
InstrumentationScope telemetrygen
Span #0
    Trace ID       : 3bde5d3ee82303571bba6e1136781fe4
    Parent ID      : 5e9dcf9bac4acc1f
    ID             : 2cf3ef2899aba35c
    Name           : okey-dokey
    Kind           : Server
    Start time     : 2023-11-11 04:49:03.509369393 +0000 UTC
    End time       : 2023-11-11 04:49:03.50949377 +0000 UTC
    Status code    : Unset
    Status message :
Attributes:
     -> net.peer.ip: Str(1.2.3.4)
     -> peer.service: Str(telemetrygen-client)
Span #1
    Trace ID       : 3bde5d3ee82303571bba6e1136781fe4
    Parent ID      :
    ID             : 5e9dcf9bac4acc1f
    Name           : lets-go
    Kind           : Client
    Start time     : 2023-11-11 04:49:03.50935117 +0000 UTC
    End time       : 2023-11-11 04:49:03.50949377 +0000 UTC
    Status code    : Unset
    Status message :
Attributes:
     -> net.peer.ip: Str(1.2.3.4)
     -> peer.service: Str(telemetrygen-server)
        {"kind": "exporter", "data_type": "traces", "name": "debug"}
```

## Warnings

- Unstable Output Format: The output formats for all verbosity levels is not guaranteed and may be changed at any time without a breaking change.<|MERGE_RESOLUTION|>--- conflicted
+++ resolved
@@ -62,37 +62,22 @@
 
 ### Normal verbosity
 
-<<<<<<< HEAD
-With `verbosity: normal`, the exporter outputs one line for each telemetry record.
-
-> [!IMPORTANT]
-> Currently the `normal` verbosity is only implemented for traces.
-> Logs and metrics are going to be implemented in the future.
-> The current behavior for logs and metrics is the same as in `basic` verbosity.
-=======
-With `verbosity: normal`, the exporter outputs about one line for each telemetry record, including its body and attributes.
+With `verbosity: normal`, the exporter outputs about one line for each telemetry record.
 The "one line per telemetry record" is not a strict rule.
 For example, logs with multiline body will be output as multiple lines.
 
 > [!IMPORTANT]
-> Currently the `normal` verbosity is only implemented for logs.
-> Metrics and traces are going to be implemented in the future.
-> The current behavior for metrics and traces is the same as in `basic` verbosity.
->>>>>>> 426e6604
+> Currently the `normal` verbosity is only implemented for logs and traces.
+> Metrics are going to be implemented in the future.
+> The current behavior for metrics is the same as in `basic` verbosity.
 
 Here's an example output:
 
 ```console
-<<<<<<< HEAD
 2024-05-31T13:26:37.531+0200    info    TracesExporter  {"kind": "exporter", "data_type": "traces", "name": "debug", "resource spans": 1, "spans": 2}
 2024-05-31T13:26:37.531+0200    info    okey-dokey-0 082bc2f70f519e32a39fd26ae69b43c0 51201084f4d65159
 lets-go 082bc2f70f519e32a39fd26ae69b43c0 cd321682f3514378
         {"kind": "exporter", "data_type": "traces", "name": "debug"}
-=======
-2024-05-27T12:46:22.423+0200    info    LogsExporter    {"kind": "exporter", "data_type": "logs", "name": "debug", "resource logs": 1, "log records": 1}
-2024-05-27T12:46:22.423+0200    info    the message app=server
-        {"kind": "exporter", "data_type": "logs", "name": "debug"}
->>>>>>> 426e6604
 ```
 
 ### Detailed verbosity
