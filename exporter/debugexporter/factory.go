--- conflicted
+++ resolved
@@ -48,12 +48,8 @@
 		SamplingInitial:    defaultSamplingInitial,
 		SamplingThereafter: defaultSamplingThereafter,
 		UseInternalLogger:  true,
-<<<<<<< HEAD
 		OutputPaths:        []string{},
-		QueueConfig:        queueCfg,
-=======
-		QueueConfig:        configoptional.Default(exporterhelper.NewDefaultQueueConfig()),
->>>>>>> a0cbea73
+		QueueConfig:        configoptional.None[exporterhelper.QueueBatchConfig](),
 	}
 }
 
