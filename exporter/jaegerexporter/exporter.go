--- conflicted
+++ resolved
@@ -60,20 +60,14 @@
 	metadata     metadata.MD
 	waitForReady bool
 
-	sreporter                 stateReporter
+	conn                      stateReporter
 	connStateReporterInterval time.Duration
 	stateChangeCallbacks      []func(connectivity.State)
 
-<<<<<<< HEAD
 	stopCh         chan struct{}
 	stopped        bool
 	stopLock       sync.Mutex
 	clientSettings *configgrpc.GRPCClientSettings
-=======
-	stopCh   chan struct{}
-	stopped  bool
-	stopLock sync.Mutex
->>>>>>> 054532bb
 }
 
 func newProtoGRPCSender(cfg *Config, logger *zap.Logger) *protoGRPCSender {
@@ -83,13 +77,8 @@
 		metadata:                  metadata.New(cfg.GRPCClientSettings.Headers),
 		waitForReady:              cfg.WaitForReady,
 		connStateReporterInterval: time.Second,
-<<<<<<< HEAD
 		stopCh:                    make(chan struct{}),
 		clientSettings:            &cfg.GRPCClientSettings,
-=======
-
-		stopCh: make(chan struct{}),
->>>>>>> 054532bb
 	}
 	s.AddStateChangeCallback(s.onStateChange)
 	return s
@@ -150,15 +139,14 @@
 	}
 
 	s.client = jaegerproto.NewCollectorServiceClient(conn)
-	if s.sreporter == nil {
-		s.sreporter = conn
-	}
+	s.conn = conn
+
 	go s.startConnectionStatusReporter()
 	return nil
 }
 
 func (s *protoGRPCSender) startConnectionStatusReporter() {
-	connState := s.sreporter.GetState()
+	connState := s.conn.GetState()
 	s.propagateStateChange(connState)
 
 	ticker := time.NewTicker(s.connStateReporterInterval)
@@ -171,7 +159,7 @@
 				return
 			}
 
-			st := s.sreporter.GetState()
+			st := s.conn.GetState()
 			if connState != st {
 				// state has changed, report it
 				connState = st
