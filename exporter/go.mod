module go.opentelemetry.io/collector/exporter

go 1.24.0

require (
	github.com/stretchr/testify v1.11.1
	go.opentelemetry.io/collector/component v1.44.0
	go.opentelemetry.io/collector/config/configretry v1.44.0
	go.opentelemetry.io/collector/consumer v1.44.0
	go.opentelemetry.io/collector/consumer/consumertest v0.138.0
	go.opentelemetry.io/collector/exporter/exporterhelper v0.138.0
	go.opentelemetry.io/collector/pdata v1.44.0
	go.opentelemetry.io/collector/pipeline v1.44.0
	go.uber.org/goleak v1.3.0
	go.uber.org/zap v1.27.0
)

require (
	github.com/cenkalti/backoff/v5 v5.0.3 // indirect
	github.com/davecgh/go-spew v1.1.1 // indirect
	github.com/go-viper/mapstructure/v2 v2.4.0 // indirect
<<<<<<< HEAD
	github.com/gogo/protobuf v1.3.2 // indirect
=======
	github.com/gobwas/glob v0.2.3 // indirect
>>>>>>> a646a2ea
	github.com/hashicorp/go-version v1.7.0 // indirect
	github.com/json-iterator/go v1.1.12 // indirect
	github.com/knadh/koanf/maps v0.1.2 // indirect
	github.com/knadh/koanf/providers/confmap v1.0.0 // indirect
	github.com/knadh/koanf/v2 v2.3.0 // indirect
	github.com/mitchellh/copystructure v1.2.0 // indirect
	github.com/mitchellh/reflectwalk v1.0.2 // indirect
	github.com/modern-go/concurrent v0.0.0-20180306012644-bacd9c7ef1dd // indirect
	github.com/modern-go/reflect2 v1.0.3-0.20250322232337-35a7c28c31ee // indirect
	github.com/pmezard/go-difflib v1.0.0 // indirect
	go.opentelemetry.io/collector/client v1.44.0 // indirect
	go.opentelemetry.io/collector/config/configoptional v1.44.0 // indirect
	go.opentelemetry.io/collector/confmap v1.44.0 // indirect
	go.opentelemetry.io/collector/confmap/xconfmap v0.138.0 // indirect
	go.opentelemetry.io/collector/consumer/consumererror v0.138.0 // indirect
	go.opentelemetry.io/collector/consumer/xconsumer v0.138.0 // indirect
	go.opentelemetry.io/collector/extension v1.44.0 // indirect
	go.opentelemetry.io/collector/extension/xextension v0.138.0 // indirect
	go.opentelemetry.io/collector/featuregate v1.44.0 // indirect
	go.opentelemetry.io/collector/pdata/pprofile v0.138.0 // indirect
	go.opentelemetry.io/collector/pdata/xpdata v0.138.0 // indirect
	go.opentelemetry.io/otel v1.38.0 // indirect
	go.opentelemetry.io/otel/metric v1.38.0 // indirect
	go.opentelemetry.io/otel/trace v1.38.0 // indirect
	go.uber.org/multierr v1.11.0 // indirect
	go.yaml.in/yaml/v3 v3.0.4 // indirect
	golang.org/x/sys v0.35.0 // indirect
	google.golang.org/genproto/googleapis/rpc v0.0.0-20250804133106-a7a43d27e69b // indirect
	google.golang.org/grpc v1.76.0 // indirect
	google.golang.org/protobuf v1.36.10 // indirect
	gopkg.in/yaml.v3 v3.0.1 // indirect
)

replace go.opentelemetry.io/collector/component => ../component

replace go.opentelemetry.io/collector/component/componenttest => ../component/componenttest

replace go.opentelemetry.io/collector/consumer => ../consumer

replace go.opentelemetry.io/collector/extension => ../extension

replace go.opentelemetry.io/collector/pdata => ../pdata

replace go.opentelemetry.io/collector/pdata/testdata => ../pdata/testdata

replace go.opentelemetry.io/collector/pdata/pprofile => ../pdata/pprofile

replace go.opentelemetry.io/collector/pipeline => ../pipeline

replace go.opentelemetry.io/collector/receiver => ../receiver

retract v0.76.0 // Depends on retracted pdata v1.0.0-rc10 module

replace go.opentelemetry.io/collector/config/configretry => ../config/configretry

replace go.opentelemetry.io/collector/consumer/xconsumer => ../consumer/xconsumer

replace go.opentelemetry.io/collector/consumer/consumertest => ../consumer/consumertest

replace go.opentelemetry.io/collector/receiver/xreceiver => ../receiver/xreceiver

replace go.opentelemetry.io/collector/receiver/receivertest => ../receiver/receivertest

replace go.opentelemetry.io/collector/exporter/xexporter => ./xexporter

replace go.opentelemetry.io/collector/exporter/exportertest => ./exportertest

replace go.opentelemetry.io/collector/consumer/consumererror => ../consumer/consumererror

replace go.opentelemetry.io/collector/extension/extensiontest => ../extension/extensiontest

replace go.opentelemetry.io/collector/extension/xextension => ../extension/xextension

replace go.opentelemetry.io/collector/featuregate => ../featuregate

replace go.opentelemetry.io/collector/client => ../client

replace go.opentelemetry.io/collector/pdata/xpdata => ../pdata/xpdata

replace go.opentelemetry.io/collector/confmap => ../confmap

replace go.opentelemetry.io/collector/config/configoptional => ../config/configoptional

replace go.opentelemetry.io/collector/confmap/xconfmap => ../confmap/xconfmap

replace go.opentelemetry.io/collector/exporter/exporterhelper => ./exporterhelper<|MERGE_RESOLUTION|>--- conflicted
+++ resolved
@@ -19,11 +19,7 @@
 	github.com/cenkalti/backoff/v5 v5.0.3 // indirect
 	github.com/davecgh/go-spew v1.1.1 // indirect
 	github.com/go-viper/mapstructure/v2 v2.4.0 // indirect
-<<<<<<< HEAD
-	github.com/gogo/protobuf v1.3.2 // indirect
-=======
 	github.com/gobwas/glob v0.2.3 // indirect
->>>>>>> a646a2ea
 	github.com/hashicorp/go-version v1.7.0 // indirect
 	github.com/json-iterator/go v1.1.12 // indirect
 	github.com/knadh/koanf/maps v0.1.2 // indirect
