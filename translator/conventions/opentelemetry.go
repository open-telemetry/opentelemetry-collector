--- conflicted
+++ resolved
@@ -54,20 +54,22 @@
 	AttributeK8sReplicaSetUID      = "k8s.replicaset.uid"
 	AttributeK8sStatefulSet        = "k8s.statefulset.name"
 	AttributeK8sStatefulSetUID     = "k8s.statefulset.uid"
+	AttributeOSType                = "os.type"
+	AttributeOSDescription         = "os.description"
 	AttributeProcessCommand        = "process.command"
 	AttributeProcessCommandLine    = "process.command_line"
 	AttributeProcessExecutableName = "process.executable.name"
 	AttributeProcessExecutablePath = "process.executable.path"
 	AttributeProcessID             = "process.pid"
 	AttributeProcessOwner          = "process.owner"
-<<<<<<< HEAD
-	AttributeCloudProvider         = "cloud.provider"
-	AttributeCloudAccount          = "cloud.account.id"
-	AttributeCloudRegion           = "cloud.region"
-	AttributeCloudZone             = "cloud.zone"
-	AttributeDeploymentEnvironment = "deployment.environment"
-	AttributeOSType                = "os.type"
-	AttributeOSDescription         = "os.description"
+	AttributeServiceInstance       = "service.instance.id"
+	AttributeServiceName           = "service.name"
+	AttributeServiceNamespace      = "service.namespace"
+	AttributeServiceVersion        = "service.version"
+	AttributeTelemetryAutoVersion  = "telemetry.auto.version"
+	AttributeTelemetrySDKLanguage  = "telemetry.sdk.language"
+	AttributeTelemetrySDKName      = "telemetry.sdk.name"
+	AttributeTelemetrySDKVersion   = "telemetry.sdk.version"
 )
 
 // OpenTelemetry Semantic Convention values for Resource attribute "telemetry.sdk.language" values.
@@ -83,65 +85,24 @@
 	SDKLangPython = "python"
 	SDKLangRuby   = "ruby"
 	SDKLangWebJS  = "webjs"
-=======
-	AttributeServiceInstance       = "service.instance.id"
-	AttributeServiceName           = "service.name"
-	AttributeServiceNamespace      = "service.namespace"
-	AttributeServiceVersion        = "service.version"
-	AttributeTelemetryAutoVersion  = "telemetry.auto.version"
-	AttributeTelemetrySDKLanguage  = "telemetry.sdk.language"
-	AttributeTelemetrySDKName      = "telemetry.sdk.name"
-	AttributeTelemetrySDKVersion   = "telemetry.sdk.version"
->>>>>>> 95389af2
 )
 
 // GetResourceSemanticConventionAttributeNames a slice with all the Resource Semantic Conventions attribute names.
 func GetResourceSemanticConventionAttributeNames() []string {
 	return []string{
-<<<<<<< HEAD
-		AttributeServiceName,
-		AttributeServiceNamespace,
-		AttributeServiceInstance,
-		AttributeServiceVersion,
-		AttributeTelemetrySDKName,
-		AttributeTelemetrySDKLanguage,
-		AttributeTelemetrySDKVersion,
-		AttributeContainerName,
-		AttributeContainerID,
-=======
 		AttributeCloudAccount,
 		AttributeCloudProvider,
 		AttributeCloudRegion,
 		AttributeCloudZone,
->>>>>>> 95389af2
+		AttributeContainerID,
 		AttributeContainerImage,
 		AttributeContainerName,
 		AttributeContainerTag,
 		AttributeDeploymentEnvironment,
 		AttributeFaasID,
 		AttributeFaasInstance,
-<<<<<<< HEAD
-		AttributeK8sCluster,
-		AttributeK8sNamespace,
-		AttributeK8sContainer,
-		AttributeK8sPod,
-		AttributeK8sPodUID,
-		AttributeK8sCronJob,
-		AttributeK8sCronJobUID,
-		AttributeK8sJob,
-		AttributeK8sJobUID,
-		AttributeK8sDeployment,
-		AttributeK8sDeploymentUID,
-		AttributeK8sDaemonSet,
-		AttributeK8sDaemonSetUID,
-		AttributeK8sReplicaSet,
-		AttributeK8sReplicaSetUID,
-		AttributeK8sStatefulSet,
-		AttributeK8sStatefulSetUID,
-=======
 		AttributeFaasName,
 		AttributeFaasVersion,
->>>>>>> 95389af2
 		AttributeHostHostname,
 		AttributeHostID,
 		AttributeHostImageID,
@@ -150,32 +111,38 @@
 		AttributeHostName,
 		AttributeHostType,
 		AttributeK8sCluster,
+		AttributeK8sContainer,
+		AttributeK8sCronJob,
+		AttributeK8sCronJobUID,
+		AttributeK8sDaemonSet,
+		AttributeK8sDaemonSetUID,
 		AttributeK8sDeployment,
+		AttributeK8sDeploymentUID,
+		AttributeK8sJob,
+		AttributeK8sJobUID,
 		AttributeK8sNamespace,
 		AttributeK8sPod,
+		AttributeK8sPodUID,
+		AttributeK8sReplicaSet,
+		AttributeK8sReplicaSetUID,
+		AttributeK8sStatefulSet,
+		AttributeK8sStatefulSetUID,
+		AttributeOSType,
+		AttributeOSDescription,
 		AttributeProcessCommand,
 		AttributeProcessCommandLine,
 		AttributeProcessExecutableName,
 		AttributeProcessExecutablePath,
 		AttributeProcessID,
 		AttributeProcessOwner,
-<<<<<<< HEAD
-		AttributeCloudProvider,
-		AttributeCloudAccount,
-		AttributeCloudRegion,
-		AttributeCloudZone,
-		AttributeDeploymentEnvironment,
-		AttributeOSType,
-		AttributeOSDescription,
-=======
 		AttributeServiceInstance,
 		AttributeServiceName,
 		AttributeServiceNamespace,
 		AttributeServiceVersion,
+		AttributeTelemetryAutoVersion,
 		AttributeTelemetrySDKLanguage,
 		AttributeTelemetrySDKName,
 		AttributeTelemetrySDKVersion,
->>>>>>> 95389af2
 	}
 }
 
