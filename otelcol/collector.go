--- conflicted
+++ resolved
@@ -54,13 +54,10 @@
 
 // CollectorSettings holds configuration for creating a new Collector.
 type CollectorSettings struct {
-<<<<<<< HEAD
 	// Factories returns component factories for the collector.
-=======
-	// Factories service factories.
+	//
 	// TODO(13263) This is a dangerous "bare" function value, should define an interface
 	// following style guidelines.
->>>>>>> ba0f5996
 	Factories func() (Factories, error)
 
 	// BuildInfo provides collector start information.
