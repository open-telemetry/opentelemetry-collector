--- conflicted
+++ resolved
@@ -183,28 +183,18 @@
 	}
 
 	col.service, err = service.New(ctx, service.Settings{
-<<<<<<< HEAD
 		BuildInfo:     col.set.BuildInfo,
 		CollectorConf: conf,
 
-=======
-		BuildInfo:           col.set.BuildInfo,
-		CollectorConf:       conf,
->>>>>>> cde10555
 		ReceiversConfigs:    cfg.Receivers,
 		ReceiversFactories:  factories.Receivers,
 		Processors:          processor.NewBuilder(cfg.Processors, factories.Processors),
 		Exporters:           exporter.NewBuilder(cfg.Exporters, factories.Exporters),
-<<<<<<< HEAD
-		Connectors:          connector.NewBuilder(cfg.Connectors, factories.Connectors),
+		ConnectorsConfigs:   cfg.Connectors,
+		ConnectorsFactories: factories.Connectors,
 		ExtensionsConfigs:   cfg.Extensions,
 		ExtensionsFactories: factories.Extensions,
 
-=======
-		ConnectorsConfigs:   cfg.Connectors,
-		ConnectorsFactories: factories.Connectors,
-		Extensions:          extension.NewBuilder(cfg.Extensions, factories.Extensions),
->>>>>>> cde10555
 		ModuleInfo: extension.ModuleInfo{
 			Receiver:  factories.ReceiverModules,
 			Processor: factories.ProcessorModules,
