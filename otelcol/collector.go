--- conflicted
+++ resolved
@@ -192,12 +192,8 @@
 		ExportersFactories:  factories.Exporters,
 		ConnectorsConfigs:   cfg.Connectors,
 		ConnectorsFactories: factories.Connectors,
-<<<<<<< HEAD
-		Extensions:          extension.NewBuilder(cfg.Extensions, factories.Extensions),
-=======
 		ExtensionsConfigs:   cfg.Extensions,
 		ExtensionsFactories: factories.Extensions,
->>>>>>> 549ee722
 
 		ModuleInfo: extension.ModuleInfo{
 			Receiver:  factories.ReceiverModules,
