--- conflicted
+++ resolved
@@ -185,23 +185,14 @@
 	col.service, err = service.New(ctx, service.Settings{
 		BuildInfo:     col.set.BuildInfo,
 		CollectorConf: conf,
-<<<<<<< HEAD
-		Receivers:     receiver.NewBuilder(cfg.Receivers, factories.Receivers),
-		Processors:    processor.NewBuilder(cfg.Processors, factories.Processors),
-
+
+		ReceiversConfigs:   cfg.Receivers,
+		ReceiversFactories: factories.Receivers,
+		Processors:         processor.NewBuilder(cfg.Processors, factories.Processors),
 		ExportersConfigs:   cfg.Exporters,
 		ExportersFactories: factories.Exporters,
-
-=======
-
-		ReceiversConfigs:   cfg.Receivers,
-		ReceiversFactories: factories.Receivers,
-
-		Processors: processor.NewBuilder(cfg.Processors, factories.Processors),
-		Exporters:  exporter.NewBuilder(cfg.Exporters, factories.Exporters),
->>>>>>> 454432e0
-		Connectors: connector.NewBuilder(cfg.Connectors, factories.Connectors),
-		Extensions: extension.NewBuilder(cfg.Extensions, factories.Extensions),
+		Connectors:         connector.NewBuilder(cfg.Connectors, factories.Connectors),
+		Extensions:         extension.NewBuilder(cfg.Extensions, factories.Extensions),
 		ModuleInfo: extension.ModuleInfo{
 			Receiver:  factories.ReceiverModules,
 			Processor: factories.ProcessorModules,
