// Copyright The OpenTelemetry Authors
//
// Licensed under the Apache License, Version 2.0 (the "License");
// you may not use this file except in compliance with the License.
// You may obtain a copy of the License at
//
//       http://www.apache.org/licenses/LICENSE-2.0
//
// Unless required by applicable law or agreed to in writing, software
// distributed under the License is distributed on an "AS IS" BASIS,
// WITHOUT WARRANTIES OR CONDITIONS OF ANY KIND, either express or implied.
// See the License for the specific language governing permissions and
// limitations under the License.

package obsreport

import (
	"context"
	"errors"
	"testing"

	"github.com/stretchr/testify/assert"
	"github.com/stretchr/testify/require"
	"go.opentelemetry.io/otel/attribute"
	"go.opentelemetry.io/otel/codes"
<<<<<<< HEAD
	sdktrace "go.opentelemetry.io/otel/sdk/trace"
	"go.opentelemetry.io/otel/sdk/trace/tracetest"
=======
	"go.opentelemetry.io/otel/trace"
>>>>>>> 69935d82

	"go.opentelemetry.io/collector/config"
	"go.opentelemetry.io/collector/config/configtelemetry"
	"go.opentelemetry.io/collector/internal/obsreportconfig/obsmetrics"
	"go.opentelemetry.io/collector/obsreport/obsreporttest"
	"go.opentelemetry.io/collector/receiver/scrapererror"
)

const (
	transport = "fakeTransport"
	format    = "fakeFormat"
)

var (
<<<<<<< HEAD
	receiver  = config.NewID("fakeReceiver")
	scraper   = config.NewID("fakeScraper")
	processor = config.NewID("fakeProcessor")
	exporter  = config.NewID("fakeExporter")
=======
	receiver  = config.NewComponentID("fakeReicever")
	scraper   = config.NewComponentID("fakeScraper")
	processor = config.NewComponentID("fakeProcessor")
	exporter  = config.NewComponentID("fakeExporter")
>>>>>>> 69935d82

	errFake        = errors.New("errFake")
	partialErrFake = scrapererror.NewPartialScrapeError(errFake, 1)
)

type testParams struct {
	items int
	err   error
}

func TestReceiveTraceDataOp(t *testing.T) {
	set, err := obsreporttest.SetupRecordedMetricsTest()
	require.NoError(t, err)
	defer set.Shutdown(context.Background())

<<<<<<< HEAD
	set := componenttest.NewNopReceiverCreateSettings()
	sr := new(tracetest.SpanRecorder)
	set.TracerProvider = sdktrace.NewTracerProvider(sdktrace.WithSpanProcessor(sr))
=======
	otel.SetTracerProvider(set.TracerProvider)
	defer otel.SetTracerProvider(trace.NewNoopTracerProvider())
>>>>>>> 69935d82

	parentCtx, parentSpan := set.TracerProvider.Tracer("test").Start(context.Background(), t.Name())
	defer parentSpan.End()

	params := []testParams{
		{items: 13, err: errFake},
		{items: 42, err: nil},
	}
	for i, param := range params {
		rec := NewReceiver(ReceiverSettings{
			ReceiverID:             receiver,
			Transport:              transport,
			ReceiverCreateSettings: set,
		})
		ctx := rec.StartTracesOp(parentCtx)
		assert.NotNil(t, ctx)
		rec.EndTracesOp(ctx, format, params[i].items, param.err)
	}

	spans := set.SpanRecorder.Ended()
	require.Equal(t, len(params), len(spans))

	var acceptedSpans, refusedSpans int
	for i, span := range spans {
		assert.Equal(t, "receiver/"+receiver.String()+"/TraceDataReceived", span.Name())
		switch params[i].err {
		case nil:
			acceptedSpans += params[i].items
			require.Contains(t, span.Attributes(), attribute.KeyValue{Key: obsmetrics.AcceptedSpansKey, Value: attribute.Int64Value(int64(params[i].items))})
			require.Contains(t, span.Attributes(), attribute.KeyValue{Key: obsmetrics.RefusedSpansKey, Value: attribute.Int64Value(0)})
			assert.Equal(t, codes.Unset, span.Status().Code)
		case errFake:
			refusedSpans += params[i].items
			require.Contains(t, span.Attributes(), attribute.KeyValue{Key: obsmetrics.AcceptedSpansKey, Value: attribute.Int64Value(0)})
			require.Contains(t, span.Attributes(), attribute.KeyValue{Key: obsmetrics.RefusedSpansKey, Value: attribute.Int64Value(int64(params[i].items))})
			assert.Equal(t, codes.Error, span.Status().Code)
			assert.Equal(t, params[i].err.Error(), span.Status().Description)
		default:
			t.Fatalf("unexpected param: %v", params[i])
		}
	}
	require.NoError(t, obsreporttest.CheckReceiverTraces(receiver, transport, int64(acceptedSpans), int64(refusedSpans)))
}

func TestReceiveLogsOp(t *testing.T) {
	set, err := obsreporttest.SetupRecordedMetricsTest()
	require.NoError(t, err)
	defer set.Shutdown(context.Background())

<<<<<<< HEAD
	set := componenttest.NewNopReceiverCreateSettings()
	sr := new(tracetest.SpanRecorder)
	set.TracerProvider = sdktrace.NewTracerProvider(sdktrace.WithSpanProcessor(sr))
=======
	otel.SetTracerProvider(set.TracerProvider)
	defer otel.SetTracerProvider(trace.NewNoopTracerProvider())
>>>>>>> 69935d82

	parentCtx, parentSpan := set.TracerProvider.Tracer("test").Start(context.Background(), t.Name())
	defer parentSpan.End()

	params := []testParams{
		{items: 13, err: errFake},
		{items: 42, err: nil},
	}
	for i, param := range params {
		rec := NewReceiver(ReceiverSettings{
			ReceiverID:             receiver,
			Transport:              transport,
			ReceiverCreateSettings: set,
		})
		ctx := rec.StartLogsOp(parentCtx)
		assert.NotNil(t, ctx)
		rec.EndLogsOp(ctx, format, params[i].items, param.err)
	}

	spans := set.SpanRecorder.Ended()
	require.Equal(t, len(params), len(spans))

	var acceptedLogRecords, refusedLogRecords int
	for i, span := range spans {
		assert.Equal(t, "receiver/"+receiver.String()+"/LogsReceived", span.Name())
		switch params[i].err {
		case nil:
			acceptedLogRecords += params[i].items
			require.Contains(t, span.Attributes(), attribute.KeyValue{Key: obsmetrics.AcceptedLogRecordsKey, Value: attribute.Int64Value(int64(params[i].items))})
			require.Contains(t, span.Attributes(), attribute.KeyValue{Key: obsmetrics.RefusedLogRecordsKey, Value: attribute.Int64Value(0)})
			assert.Equal(t, codes.Unset, span.Status().Code)
		case errFake:
			refusedLogRecords += params[i].items
			require.Contains(t, span.Attributes(), attribute.KeyValue{Key: obsmetrics.AcceptedLogRecordsKey, Value: attribute.Int64Value(0)})
			require.Contains(t, span.Attributes(), attribute.KeyValue{Key: obsmetrics.RefusedLogRecordsKey, Value: attribute.Int64Value(int64(params[i].items))})
			assert.Equal(t, codes.Error, span.Status().Code)
			assert.Equal(t, params[i].err.Error(), span.Status().Description)
		default:
			t.Fatalf("unexpected param: %v", params[i])
		}
	}
	require.NoError(t, obsreporttest.CheckReceiverLogs(receiver, transport, int64(acceptedLogRecords), int64(refusedLogRecords)))
}

func TestReceiveMetricsOp(t *testing.T) {
	set, err := obsreporttest.SetupRecordedMetricsTest()
	require.NoError(t, err)
	defer set.Shutdown(context.Background())

<<<<<<< HEAD
	set := componenttest.NewNopReceiverCreateSettings()
	sr := new(tracetest.SpanRecorder)
	set.TracerProvider = sdktrace.NewTracerProvider(sdktrace.WithSpanProcessor(sr))
=======
	otel.SetTracerProvider(set.TracerProvider)
	defer otel.SetTracerProvider(trace.NewNoopTracerProvider())
>>>>>>> 69935d82

	parentCtx, parentSpan := set.TracerProvider.Tracer("test").Start(context.Background(), t.Name())
	defer parentSpan.End()

	params := []testParams{
		{items: 23, err: errFake},
		{items: 29, err: nil},
	}
	for i, param := range params {
		rec := NewReceiver(ReceiverSettings{
			ReceiverID:             receiver,
			Transport:              transport,
			ReceiverCreateSettings: set,
		})
		ctx := rec.StartMetricsOp(parentCtx)
		assert.NotNil(t, ctx)
		rec.EndMetricsOp(ctx, format, params[i].items, param.err)
	}

	spans := set.SpanRecorder.Ended()
	require.Equal(t, len(params), len(spans))

	var acceptedMetricPoints, refusedMetricPoints int
	for i, span := range spans {
		assert.Equal(t, "receiver/"+receiver.String()+"/MetricsReceived", span.Name())
		switch params[i].err {
		case nil:
			acceptedMetricPoints += params[i].items
			require.Contains(t, span.Attributes(), attribute.KeyValue{Key: obsmetrics.AcceptedMetricPointsKey, Value: attribute.Int64Value(int64(params[i].items))})
			require.Contains(t, span.Attributes(), attribute.KeyValue{Key: obsmetrics.RefusedMetricPointsKey, Value: attribute.Int64Value(0)})
			assert.Equal(t, codes.Unset, span.Status().Code)
		case errFake:
			refusedMetricPoints += params[i].items
			require.Contains(t, span.Attributes(), attribute.KeyValue{Key: obsmetrics.AcceptedMetricPointsKey, Value: attribute.Int64Value(0)})
			require.Contains(t, span.Attributes(), attribute.KeyValue{Key: obsmetrics.RefusedMetricPointsKey, Value: attribute.Int64Value(int64(params[i].items))})
			assert.Equal(t, codes.Error, span.Status().Code)
			assert.Equal(t, params[i].err.Error(), span.Status().Description)
		default:
			t.Fatalf("unexpected param: %v", params[i])
		}
	}

	require.NoError(t, obsreporttest.CheckReceiverMetrics(receiver, transport, int64(acceptedMetricPoints), int64(refusedMetricPoints)))
}

func TestScrapeMetricsDataOp(t *testing.T) {
	set, err := obsreporttest.SetupRecordedMetricsTest()
	require.NoError(t, err)
	defer set.Shutdown(context.Background())

<<<<<<< HEAD
	set := componenttest.NewNopReceiverCreateSettings()
	sr := new(tracetest.SpanRecorder)
	set.TracerProvider = sdktrace.NewTracerProvider(sdktrace.WithSpanProcessor(sr))
=======
	otel.SetTracerProvider(set.TracerProvider)
	defer otel.SetTracerProvider(trace.NewNoopTracerProvider())
>>>>>>> 69935d82

	parentCtx, parentSpan := set.TracerProvider.Tracer("test").Start(context.Background(), t.Name())
	defer parentSpan.End()

	params := []testParams{
		{items: 23, err: partialErrFake},
		{items: 29, err: errFake},
		{items: 15, err: nil},
	}
	for i := range params {
		scrp := NewScraper(ScraperSettings{
			ReceiverID:             receiver,
			Scraper:                scraper,
			ReceiverCreateSettings: set,
		})
		ctx := scrp.StartMetricsOp(parentCtx)
		assert.NotNil(t, ctx)
		scrp.EndMetricsOp(ctx, params[i].items, params[i].err)
	}

	spans := set.SpanRecorder.Ended()
	require.Equal(t, len(params), len(spans))

	var scrapedMetricPoints, erroredMetricPoints int
	for i, span := range spans {
		assert.Equal(t, "scraper/"+receiver.String()+"/"+scraper.String()+"/MetricsScraped", span.Name())
		switch params[i].err {
		case nil:
			scrapedMetricPoints += params[i].items
			require.Contains(t, span.Attributes(), attribute.KeyValue{Key: obsmetrics.ScrapedMetricPointsKey, Value: attribute.Int64Value(int64(params[i].items))})
			require.Contains(t, span.Attributes(), attribute.KeyValue{Key: obsmetrics.ErroredMetricPointsKey, Value: attribute.Int64Value(0)})
			assert.Equal(t, codes.Unset, span.Status().Code)
		case errFake:
			erroredMetricPoints += params[i].items
			require.Contains(t, span.Attributes(), attribute.KeyValue{Key: obsmetrics.ScrapedMetricPointsKey, Value: attribute.Int64Value(0)})
			require.Contains(t, span.Attributes(), attribute.KeyValue{Key: obsmetrics.ErroredMetricPointsKey, Value: attribute.Int64Value(int64(params[i].items))})
			assert.Equal(t, codes.Error, span.Status().Code)
			assert.Equal(t, params[i].err.Error(), span.Status().Description)

		case partialErrFake:
			scrapedMetricPoints += params[i].items
			erroredMetricPoints++
			require.Contains(t, span.Attributes(), attribute.KeyValue{Key: obsmetrics.ScrapedMetricPointsKey, Value: attribute.Int64Value(int64(params[i].items))})
			require.Contains(t, span.Attributes(), attribute.KeyValue{Key: obsmetrics.ErroredMetricPointsKey, Value: attribute.Int64Value(1)})
			assert.Equal(t, codes.Error, span.Status().Code)
			assert.Equal(t, params[i].err.Error(), span.Status().Description)
		default:
			t.Fatalf("unexpected err param: %v", params[i].err)
		}
	}

	require.NoError(t, obsreporttest.CheckScraperMetrics(receiver, scraper, int64(scrapedMetricPoints), int64(erroredMetricPoints)))
}

func TestExportTraceDataOp(t *testing.T) {
	set, err := obsreporttest.SetupRecordedMetricsTest()
	require.NoError(t, err)
	defer set.Shutdown(context.Background())

	parentCtx, parentSpan := set.TracerProvider.Tracer("test").Start(context.Background(), t.Name())
	defer parentSpan.End()

	obsrep := NewExporter(ExporterSettings{
		Level:                  configtelemetry.LevelNormal,
		ExporterID:             exporter,
		ExporterCreateSettings: set.ToExporterCreateSettings(),
	})

	params := []testParams{
		{items: 22, err: nil},
		{items: 14, err: errFake},
	}
	for i := range params {
		ctx := obsrep.StartTracesOp(parentCtx)
		assert.NotNil(t, ctx)
		obsrep.EndTracesOp(ctx, params[i].items, params[i].err)
	}

	spans := set.SpanRecorder.Ended()
	require.Equal(t, len(params), len(spans))

	var sentSpans, failedToSendSpans int
	for i, span := range spans {
		assert.Equal(t, "exporter/"+exporter.String()+"/traces", span.Name())
		switch params[i].err {
		case nil:
			sentSpans += params[i].items
			require.Contains(t, span.Attributes(), attribute.KeyValue{Key: obsmetrics.SentSpansKey, Value: attribute.Int64Value(int64(params[i].items))})
			require.Contains(t, span.Attributes(), attribute.KeyValue{Key: obsmetrics.FailedToSendSpansKey, Value: attribute.Int64Value(0)})
			assert.Equal(t, codes.Unset, span.Status().Code)
		case errFake:
			failedToSendSpans += params[i].items
			require.Contains(t, span.Attributes(), attribute.KeyValue{Key: obsmetrics.SentSpansKey, Value: attribute.Int64Value(0)})
			require.Contains(t, span.Attributes(), attribute.KeyValue{Key: obsmetrics.FailedToSendSpansKey, Value: attribute.Int64Value(int64(params[i].items))})
			assert.Equal(t, codes.Error, span.Status().Code)
			assert.Equal(t, params[i].err.Error(), span.Status().Description)
		default:
			t.Fatalf("unexpected error: %v", params[i].err)
		}
	}

	require.NoError(t, obsreporttest.CheckExporterTraces(exporter, int64(sentSpans), int64(failedToSendSpans)))
}

func TestExportMetricsOp(t *testing.T) {
	set, err := obsreporttest.SetupRecordedMetricsTest()
	require.NoError(t, err)
	defer set.Shutdown(context.Background())

	parentCtx, parentSpan := set.TracerProvider.Tracer("test").Start(context.Background(), t.Name())
	defer parentSpan.End()

	obsrep := NewExporter(ExporterSettings{
		Level:                  configtelemetry.LevelNormal,
		ExporterID:             exporter,
		ExporterCreateSettings: set.ToExporterCreateSettings(),
	})

	params := []testParams{
		{items: 17, err: nil},
		{items: 23, err: errFake},
	}
	for i := range params {
		ctx := obsrep.StartMetricsOp(parentCtx)
		assert.NotNil(t, ctx)

		obsrep.EndMetricsOp(ctx, params[i].items, params[i].err)
	}

	spans := set.SpanRecorder.Ended()
	require.Equal(t, len(params), len(spans))

	var sentMetricPoints, failedToSendMetricPoints int
	for i, span := range spans {
		assert.Equal(t, "exporter/"+exporter.String()+"/metrics", span.Name())
		switch params[i].err {
		case nil:
			sentMetricPoints += params[i].items
			require.Contains(t, span.Attributes(), attribute.KeyValue{Key: obsmetrics.SentMetricPointsKey, Value: attribute.Int64Value(int64(params[i].items))})
			require.Contains(t, span.Attributes(), attribute.KeyValue{Key: obsmetrics.FailedToSendMetricPointsKey, Value: attribute.Int64Value(0)})
			assert.Equal(t, codes.Unset, span.Status().Code)
		case errFake:
			failedToSendMetricPoints += params[i].items
			require.Contains(t, span.Attributes(), attribute.KeyValue{Key: obsmetrics.SentMetricPointsKey, Value: attribute.Int64Value(0)})
			require.Contains(t, span.Attributes(), attribute.KeyValue{Key: obsmetrics.FailedToSendMetricPointsKey, Value: attribute.Int64Value(int64(params[i].items))})
			assert.Equal(t, codes.Error, span.Status().Code)
			assert.Equal(t, params[i].err.Error(), span.Status().Description)
		default:
			t.Fatalf("unexpected error: %v", params[i].err)
		}
	}

	require.NoError(t, obsreporttest.CheckExporterMetrics(exporter, int64(sentMetricPoints), int64(failedToSendMetricPoints)))
}

func TestExportLogsOp(t *testing.T) {
	set, err := obsreporttest.SetupRecordedMetricsTest()
	require.NoError(t, err)
	defer set.Shutdown(context.Background())

	parentCtx, parentSpan := set.TracerProvider.Tracer("test").Start(context.Background(), t.Name())
	defer parentSpan.End()

	obsrep := NewExporter(ExporterSettings{
		Level:                  configtelemetry.LevelNormal,
		ExporterID:             exporter,
		ExporterCreateSettings: set.ToExporterCreateSettings(),
	})

	params := []testParams{
		{items: 17, err: nil},
		{items: 23, err: errFake},
	}
	for i := range params {
		ctx := obsrep.StartLogsOp(parentCtx)
		assert.NotNil(t, ctx)

		obsrep.EndLogsOp(ctx, params[i].items, params[i].err)
	}

	spans := set.SpanRecorder.Ended()
	require.Equal(t, len(params), len(spans))

	var sentLogRecords, failedToSendLogRecords int
	for i, span := range spans {
		assert.Equal(t, "exporter/"+exporter.String()+"/logs", span.Name())
		switch params[i].err {
		case nil:
			sentLogRecords += params[i].items
			require.Contains(t, span.Attributes(), attribute.KeyValue{Key: obsmetrics.SentLogRecordsKey, Value: attribute.Int64Value(int64(params[i].items))})
			require.Contains(t, span.Attributes(), attribute.KeyValue{Key: obsmetrics.FailedToSendLogRecordsKey, Value: attribute.Int64Value(0)})
			assert.Equal(t, codes.Unset, span.Status().Code)
		case errFake:
			failedToSendLogRecords += params[i].items
			require.Contains(t, span.Attributes(), attribute.KeyValue{Key: obsmetrics.SentLogRecordsKey, Value: attribute.Int64Value(0)})
			require.Contains(t, span.Attributes(), attribute.KeyValue{Key: obsmetrics.FailedToSendLogRecordsKey, Value: attribute.Int64Value(int64(params[i].items))})
			assert.Equal(t, codes.Error, span.Status().Code)
			assert.Equal(t, params[i].err.Error(), span.Status().Description)
		default:
			t.Fatalf("unexpected error: %v", params[i].err)
		}
	}

	require.NoError(t, obsreporttest.CheckExporterLogs(exporter, int64(sentLogRecords), int64(failedToSendLogRecords)))
}

func TestReceiveWithLongLivedCtx(t *testing.T) {
<<<<<<< HEAD
	set := componenttest.NewNopReceiverCreateSettings()
	sr := new(tracetest.SpanRecorder)
	set.TracerProvider = sdktrace.NewTracerProvider(sdktrace.WithSpanProcessor(sr))
=======
	set, err := obsreporttest.SetupRecordedMetricsTest()
	require.NoError(t, err)
	defer set.Shutdown(context.Background())

	otel.SetTracerProvider(set.TracerProvider)
	defer otel.SetTracerProvider(trace.NewNoopTracerProvider())
>>>>>>> 69935d82

	longLivedCtx, parentSpan := set.TracerProvider.Tracer("test").Start(context.Background(), t.Name())
	defer parentSpan.End()

	params := []testParams{
		{items: 17, err: nil},
		{items: 23, err: errFake},
	}
	for i := range params {
		// Use a new context on each operation to simulate distinct operations
		// under the same long lived context.
		rec := NewReceiver(ReceiverSettings{
			ReceiverID:             receiver,
			Transport:              transport,
			ReceiverCreateSettings: set,
			LongLivedCtx:           true,
		})
		ctx := rec.StartTracesOp(longLivedCtx)
		assert.NotNil(t, ctx)
		rec.EndTracesOp(ctx, format, params[i].items, params[i].err)
	}

	spans := set.SpanRecorder.Ended()
	require.Equal(t, len(params), len(spans))

	for i, span := range spans {
		assert.False(t, span.Parent().IsValid())
		require.Equal(t, 1, len(span.Links()))
		link := span.Links()[0]
		assert.Equal(t, parentSpan.SpanContext().TraceID(), link.SpanContext.TraceID())
		assert.Equal(t, parentSpan.SpanContext().SpanID(), link.SpanContext.SpanID())
		assert.Equal(t, "receiver/"+receiver.String()+"/TraceDataReceived", span.Name())
		require.Contains(t, span.Attributes(), attribute.KeyValue{Key: obsmetrics.TransportKey, Value: attribute.StringValue(transport)})
		switch params[i].err {
		case nil:
			require.Contains(t, span.Attributes(), attribute.KeyValue{Key: obsmetrics.AcceptedSpansKey, Value: attribute.Int64Value(int64(params[i].items))})
			require.Contains(t, span.Attributes(), attribute.KeyValue{Key: obsmetrics.RefusedSpansKey, Value: attribute.Int64Value(0)})
			assert.Equal(t, codes.Unset, span.Status().Code)
		case errFake:
			require.Contains(t, span.Attributes(), attribute.KeyValue{Key: obsmetrics.AcceptedSpansKey, Value: attribute.Int64Value(0)})
			require.Contains(t, span.Attributes(), attribute.KeyValue{Key: obsmetrics.RefusedSpansKey, Value: attribute.Int64Value(int64(params[i].items))})
			assert.Equal(t, codes.Error, span.Status().Code)
			assert.Equal(t, params[i].err.Error(), span.Status().Description)
		default:
			t.Fatalf("unexpected error: %v", params[i].err)
		}
	}
}

func TestProcessorTraceData(t *testing.T) {
	set, err := obsreporttest.SetupRecordedMetricsTest()
	require.NoError(t, err)
	defer set.Shutdown(context.Background())

	const acceptedSpans = 27
	const refusedSpans = 19
	const droppedSpans = 13

	obsrep := NewProcessor(ProcessorSettings{Level: configtelemetry.LevelNormal, ProcessorID: processor})
	obsrep.TracesAccepted(context.Background(), acceptedSpans)
	obsrep.TracesRefused(context.Background(), refusedSpans)
	obsrep.TracesDropped(context.Background(), droppedSpans)

	require.NoError(t, obsreporttest.CheckProcessorTraces(processor, acceptedSpans, refusedSpans, droppedSpans))
}

func TestProcessorMetricsData(t *testing.T) {
	set, err := obsreporttest.SetupRecordedMetricsTest()
	require.NoError(t, err)
	defer set.Shutdown(context.Background())

	const acceptedPoints = 29
	const refusedPoints = 11
	const droppedPoints = 17

	obsrep := NewProcessor(ProcessorSettings{Level: configtelemetry.LevelNormal, ProcessorID: processor})
	obsrep.MetricsAccepted(context.Background(), acceptedPoints)
	obsrep.MetricsRefused(context.Background(), refusedPoints)
	obsrep.MetricsDropped(context.Background(), droppedPoints)

	require.NoError(t, obsreporttest.CheckProcessorMetrics(processor, acceptedPoints, refusedPoints, droppedPoints))
}

func TestBuildProcessorCustomMetricName(t *testing.T) {
	tests := []struct {
		name string
		want string
	}{
		{
			name: "firstMeasure",
			want: "processor/test_type/firstMeasure",
		},
		{
			name: "secondMeasure",
			want: "processor/test_type/secondMeasure",
		},
	}
	for _, tt := range tests {
		t.Run(tt.name, func(t *testing.T) {
			got := BuildProcessorCustomMetricName("test_type", tt.name)
			assert.Equal(t, tt.want, got)
		})
	}
}

func TestProcessorLogRecords(t *testing.T) {
	set, err := obsreporttest.SetupRecordedMetricsTest()
	require.NoError(t, err)
	defer set.Shutdown(context.Background())

	const acceptedRecords = 29
	const refusedRecords = 11
	const droppedRecords = 17

	obsrep := NewProcessor(ProcessorSettings{Level: configtelemetry.LevelNormal, ProcessorID: processor})
	obsrep.LogsAccepted(context.Background(), acceptedRecords)
	obsrep.LogsRefused(context.Background(), refusedRecords)
	obsrep.LogsDropped(context.Background(), droppedRecords)

	require.NoError(t, obsreporttest.CheckProcessorLogs(processor, acceptedRecords, refusedRecords, droppedRecords))
}<|MERGE_RESOLUTION|>--- conflicted
+++ resolved
@@ -23,12 +23,6 @@
 	"github.com/stretchr/testify/require"
 	"go.opentelemetry.io/otel/attribute"
 	"go.opentelemetry.io/otel/codes"
-<<<<<<< HEAD
-	sdktrace "go.opentelemetry.io/otel/sdk/trace"
-	"go.opentelemetry.io/otel/sdk/trace/tracetest"
-=======
-	"go.opentelemetry.io/otel/trace"
->>>>>>> 69935d82
 
 	"go.opentelemetry.io/collector/config"
 	"go.opentelemetry.io/collector/config/configtelemetry"
@@ -43,17 +37,10 @@
 )
 
 var (
-<<<<<<< HEAD
-	receiver  = config.NewID("fakeReceiver")
-	scraper   = config.NewID("fakeScraper")
-	processor = config.NewID("fakeProcessor")
-	exporter  = config.NewID("fakeExporter")
-=======
-	receiver  = config.NewComponentID("fakeReicever")
+	receiver  = config.NewComponentID("fakeReciever")
 	scraper   = config.NewComponentID("fakeScraper")
 	processor = config.NewComponentID("fakeProcessor")
 	exporter  = config.NewComponentID("fakeExporter")
->>>>>>> 69935d82
 
 	errFake        = errors.New("errFake")
 	partialErrFake = scrapererror.NewPartialScrapeError(errFake, 1)
@@ -68,15 +55,6 @@
 	set, err := obsreporttest.SetupRecordedMetricsTest()
 	require.NoError(t, err)
 	defer set.Shutdown(context.Background())
-
-<<<<<<< HEAD
-	set := componenttest.NewNopReceiverCreateSettings()
-	sr := new(tracetest.SpanRecorder)
-	set.TracerProvider = sdktrace.NewTracerProvider(sdktrace.WithSpanProcessor(sr))
-=======
-	otel.SetTracerProvider(set.TracerProvider)
-	defer otel.SetTracerProvider(trace.NewNoopTracerProvider())
->>>>>>> 69935d82
 
 	parentCtx, parentSpan := set.TracerProvider.Tracer("test").Start(context.Background(), t.Name())
 	defer parentSpan.End()
@@ -89,7 +67,7 @@
 		rec := NewReceiver(ReceiverSettings{
 			ReceiverID:             receiver,
 			Transport:              transport,
-			ReceiverCreateSettings: set,
+			ReceiverCreateSettings: set.ToReceiverCreateSettings(),
 		})
 		ctx := rec.StartTracesOp(parentCtx)
 		assert.NotNil(t, ctx)
@@ -125,15 +103,6 @@
 	set, err := obsreporttest.SetupRecordedMetricsTest()
 	require.NoError(t, err)
 	defer set.Shutdown(context.Background())
-
-<<<<<<< HEAD
-	set := componenttest.NewNopReceiverCreateSettings()
-	sr := new(tracetest.SpanRecorder)
-	set.TracerProvider = sdktrace.NewTracerProvider(sdktrace.WithSpanProcessor(sr))
-=======
-	otel.SetTracerProvider(set.TracerProvider)
-	defer otel.SetTracerProvider(trace.NewNoopTracerProvider())
->>>>>>> 69935d82
 
 	parentCtx, parentSpan := set.TracerProvider.Tracer("test").Start(context.Background(), t.Name())
 	defer parentSpan.End()
@@ -146,7 +115,7 @@
 		rec := NewReceiver(ReceiverSettings{
 			ReceiverID:             receiver,
 			Transport:              transport,
-			ReceiverCreateSettings: set,
+			ReceiverCreateSettings: set.ToReceiverCreateSettings(),
 		})
 		ctx := rec.StartLogsOp(parentCtx)
 		assert.NotNil(t, ctx)
@@ -182,15 +151,6 @@
 	set, err := obsreporttest.SetupRecordedMetricsTest()
 	require.NoError(t, err)
 	defer set.Shutdown(context.Background())
-
-<<<<<<< HEAD
-	set := componenttest.NewNopReceiverCreateSettings()
-	sr := new(tracetest.SpanRecorder)
-	set.TracerProvider = sdktrace.NewTracerProvider(sdktrace.WithSpanProcessor(sr))
-=======
-	otel.SetTracerProvider(set.TracerProvider)
-	defer otel.SetTracerProvider(trace.NewNoopTracerProvider())
->>>>>>> 69935d82
 
 	parentCtx, parentSpan := set.TracerProvider.Tracer("test").Start(context.Background(), t.Name())
 	defer parentSpan.End()
@@ -203,7 +163,7 @@
 		rec := NewReceiver(ReceiverSettings{
 			ReceiverID:             receiver,
 			Transport:              transport,
-			ReceiverCreateSettings: set,
+			ReceiverCreateSettings: set.ToReceiverCreateSettings(),
 		})
 		ctx := rec.StartMetricsOp(parentCtx)
 		assert.NotNil(t, ctx)
@@ -240,15 +200,6 @@
 	set, err := obsreporttest.SetupRecordedMetricsTest()
 	require.NoError(t, err)
 	defer set.Shutdown(context.Background())
-
-<<<<<<< HEAD
-	set := componenttest.NewNopReceiverCreateSettings()
-	sr := new(tracetest.SpanRecorder)
-	set.TracerProvider = sdktrace.NewTracerProvider(sdktrace.WithSpanProcessor(sr))
-=======
-	otel.SetTracerProvider(set.TracerProvider)
-	defer otel.SetTracerProvider(trace.NewNoopTracerProvider())
->>>>>>> 69935d82
 
 	parentCtx, parentSpan := set.TracerProvider.Tracer("test").Start(context.Background(), t.Name())
 	defer parentSpan.End()
@@ -262,7 +213,7 @@
 		scrp := NewScraper(ScraperSettings{
 			ReceiverID:             receiver,
 			Scraper:                scraper,
-			ReceiverCreateSettings: set,
+			ReceiverCreateSettings: set.ToReceiverCreateSettings(),
 		})
 		ctx := scrp.StartMetricsOp(parentCtx)
 		assert.NotNil(t, ctx)
@@ -456,18 +407,9 @@
 }
 
 func TestReceiveWithLongLivedCtx(t *testing.T) {
-<<<<<<< HEAD
-	set := componenttest.NewNopReceiverCreateSettings()
-	sr := new(tracetest.SpanRecorder)
-	set.TracerProvider = sdktrace.NewTracerProvider(sdktrace.WithSpanProcessor(sr))
-=======
-	set, err := obsreporttest.SetupRecordedMetricsTest()
-	require.NoError(t, err)
-	defer set.Shutdown(context.Background())
-
-	otel.SetTracerProvider(set.TracerProvider)
-	defer otel.SetTracerProvider(trace.NewNoopTracerProvider())
->>>>>>> 69935d82
+	set, err := obsreporttest.SetupRecordedMetricsTest()
+	require.NoError(t, err)
+	defer set.Shutdown(context.Background())
 
 	longLivedCtx, parentSpan := set.TracerProvider.Tracer("test").Start(context.Background(), t.Name())
 	defer parentSpan.End()
@@ -482,7 +424,7 @@
 		rec := NewReceiver(ReceiverSettings{
 			ReceiverID:             receiver,
 			Transport:              transport,
-			ReceiverCreateSettings: set,
+			ReceiverCreateSettings: set.ToReceiverCreateSettings(),
 			LongLivedCtx:           true,
 		})
 		ctx := rec.StartTracesOp(longLivedCtx)
